[build-system]
requires = ['setuptools']
build-backend = 'setuptools.build_meta'

[project]
name = 'dcspy'
authors = [{name = 'Michal Plichta'}]
maintainers = [{name = 'Michal Plichta'}]
description = 'Integrating DCS (Digital Combat Simulator) planes with Logitech G13/G15/G510/G19 LCD'
license = {text = 'MIT License'}
requires-python = '>=3.8'
readme = 'README.md'
classifiers = [
    'Development Status :: 5 - Production/Stable',
    'Environment :: Console',
    'Environment :: Win32 (MS Windows)',
    'License :: OSI Approved :: MIT License',
    'Programming Language :: Python :: 3.8',
    'Programming Language :: Python :: 3.9',
    'Programming Language :: Python :: 3.10',
    'Programming Language :: Python :: 3.11',
    'Operating System :: Microsoft :: Windows',
    'Operating System :: Microsoft :: Windows :: Windows 10',
    'Topic :: Games/Entertainment',
    'Topic :: Games/Entertainment :: Simulation',
    'Topic :: Software Development :: Libraries :: Python Modules',
    'Topic :: System :: Hardware',
    'Topic :: Utilities',
]
keywords = ['logitech', 'logitech sdk', 'logitech keyboards', 'logitech gaming', 'logitech gaming keyboard', 'dcsworld', 'dcs', 'g13', 'g15', 'g510', 'g19']
dynamic = ['version']
dependencies = [
    'cffi==1.15.1',
    'CTkMessagebox==2.5',
    'CTkToolTip==0.8',
    'customtkinter==5.2.0',
    'GitPython==3.1.36',
    'packaging==23.1',
    'Pillow==10.0.1',
    'psutil==5.9.5',
<<<<<<< HEAD
    'pydantic>2.0.0',
    'PySide6==6.5.2',
    'pystray==0.19.4',
=======
    'pystray==0.19.5',
>>>>>>> 3f11489b
    'PyYAML==6.0.1',
    'requests==2.31.0',
    'typing-extensions==4.7.1; python_version < "3.11"',
]

[project.urls]
Homepage = 'https://github.com/emcek/dcspy'
Documentation = 'https://github.com/emcek/dcspy/wiki'
Repository = 'https://github.com/emcek/dcspy.git'
Changelog = 'https://github.com/emcek/dcspy/CHANGELOG.md'

[project.scripts]
dcspy_cli = 'dcspy.run:run'

[project.gui-scripts]
dcspy = 'dcspy.run:run'

[project.optional-dependencies]
test = [
    'codacy-coverage',
    'coveralls',
    'flake8',
    'interrogate',
    'lxml',
    'mypy',
    'pip-audit',
    'pycodestyle',
    'pydocstyle[toml]',
    'pytest',
    'pytest-cov',
    'pytest-qt; sys_platform == "win32"',
    'pytest-randomly',
    'ruff',
    'types-Pillow',
    'types-psutil',
    'types-PyYAML',
    'types-requests',
]

[tool.setuptools.dynamic]
version = {attr = 'dcspy.run.__version__'}

[tool.setuptools.packages.find]
include = ['dcspy*']
exclude = ['dcspy.tests*']

[tool.setuptools.package-data]
dcspy = [
    'resources/*.*',
    'img/*.*',
    'sdk/*.h',
    'ui/*.*',
    'py.typed',
    '*.yaml',
    '*.qrc',
]

[tool.pytest.ini_options]
qt_api = 'pyside6'
addopts = ['-q']
testpaths = ['tests']
markers = [
    'dcsbios: marks tests for verfification of DCS-BIOS data',
    'qt6: marks tests for Qt6 verfification'
]

[tool.interrogate]
ignore-init-method = false
ignore-init-module = true
ignore-magic = true
ignore-semiprivate = false
ignore-private = false
ignore-property-decorators = false
ignore-module = true
ignore-nested-functions = false
ignore-nested-classes = true
ignore-setters = false
fail-under = 90
verbose = 1
quiet = false
exclude = ['tests/test_*']

[tool.ruff]
line-length = 160
select = ['E', 'F', 'C90', 'D', 'RUF']
ignore = ['D100', 'D101','D104', 'D105', 'D203', 'D204', 'D212', 'RUF001', 'RUF010']
extend-exclude = ["qtgui_rc.py"]

[tool.ruff.mccabe]
max-complexity = 6

[tool.mypy]
ignore_missing_imports = true
html_report = 'mypyhtml'
exclude = '/qt_gui\.py$'

[tool.pydocstyle]
inherit = false
ignore = ['D100', 'D101','D104', 'D105', 'D203', 'D204', 'D212']
match = '(?!test_|qtgui_rc).*\.py'


[tool.isort]
line_length = 160<|MERGE_RESOLUTION|>--- conflicted
+++ resolved
@@ -38,13 +38,10 @@
     'packaging==23.1',
     'Pillow==10.0.1',
     'psutil==5.9.5',
-<<<<<<< HEAD
+    'pystray==0.19.5',
     'pydantic>2.0.0',
     'PySide6==6.5.2',
-    'pystray==0.19.4',
-=======
     'pystray==0.19.5',
->>>>>>> 3f11489b
     'PyYAML==6.0.1',
     'requests==2.31.0',
     'typing-extensions==4.7.1; python_version < "3.11"',
