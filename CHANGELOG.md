--- conflicted
+++ resolved
@@ -1,13 +1,12 @@
+## 2.4.0
+* Add progressbar for long processes
+
 ## 2.3.0
 * Add radios presets for **A-10C** and **A-10C II**
 * Add ARC0210 data for **A-10C II**
-<<<<<<< HEAD
-* Add progressbar for long processes
-=======
 * Allow to download DCSpy while checking for new version  
 * Auto refresh about tab
 * Collect data for troubleshooting
->>>>>>> 5a954675
 * Internal:
   * Remove support for Python 3.7
   * Add Python 3.12 RC1 in CI process
