--- conflicted
+++ resolved
@@ -1,10 +1,7 @@
 ## 2.2.0
 * Internal:
-<<<<<<< HEAD
+  * Change way of handling buttons
   * use newest version of `packaging`
-=======
-  * Change way of handling buttons
->>>>>>> e1707067
 
 ## 2.1.2
 * Fix problem when git executable is not available (for DCS-BIOS live)
