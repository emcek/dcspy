## 3.5.3
* Use symbolic link to DCS-BIOS live repository #347 (@emcek)
* Compile DCS-BIOS using LuaJIT from lupa library !373 (@emcek)
<<<<<<< HEAD
* Make switching between regular and live version of DCS-BIOS more reliable (@emcek)
=======
* Make switching between regular and live version of DCS-BIOS more reliable !390 (@emcek)
>>>>>>> 4e42ce33
* internal:
  * Update PySide6 framework to 6.8.0.2
  * add support for Python 3.13
  * Introduce WorkerSignalsMixIn to remove code duplication

## 3.5.2
* GUI should not be hide when starting when configuration is wrong (@emcek)
* Generate BIOS JSON's file during start-up and after BIOS update (@emcek)
* Move documentation to: [dcspy.readthedocs.io](https://dcspy.readthedocs.io) site (@emcek)
* Internal:
  * move default config into resources directory
  * check if BIOS JSON's files exist before do generation and compilation
  * Introduction of UV tool
  * use src-layout for python package
  * introduce Nuitka based executable generation
  * clean-up release pipeline

## 3.5.1
* Add missing `F-4E-45MC.yaml` - #316 (@emcek)

## 3.5.0
* Basic support for **F-4E Phantom II** (@emcek)
* Add button to repair DCS-BIOS installation (@emcek)
* Can't start DCSpy after stopping #314 (@emcek)
* Internal:
  * Update PySide6 framework
  * optimize unit tests

## 3.4.2
* Fix update process when downloaded new release can not be saved in filesystem

## 3.4.1
* Fix issue when selecting any of a new device is preventing DCSpy from starting
* Internal:
  * Add mouse handling to G-Key SDK

## 3.4.0
* Support for new devices (with G-Key and mouses with extra buttons):
  * Keyboards without LCD: G910, G710, G110, G103, G105, G11
  * Headphones: G35, G633, G930, G933
  * Mouses: G600, G300, G400, G700, G9, MX518, G402, G502, G602
* Internal:
  * improve type hinting in codebase
  * decrease code complexity
  * Bump PySide6 to 6.7.0
  * Drop support for Python 3.8

## 3.3.0
* Add new State action to set a particular value for any controller (@emcek)
* Unload the previous plane when loading the next one - remove old BIOS callbacks (@emcek)
* When a new version is downloaded, DCSpy will restart itself (@emcek)
* Now all executable files do not contain a version, so LGS will not complains about profile name (@emcek)
* Internal:
  * Make LCD SDK more flexible and allow to start DCSpy without working LCD
  * add E2E test to run locally full flow of DCS-BIOS
  * Cleanup models and SDK packages

## 3.2.0
* Add new the Push button option to support push button controls with only two states (@sleighzy, @emcek)
* Add search bar to search BIOS data (controls name, description etc.) for current aircraft (@emcek)
* Internal:
  * G-Key SDK callback support (@sleighzy)
  * Update Qt6/PySide6 to 6.6.2
  * remove `physical_variant` from models, due to changes is DCS-BIOS (@emcek)
  * bug fixing and release stabilization (@sleighzy, @emcek)

## 3.1.4
* Refresh G-Keys tab, after installation of DCS-BIOS
* Some custom requests from config file are set as a different type
* Keep more LCD screenshots to make troubleshooting easier
* Make sure the last character in CUSTOM request is always pipe
* Internal:
  * update lib dependencies and tools: pydantic, psutil

## 3.1.3
* Fix loading empty YAML file when Loading Logitech Keyboard instance
* Show saved collection debug file in the status bar
* Internal:
  * Start loging form very beginning
  * Fixing one of migration functions, old configuration could be not cleared

## 3.1.2
* Show messagebox during stat-up when Git executable is missing
* Add dcs.log to debug data collection
* Internal:
  * Update GitPython library
  * Fix old migration from 3.0.0 release

## 3.1.1
* Fix parsing data for **AH-64D Apache**

## 3.1.0
* LCD buttons can be assigned to any control/instrument like G-Keys
* Report progress of live DCS-BIOS cloning repository gradually
* Add progress when pulling DCS-BIOS repository
* Fix parsing wrong configuration from YAML file - [#221](https://github.com/emcek/dcspy/issues/221)
* Update images keyboards to show all supported keys
* Fix apply wrong configuration form config.yaml when starting
* Fix radios for **A-10C** and **A-10C II** - - [!227](https://github.com/emcek/dcspy/pull/227)
* Internal:
  * Update Pyside6, pydantic and psutil libraries
  * Add caching when paring DCS-BIOS yaml files for airplanes
  * Support old and new location of version file for DCS-BIOS
  * Fix parsing `Export.lua` file
  * Fix donate button
  * Add more unit test of QtGUI
  * decrease the complexity of code in few places

## 3.0.0
* Use PySide6 instead of the Custom Tkinter framework
  * Recognize Git objects for DCS-BIOS live repository
  * Improve DCS-BIOS update process
* Add support for G-Keys of Logitech keyboards
* Allow assigning G-Keys to any control/instrument of all DCS-BIOS supported plane
* New model of support mods: basic (only G-Key) and advanced (G-Key + LCD)
* Support for Python 3.12
* Internal:
  * G-Keys Logitech SDK C library
  * Use Pydantic data models
  * Auto migration of configuration file
  * Add unit tests for Qt GUI
  * improve CI process - add Python 3.12

## 2.3.3
* Last version with Tkinter GUI
* Alignment with the latest DCS-BIOS for: **F-15ESE Eagle** and **AV-8B Night Attack**
* Git is a mandatory requirement since DCS-BIOS change structure with support for Open Beta 2.9.0
* DCS-BIOS 0.7.49 no loger supported, use a live git version instead
* Internal:
  * formatting code across the project to match style
  * update dependencies to latest version to mitigate vulnerabilities
  * generate fixtures for unit tests instead of crating them manually
  * use newer random pytest plugin

## 2.3.2
* Show message dialog when there is a problem with DCS-BIOS live repository.

## 2.3.1
* Hotfix: add missing files

## 2.3.0
* Add radio presets for **A-10C** and **A-10C II**
* Add ARC-210 data for **A-10C II**
* Allow downloading DCSpy while checking for a new version
* Auto refresh about tab
* Collect data for troubleshooting
* Internal:
  * Remove support for Python 3.7
  * Add Python 3.12 RC1 in CI process
  * Loading Logitech C-library using `cffi` instead of built-in `ctypes`

## 2.2.0
* Add support for **F-15E Eagle** and its UFC
* Internal:
  * Change way of handling buttons
  * use the newest version of `packaging`
  * fix PyInstaller exception during runtime

## 2.1.2
* Fix the problem when git executable is not available (for DCS-BIOS live)
* Add tooltips to some widgets

## 2.1.1
* Add missing `falconded.ttf` in Python package

## 2.1.0
* Add System tray icon:
  * Notification when DCSpy is hidden and running in the background.
  * New version notification
* Make splashscreen nicer
* Update DCS-BIOS (master) data for Mi-24P Hind
* Internal:
  * Add more unit tests
  * Make unit test configurable from CLI
  * Use toml instead of cfg for packing
  * Improve type hinting

## 2.0.0
* Allow use/update [live DCS-BIOS](https://github.com/emcek/dcspy/wiki/Information#live-dcs-bios) directly from GitHub (master branch)
* Allow run DCSpy without a console
* Auto [screenshot of LCD](https://github.com/emcek/dcspy/wiki/Usage#advanced) during operation
* Auto save change options from GUI
* Fix the problem when DCS-BIOS is empty or a drive letter not exists
* Generate [standalone version](https://github.com/emcek/dcspy/wiki/Installation#single-file-download-new-way) with PyInstaller
* Save configuration in user local directory (preserved between updates)
* Internal:
  * improve type checking
  * verbose setting will impact both console and file logs
  * use pathlib for path manipulation
  * improve CI/CD process

## 1.9.5
* Support for **Mi-8MTV2 Magnificent Eight**
  * Autopilot Channels (Heading, Pitch/Bank and Altitude)
  * Radios: R868, R828, YADRO1A information
* Support for **Mi-24P Hind**
  * Autopilot Channels (Yaw, Roll, Pitch and Altitude)
  * Autopilot Modes (Hover, Route and Altitude)
  * Radios: R868, R828, YADRO1I information
* Add About tab with basic information
* **F-16C Viper**:
  * Add spacial font for DED (G19 only)
  * Clean some extra characters from DED
* Internal:
  * force update customtkinter to at least 5.1.0

## 1.8.1
* Add support for **Ka-50 Black Shark III**
* Update footer when checking DCS-BIOS version
* Align with DCS 2.8.1.34667.2 and DCS-BIOS 0.7.47
* Internal:
  * add more unit tests
  * mark some tests as DCS-BIOS tests

## 1.8.0
* Major GUI redesign using `customtkinter` package, which provides new, modern widgets:
  * Appearance system mode (`Light`, `Dark`)
  * Three colort theme (`Green`, `Blue` and `Dark Blue`)
  * All settings are configured from GUI vie widgets
  * One window for all configuration and buttons
  * Check version from GUI
  * Add the configuration flag to check for a new version during start

## 1.7.5
* report the DCS stable version correctly in logs during start
* Internal:
  * rename starting script
  * remove usage of Mccabe
  * add unit tests

## 1.7.4
* **AH-64D Apache**
  * add better support for G19 for PRE mode
  * update name from `AH64D` to `AH64DBLKII`
* Show the DCS version in logs
* Fix a name of plane for **F-14 Tomcat** depending on model A or B
* Toggle Start/Stop buttons
* Do not show warning when plane's name is empty
* Internal:
  * improve checking DCS-BIOS data
  * introduce enum values for parser state
  * improve CI process - add Python 3.11
  * force using Pillow 9.3.0

## 1.7.3
* Align **F-16C Viper** DED and **AH-64D Apache** EUFD with DCS-BIOS 0.7.46 changes
* Basic support for **F-14A Tomcat**

## 1.7.2
* **AH-64D Apache**
  * update name from `AH64DBLKII` to `AH64D`
  * fix display PRE mode for G19
  * fix handling buttons
* Internal:
  * update unit test for better coverage and more use-cases

## 1.7.1
* New config settings:
  * `auto_start` - run DCSpy atomically after start
  * `verbose` - show more logs in a terminal/console window
* Fixing handling of `dcsbios` settings from `config.yaml`
* Start and stop buttons can be used several times without closing the GUI
* **F-16C Viper**
  * replace `*` with inverse white circle character at DED
  * Fix unhandled buttons for G19 (menu, ok and cancel)
* G19 and **F/A-18C Hornet**
  * Push **Menu** and **Cancel** toggle cockpit button down, push it again toggles button up (Integrated Fuel/Engine Indicator)
  * Add handling **Ok** as Attitude Selector Switch, INS/AUTO/STBY
* Internal:
  * use Pythonic way using temporary directory
  * speed-up tests: cache JSON files instead of downloading from the internet
  * use Enum for an LCD type
  * use Enum for LCD buttons, add to LcdInfo dataclass

## 1.7.0
* Support for **AH-64D Apache** with three modes:
  * `IDM` - Squeeze and shows radios frequencies (from Radio Area), IDM and RTS rocker are used to scroll down
  * `WCA` - Enter button display warnings, cautions and advisories. WCA rocker is used to scroll down
  * `PRE` - Preset button displays the preset menu for the selected radio, WCA rocker is used to scroll down
* **F-16C Viper** DED clean-up extra characters

## 1.6.1
* Update **F-16C Viper** for latest DSC-BIOS (0.7.45)
* Fresh installation of DCS-BIOS is painless
* Drop support for Python 3.6

## 1.6.0
* use fonts in a dynamic way. You can customize fonts in `config.yaml` file (see [Configuration](https://github.com/emcek/dcspy#configuration))
* usage for LCD SDK built-in LGS - no need additional package for usage
* support for Python 3.10 (use `dataclasses` internally)
* ability to stop DCSpy from GUI
* Supporters are printed on welcome screen. I'm thrilled with support and help from the community!

## 1.5.1
* alignment for new DCS-BIOS [v0.7.43](https://github.com/DCS-Skunkworks/dcs-bios/releases/tag/v0.7.43)

## 1.5.0
* Support for **AV-8B N/A Harrier** with:
  * **UFC** - Up Front Controller
  * **ODU** - Option Display Unit
  * **decrease UFC Comm 1 Channel** - G13 first button or G19 left button
  * **increase UFC Comm 1 Channel** - G13 second button or G19 right button
  * **decrease UFC Comm 2 Channel** - G13 third button or G19 down button
  * **increase UFC Comm 2 Channel** - G13 forth button or G19 up button

## 1.4.0
* Configuration editor:
  * **dcsbios** - set default Logitech keyboard: "G19", "G510", "G15 v1/v2", "G13"
  * **show_gui** - showing or hiding GUI during the start of DCSpy
  * **dcsbios** - location of DCS-BIOS folder inside user's Saved Games
* Check and update DCS-BIOS directly from DCSpy
  * **Check DCS-BIOS** button in **Config** editor
  * **dcsbios** needs to be set to correct value
* Basic A-10C Warthog and A-10C II Tank Killer support

## 1.3.0
* **F-16C Viper** uses four buttons for IFF
  * **IFF MASTER Knob** - OFF/STBY/LOW/NORM/EMER
  * **IFF ENABLE Switch** - M1/M3 /OFF/ M3/MS
  * **IFF M-4 CODE Switch** - HOLD/ A/B /ZERO
  * **IFF MODE 4 REPLY Switch** - OUT/A/B
* Fix alignment of (DCS-BIOS [v0.7.41](https://github.com/DCS-Skunkworks/dcs-bios/releases/tag/v0.7.41)) for **F-14B Tomcat**
* Internal:
  * All data fetched from the DCS-BIOS is checked against their specifications. Due to occasional changes in the DCS-BIOS protocol, DCSpy may not fetch all data (e.g., F-16 DED). However, such occurrences should not happen anymore.

## 1.2.3
* Fix alignment of DED (DCS-BIOS [v0.7.41](https://github.com/DCS-Skunkworks/dcs-bios/releases/tag/v0.7.43)) for **F-16C Viper**

## 1.2.2
* Fix alignment of DED for **F-16C Viper**
* Fix the position of Integrated Fuel/Engine Indicator (IFEI) for **F/A-18C Hornet** (only G19)

## 1.2.1
* **F/A-18C Hornet** shows extra Total Internal Fuel (G19 only)
* Internal refactoring

## 1.2.0
* Simple Tkinter GUI: to select your Logitech keyboard
* Support for G19: Big thanks for **BrotherBloat** who makes this release possible. He spent countless hours to share his G19 and let me troubleshoot remotely.
* **F/A-18C Hornet** shows Total Fuel instead of Total Internal Fuel

## 1.1.1
* Basic support for **F-14B Tomcat** RIO CAP (Computer Address Panel):
  * **CLEAR** - button 1
  * **S-W** - button 2
  * **N+E** - button 3
  * **ENTER** - button 4

## 1.1.0
* DCSpy uses UDP multicast connection do DCS-BIOS, since each TCP connection slightly increases the amount of work that is performed inside DCS (blocking the rest of the simulation).
* support for integer data to be fetch from DCS-BIOS - using IntegerBuffer()
* `bios_data` in Airplanes instances allow both StringBuffer() and IntegerBuffer()
* reformat waiting time before DCS connected
* fix Data Entry Display for F-16C Viper - DCS-BIOS [v0.7.34](https://github.com/DCS-Skunkworks/dcs-bios/releases/tag/v0.7.34) is required
* **Ka-50 Black Shark** - Autopilot channels show up in LCD

## 1.0.0
* **Ka-50 Black Shark** data from PVI-800 shows (in similar boxes) on LCD
* ProtocolParser for DCS-BIOS has a new optimized state machine
  * LCD SDK is re-written from scratch:
  * low and high-level API
  * auto-loading C library during importing
  * all API is type annotated and well documented
  * move loading LCD C-library from G13 handler
* internal:
  * refactoring and rename internals of G13 handler module
  * add unit tests

## 0.9.2
* LCD prints current waiting time to connect to DCS
* when DCS exits from plane/mission exception is catch and handle correctly
* lots of internal changes, preparing for new features, most important:
  * change structure of AircraftHandler, move subscription to DCS-BIOS changes out of planes
  * update and clear methods move from G13 handler to LCD SDK

## 0.9.1
* G13 handler have display property to send text to LCD
* rename starting script to dcspy.exe
* starting script shows now waiting time for DCS connection
* minor code optimization and refactoring

## 0.9.0
* based on version [specelUFC v1.12.1](https://github.com/specel/specelUFC/releases/tag/v1.12.1)
* added basic handling for Ka-50 PVI-800 data is received but not formatted properly
* F-16C DED should work, but not four buttons under LCD - I don't have it, so it is hard to test
* G13-handler detects 32/64 bit of Python and loads a correct version of LCD Logitech C-library
* adding basic logging for debugging - prints on console
* all defined aircraft are detected and loaded on-the-fly during operation
* defines new plane should be easy, use AircraftHandler as base class
* Python LCD SDK was cleanup
* other refactorings and code duplication removal<|MERGE_RESOLUTION|>--- conflicted
+++ resolved
@@ -1,11 +1,7 @@
 ## 3.5.3
 * Use symbolic link to DCS-BIOS live repository #347 (@emcek)
 * Compile DCS-BIOS using LuaJIT from lupa library !373 (@emcek)
-<<<<<<< HEAD
-* Make switching between regular and live version of DCS-BIOS more reliable (@emcek)
-=======
 * Make switching between regular and live version of DCS-BIOS more reliable !390 (@emcek)
->>>>>>> 4e42ce33
 * internal:
   * Update PySide6 framework to 6.8.0.2
   * add support for Python 3.13
