## 2.0.0
<<<<<<< HEAD
* Allow use/update DCS-BIOS directly form GitHub (master branch)
=======
* Internal:
  * improve type checking
>>>>>>> 44b3890f

## 1.9.5
* Support for **Mi-8MTV2 Magnificent Eight**
  * Autopilot Channels (Heading, Pitch/Bank and Altitude)
  * Radios: R868, R828, YADRO1A information
* Support for **Mi-24P Hind**
  * Autopilot Channels (Yaw, Roll, Pitch and Altitude)
  * Autopilot Modes (Hover, Route and Altitude)
  * Radios: R868, R828, YADRO1I information
* Add About tab with basic information
* **F-16C Viper**:
  * Add spacial font for DED (G19 only)
  * Clean some extra characters from DED
* Internal:
  * force update customtkinter to at least 5.1.0

## 1.8.1
* Add support for **Ka-50 Black Shark III**
* Update footer when checking DCS-BIOS version
* Align with DCS 2.8.1.34667.2 and DCS-BIOS 0.7.47
* Internal:
  * add more unit tests
  * mark some test as DCS-BIOS tests

## 1.8.0
* Major GUI redesign using `customtkinter` package, which provides new, modern widgets:
  * Appearance system mode (`Light`, `Dark`)
  * Three colort theme (`Green`, `Blue` and `Dark Blue`)
  * All settings are configured from GUI vie widgets
  * One window for all configuration and buttons
  * Check version from GUI
  * Add configuration flag to check for new version during start

## 1.7.5
* report DCS stable version correctly in logs during start
* Internal:
  * rename starting script
  * remove usage of McCabe
  * add unit tests

## 1.7.4
* **AH-64D Apache**
  * add better support for G19 for PRE mode
  * update name from `AH64D` to `AH64DBLKII`
* Show DCS version in logs
* Fix name of plane for **F-14 Tomcat** depending on model A or B
* Toggle Start/Stop buttons
* Do not show warning when plane's name is empty
* Internal:
  * improve checking DCS-BIOS data
  * introduce enum values for parser state
  * improve CI process - add Python 3.11
  * force using Pillow 9.3.0

## 1.7.3
* Align **F-16C Viper** DED and **AH-64D Apache** EUFD with DCS-BIOS 0.7.46 changes
* Basic support for **F-14A Tomcat**

## 1.7.2
* **AH-64D Apache**
  * update name from `AH64DBLKII` to `AH64D`
  * fix display PRE mode for G19
  * fix handling buttons
* Internal:
  * update unit test for better coverage and more use-cases

## 1.7.1
* New config settings:
  * `auto_start` - run DCSpy atomically after start
  * `verbose` - show more logs in terminal/console window
* Fixing handling of `dcsbios` settings from `config.yaml`
* Start and stop buttons can be used several times without closing GUI
* **F-16C Viper**
  * replace `*` with inverse white circle character at DED
  * Fix unhandled buttons for G19 (menu, ok and cancel)
* G19 and **F/A-18C Hornet**
  * Push **Menu** and **Cancel** toggle cockpit button down, push it again toggles button up (Integrated Fuel/Engine Indicator - IFEI).
  * Add handling **Ok** as Attitude Selector Switch, INS/AUTO/STBY
* Internal:
  * use Pythonic way using temporary directory
  * speed-up tests - cache json files instead of downloading from internet
  * use Enum for LCD type
  * use Enum for LCD buttons, add to LcdInfo dataclass

## 1.7.0
* Support for **AH-64D Apache** with 3 modes:
  * `IDM` - Squeeze and shows radios frequencies (from Radio Area), IDM and RTS rocker are used to scroll down
  * `WCA` - Enter button display warnings, cautions, and advisories, WCA rocker is used to scroll down
  * `PRE` - Preset button displays the preset menu for the selected radio, WCA rocker is used to scroll down
* **F-16C Viper** DED clean-up extra characters

## 1.6.1
* Update **F-16C Viper** for latest DSC-BIOS (0.7.45)
* Fresh installation of DCS-BIOS is painless
* Drop support for Python 3.6

## 1.6.0
* use fonts in dynamic way - you can customize fonts in `config.yaml` file (see [Configuration](https://github.com/emcek/dcspy#configuration))
* usage for LCD SDK built-in LGS - no need additional package for usage
* support for Python 3.10 (use `dataclasses` internally)
* ability to stop DCSpy from GUI
* supporters are printed in welcome screen - I'm thrilled with support and help of community!

## 1.5.1
* alignment for new DCS-BIOS [v0.7.43](https://github.com/DCSFlightpanels/dcs-bios/releases/tag/v0.7.43)

## 1.5.0
* Support for **AV-8B N/A Harrier** with:
  * **UFC** - Up Front Controller
  * **ODU** - Option Display Unit
  * **decrease UFC Comm 1 Channel** - G13 1st button or G19 left button
  * **increase UFC Comm 1 Channel** - G13 2nd button or G19 right button
  * **decrease UFC Comm 2 Channel** - G13 3rd button or G19 down button
  * **increase UFC Comm 2 Channel** - G13 4th button or G19 up button

## 1.4.0
* Configuration editor:
  * **dcsbios** - set default Logitech keyboard: "G19", "G510", "G15 v1/v2", "G13"
  * **show_gui** - showing or hiding GUI during start of DCSpy
  * **dcsbios** - location of DCS-BIOS folder inside user's Saved Games
* Check and update DCS-BIOS directly from DCSpy
  * **Check DCS-BIOS** button in **Config** editor
  * **dcsbios** needs to be set to correct value
* Basic A-10C Warthog and A-10C II Tank Killer support

## 1.3.0
* **F-16C Viper** use 4 buttons for IFF
  * **IFF MASTER Knob** - OFF/STBY/LOW/NORM/EMER
  * **IFF ENABLE Switch** - M1/M3 /OFF/ M3/MS
  * **IFF M-4 CODE Switch** - HOLD/ A/B /ZERO
  * **IFF MODE 4 REPLY Switch** - OUT/A/B
* Fix alignment of (DCS-BIOS [v0.7.41](https://github.com/DCSFlightpanels/dcs-bios/releases/tag/v0.7.41)) for **F-14B Tomcat**
* Internally all data fetch form DCS-BIOS is check against its specification. Sometimes due to changes DCS-BIOS protocol DCSpy couldn't fetch all data i.e. F-16 DED. It shouldn't happened anymore.

## 1.2.3
* Fix alignment of DED (DCS-BIOS [v0.7.41](https://github.com/DCSFlightpanels/dcs-bios/releases/tag/v0.7.43)) for **F-16C Viper**

## 1.2.2
* Fix alignment of DED for **F-16C Viper**
* Fix position of Integrated Fuel/Engine Indicator (IFEI) for **F/A-18C Hornet** (only G19)

## 1.2.1
* **F/A-18C Hornet** shows extra Total Internal Fuel (G19 only)
* Internal refactoring

## 1.2.0
* Simple Tkinter GUI - to select your Logitech keyboard
* Support for G19 - Big thanks for **BrotherBloat** who makes this release possible. He spent countless hours to share his G19 and let me troubleshoot remotely.
* **F/A-18C Hornet** shows Total Fuel instead of Total Internal Fuel

## 1.1.1
* Basic support for **F-14B Tomcat** RIO CAP (Computer Address Panel):
  * **CLEAR** - button 1
  * **S-W** - button 2
  * **N+E** - button 3
  * **ENTER** - button 4

## 1.1.0
* dcspy use now UDP multicast connection do DCS-BIOS, since each TCP connection slightly increases the amount of work that is performed inside of DCS (blocking the rest of the simulation).
* support for integer data to be fetch from DCS-BIOS - using IntegerBuffer()
* bios_data in Airplanes instances allow both StringBuffer() and IntegerBuffer()
* reformat waiting time before DCS connected
* fix Data Entry Display for F-16C Viper - DCS-BIOS [v0.7.34](https://github.com/DCSFlightpanels/dcs-bios/releases/tag/v0.7.34) is required
* **Ka-50 Black Shark** - Autopilot channels show up in LCD

## 1.0.0
* **Ka-50 Black Shark** data from PVI-800 shows (in similar boxes) on LCD
* ProtocolParser for DCS-BIOS has new optimized state machine
  * LCD SDK is re-written from scratch:
  * low and high level API
  * auto-loading C library during importing
  * all API is type annotated and well documented
  * move loading LCD C library from G13 handler
*internal:
  * refactoring and rename internals of G13 handler module
  * add unit tests

## 0.9.2
* LCD prints current waiting time to connect to DCS
* when DCS exit from plane/mission exception is catch and handle correctly
* lots of internal changes, preparing for new features, most important:
  * change structure of AircraftHandler, move subscription to DCS-BIOS changes out of planes
  * update and clear methods move from G13 handler to LCD SDK

## 0.9.1
* G13 handler have display property to send text to LCD
* rename starting script to dcspy.exe
* starting script now show waiting time for DCS connection
* minor code optimization and refactoring

## 0.9.0
* based on version [specelUFC v1.12.1](https://github.com/specel/specelUFC/releases/tag/v1.12.1)
* added basic handling for Ka-50 PVI-800 data are received but not formatted properly
* F-16C DED should working but not 4 buttons under LCD - I don't have it so it is hard to test
* G13 handler detect 32/64 bit of Python and load correct version of LCD Logitech C library
* adding basic logging for debugging - prints on console
* all defined aircraft are detected and loaded on-the-fly during operation
* define new plane should be easy just use AircraftHandler as base class
* Python LCD SDK was clean-up
* other refactorings and code duplication removal<|MERGE_RESOLUTION|>--- conflicted
+++ resolved
@@ -1,10 +1,7 @@
 ## 2.0.0
-<<<<<<< HEAD
 * Allow use/update DCS-BIOS directly form GitHub (master branch)
-=======
 * Internal:
   * improve type checking
->>>>>>> 44b3890f
 
 ## 1.9.5
 * Support for **Mi-8MTV2 Magnificent Eight**
