## 3.5.2
* GUI should not be hide when starting when configuration is wrong
* Generate BIOS JSON's file during start-up and after BIOS update
* Internal:
<<<<<<< HEAD
  * make starting DCSpy client in thread more flexible
=======
  * move default config into resources directory
  * check if BIOS JSON's files exist before do generation and compilation
>>>>>>> f6c8666e

## 3.5.1
* Add missing `F-4E-45MC.yaml` - #316 (@emcek)

## 3.5.0
* Basic support for **F-4E Phantom II** (@emcek)
* Add button to repair DCS-BIOS installation (@emcek)
* Can't start DCSpy after stopping #314 (@emcek)
* Internal:
  * Update PySide6 framework
  * optimize unit tests

## 3.4.2
* Fix update process when downloaded new release can not be saved in filesystem

## 3.4.1
* Fix issue when selecting any of a new device is preventing DCSpy from starting
* Internal:
  * Add mouse handling to G-Key SDK

## 3.4.0
* Support for new devices (with G-Key and mouses with extra buttons):
  * Keyboards without LCD: G910, G710, G110, G103, G105, G11
  * Headphones: G35, G633, G930, G933
  * Mouses: G600, G300, G400, G700, G9, MX518, G402, G502, G602
* Internal:
  * improve type hinting in codebase
  * decrease code complexity
  * Bump PySide6 to 6.7.0
  * Drop support for Python 3.8

## 3.3.0
* Add new State action to set a particular value for any controller (@emcek)
* Unload the previous plane when loading the next one - remove old BIOS callbacks (@emcek)
* When a new version is downloaded, DCSpy will restart itself (@emcek)
* Now all executable files do not contain a version, so LGS will not complains about profile name (@emcek)
* Internal:
  * Make LCD SDK more flexible and allow to start DCSpy without working LCD
  * add E2E test to run locally full flow of DCS-BIOS
  * Cleanup models and SDK packages

## 3.2.0
* Add new Push button option to support push button controls with only two states (@sleighzy, @emcek)
* Add search bar to search BIOS data (controls name, description etc.) for current aircraft (@emcek)
* Internal:
  * G-Key SDK callback support (@sleighzy)
  * Update Qt6/PySide6 to 6.6.2
  * remove `physical_variant` from models, due to changes is DCS-BIOS (@emcek)
  * bug fixing and release stabilization (@sleighzy, @emcek)

## 3.1.4
* Refresh G-Keys tab, after installation of DCS-BIOS
* Some custom request from config file are set as a different type
* Keep more LCD screenshots to make troubleshooting easier
* Make sure last character in CUSTOM request is always pipe
* Internal:
  * update lib dependencies and tools: pydantic, psutil

## 3.1.3
* Fix loading empty YAML file when Loading Logitech Keyboard instance
* Show saved collection debug file in status bar
* Internal:
  * Start loging form very beginning
  * Fixing one of migration functions, old configuration could be not cleared

## 3.1.2
* Show messagebox during stat-up when Git executable is missing
* Add dcs.log to debug data collection
* Internal:
  * Update GitPython library
  * Fix old migration from 3.0.0 release

## 3.1.1
* Fix parsing data for **AH-64D Apache**

## 3.1.0
* LCD buttons can be assigned to any control/instrument like G-Keys
* Report progress of live DCS-BIOS cloning repository gradually
* Add progress when pulling DCS-BIOS repository
* Fix parsing wrong configuration from YAML file - [#221](https://github.com/emcek/dcspy/issues/221)
* Update images keyboards to show all supported keys
* Fix apply wrong configuration form config.yaml when starting
* Fix radios for **A-10C** and **A-10C II** - - [!227](https://github.com/emcek/dcspy/pull/227)
* Internal:
  * Update Pyside6, pydantic and psutil libraries
  * Add caching when paring DCS-BIOS yaml files for airplanes
  * Support old and new location of version file for DCS-BIOS
  * Fix parsing `Export.lua` file
  * Fix donate button
  * Add more unit test of QtGUI
  * decrease complexity of code in few places

## 3.0.0
* Use PySide6 instead of Custom Tkinter framework
  * Recognize Git objects for DCS-BIOS live repository
  * Improve DCS-BIOS update process
* Add support for G-Keys of Logitech keyboards
* Allow assign G-Keys to any control/instrument of all DCS-BIOS supported planes
* New model of support mods: basic (only G-Key) and advanced (G-Key + LCD)
* Support for Python 3.12
* Internal:
  * G-Keys Logitech SDK C library
  * Use Pydantic data models
  * Auto migration of configuration file
  * Add unit tests for Qt GUI
  * improve CI process - add Python 3.12

## 2.3.3
* Last version with Tkinter GUI
* Alignment with latest DCS-BIOS for: **F-15ESE Eagle** and **AV-8B Night Attack**
* Git is mandatory requirement since DCS-BIOS change structure with support for OB 2.9.0
* DCS-BIOS 0.7.49 is no loger supported, use live git version instead
* Internal:
  * formatting code across project to match style
  * update dependencies to latest version to mitigate vulnerabilities
  * generate fixtures for unit tests instead of crating them manually
  * use newer random pytest plugin

## 2.3.2
* Show message dialog when there is problem with DCS-BIOS live repository.

## 2.3.1
* Hotfix: add missing files

## 2.3.0
* Add radios presets for **A-10C** and **A-10C II**
* Add ARC-210 data for **A-10C II**
* Allow to download DCSpy while checking for new version
* Auto refresh about tab
* Collect data for troubleshooting
* Internal:
  * Remove support for Python 3.7
  * Add Python 3.12 RC1 in CI process
  * Loading Logitech C library using `cffi` instead of built-in `ctypes`

## 2.2.0
* Add support for **F-15E Eagle** and its UFC
* Internal:
  * Change way of handling buttons
  * use newest version of `packaging`
  * fix PyInstaller exception during runtime

## 2.1.2
* Fix problem when git executable is not available (for DCS-BIOS live)
* Add tooltips to some widgets

## 2.1.1
* Add missing `falconded.ttf` in Python package

## 2.1.0
* Add System tray icon:
  * Notification when DCSpy is hidden and running in background.
  * New version notification
* Make splashscreen nicer
* Update DCS-BIOS (master) data for Mi-24P Hind
* Internal:
  * Add more unit tests
  * Make unit test configurable from CLI
  * Use toml instead of cfg for packing
  * Improve type hinting

## 2.0.0
* Allow use/update [live DCS-BIOS](https://github.com/emcek/dcspy/wiki/Information#live-dcs-bios) directly from GitHub (master branch)
* Allow run DCSpy without console
* Auto [screenshot of LCD](https://github.com/emcek/dcspy/wiki/Usage#advanced) during operation
* Auto save change options from GUI
* Fix problem when DCS-BIOS is empty or drive letter not exists
* Generate [standalone version](https://github.com/emcek/dcspy/wiki/Installation#single-file-download-new-way) with PyInstaller
* Save configuration in user local directory (preserved between updates)
* Internal:
  * improve type checking
  * verbose setting will impact both console and file logs
  * use pathlib for path manipulation
  * improve CI/CD process

## 1.9.5
* Support for **Mi-8MTV2 Magnificent Eight**
  * Autopilot Channels (Heading, Pitch/Bank and Altitude)
  * Radios: R868, R828, YADRO1A information
* Support for **Mi-24P Hind**
  * Autopilot Channels (Yaw, Roll, Pitch and Altitude)
  * Autopilot Modes (Hover, Route and Altitude)
  * Radios: R868, R828, YADRO1I information
* Add About tab with basic information
* **F-16C Viper**:
  * Add spacial font for DED (G19 only)
  * Clean some extra characters from DED
* Internal:
  * force update customtkinter to at least 5.1.0

## 1.8.1
* Add support for **Ka-50 Black Shark III**
* Update footer when checking DCS-BIOS version
* Align with DCS 2.8.1.34667.2 and DCS-BIOS 0.7.47
* Internal:
  * add more unit tests
  * mark some test as DCS-BIOS tests

## 1.8.0
* Major GUI redesign using `customtkinter` package, which provides new, modern widgets:
  * Appearance system mode (`Light`, `Dark`)
  * Three colort theme (`Green`, `Blue` and `Dark Blue`)
  * All settings are configured from GUI vie widgets
  * One window for all configuration and buttons
  * Check version from GUI
  * Add configuration flag to check for new version during start

## 1.7.5
* report DCS stable version correctly in logs during start
* Internal:
  * rename starting script
  * remove usage of McCabe
  * add unit tests

## 1.7.4
* **AH-64D Apache**
  * add better support for G19 for PRE mode
  * update name from `AH64D` to `AH64DBLKII`
* Show DCS version in logs
* Fix name of plane for **F-14 Tomcat** depending on model A or B
* Toggle Start/Stop buttons
* Do not show warning when plane's name is empty
* Internal:
  * improve checking DCS-BIOS data
  * introduce enum values for parser state
  * improve CI process - add Python 3.11
  * force using Pillow 9.3.0

## 1.7.3
* Align **F-16C Viper** DED and **AH-64D Apache** EUFD with DCS-BIOS 0.7.46 changes
* Basic support for **F-14A Tomcat**

## 1.7.2
* **AH-64D Apache**
  * update name from `AH64DBLKII` to `AH64D`
  * fix display PRE mode for G19
  * fix handling buttons
* Internal:
  * update unit test for better coverage and more use-cases

## 1.7.1
* New config settings:
  * `auto_start` - run DCSpy atomically after start
  * `verbose` - show more logs in terminal/console window
* Fixing handling of `dcsbios` settings from `config.yaml`
* Start and stop buttons can be used several times without closing GUI
* **F-16C Viper**
  * replace `*` with inverse white circle character at DED
  * Fix unhandled buttons for G19 (menu, ok and cancel)
* G19 and **F/A-18C Hornet**
  * Push **Menu** and **Cancel** toggle cockpit button down, push it again toggles button up (Integrated Fuel/Engine Indicator - IFEI).
  * Add handling **Ok** as Attitude Selector Switch, INS/AUTO/STBY
* Internal:
  * use Pythonic way using temporary directory
  * speed-up tests - cache json files instead of downloading from internet
  * use Enum for LCD type
  * use Enum for LCD buttons, add to LcdInfo dataclass

## 1.7.0
* Support for **AH-64D Apache** with 3 modes:
  * `IDM` - Squeeze and shows radios frequencies (from Radio Area), IDM and RTS rocker are used to scroll down
  * `WCA` - Enter button display warnings, cautions, and advisories, WCA rocker is used to scroll down
  * `PRE` - Preset button displays the preset menu for the selected radio, WCA rocker is used to scroll down
* **F-16C Viper** DED clean-up extra characters

## 1.6.1
* Update **F-16C Viper** for latest DSC-BIOS (0.7.45)
* Fresh installation of DCS-BIOS is painless
* Drop support for Python 3.6

## 1.6.0
* use fonts in dynamic way - you can customize fonts in `config.yaml` file (see [Configuration](https://github.com/emcek/dcspy#configuration))
* usage for LCD SDK built-in LGS - no need additional package for usage
* support for Python 3.10 (use `dataclasses` internally)
* ability to stop DCSpy from GUI
* supporters are printed in welcome screen - I'm thrilled with support and help of community!

## 1.5.1
* alignment for new DCS-BIOS [v0.7.43](https://github.com/DCS-Skunkworks/dcs-bios/releases/tag/v0.7.43)

## 1.5.0
* Support for **AV-8B N/A Harrier** with:
  * **UFC** - Up Front Controller
  * **ODU** - Option Display Unit
  * **decrease UFC Comm 1 Channel** - G13 1st button or G19 left button
  * **increase UFC Comm 1 Channel** - G13 2nd button or G19 right button
  * **decrease UFC Comm 2 Channel** - G13 3rd button or G19 down button
  * **increase UFC Comm 2 Channel** - G13 4th button or G19 up button

## 1.4.0
* Configuration editor:
  * **dcsbios** - set default Logitech keyboard: "G19", "G510", "G15 v1/v2", "G13"
  * **show_gui** - showing or hiding GUI during start of DCSpy
  * **dcsbios** - location of DCS-BIOS folder inside user's Saved Games
* Check and update DCS-BIOS directly from DCSpy
  * **Check DCS-BIOS** button in **Config** editor
  * **dcsbios** needs to be set to correct value
* Basic A-10C Warthog and A-10C II Tank Killer support

## 1.3.0
* **F-16C Viper** use 4 buttons for IFF
  * **IFF MASTER Knob** - OFF/STBY/LOW/NORM/EMER
  * **IFF ENABLE Switch** - M1/M3 /OFF/ M3/MS
  * **IFF M-4 CODE Switch** - HOLD/ A/B /ZERO
  * **IFF MODE 4 REPLY Switch** - OUT/A/B
* Fix alignment of (DCS-BIOS [v0.7.41](https://github.com/DCS-Skunkworks/dcs-bios/releases/tag/v0.7.41)) for **F-14B Tomcat**
* Internally all data fetch form DCS-BIOS is check against its specification. Sometimes due to changes DCS-BIOS protocol DCSpy couldn't fetch all data i.e. F-16 DED. It shouldn't happened anymore.

## 1.2.3
* Fix alignment of DED (DCS-BIOS [v0.7.41](https://github.com/DCS-Skunkworks/dcs-bios/releases/tag/v0.7.43)) for **F-16C Viper**

## 1.2.2
* Fix alignment of DED for **F-16C Viper**
* Fix position of Integrated Fuel/Engine Indicator (IFEI) for **F/A-18C Hornet** (only G19)

## 1.2.1
* **F/A-18C Hornet** shows extra Total Internal Fuel (G19 only)
* Internal refactoring

## 1.2.0
* Simple Tkinter GUI - to select your Logitech keyboard
* Support for G19 - Big thanks for **BrotherBloat** who makes this release possible. He spent countless hours to share his G19 and let me troubleshoot remotely.
* **F/A-18C Hornet** shows Total Fuel instead of Total Internal Fuel

## 1.1.1
* Basic support for **F-14B Tomcat** RIO CAP (Computer Address Panel):
  * **CLEAR** - button 1
  * **S-W** - button 2
  * **N+E** - button 3
  * **ENTER** - button 4

## 1.1.0
* dcspy use now UDP multicast connection do DCS-BIOS, since each TCP connection slightly increases the amount of work that is performed inside of DCS (blocking the rest of the simulation).
* support for integer data to be fetch from DCS-BIOS - using IntegerBuffer()
* bios_data in Airplanes instances allow both StringBuffer() and IntegerBuffer()
* reformat waiting time before DCS connected
* fix Data Entry Display for F-16C Viper - DCS-BIOS [v0.7.34](https://github.com/DCS-Skunkworks/dcs-bios/releases/tag/v0.7.34) is required
* **Ka-50 Black Shark** - Autopilot channels show up in LCD

## 1.0.0
* **Ka-50 Black Shark** data from PVI-800 shows (in similar boxes) on LCD
* ProtocolParser for DCS-BIOS has new optimized state machine
  * LCD SDK is re-written from scratch:
  * low and high level API
  * auto-loading C library during importing
  * all API is type annotated and well documented
  * move loading LCD C library from G13 handler
*internal:
  * refactoring and rename internals of G13 handler module
  * add unit tests

## 0.9.2
* LCD prints current waiting time to connect to DCS
* when DCS exit from plane/mission exception is catch and handle correctly
* lots of internal changes, preparing for new features, most important:
  * change structure of AircraftHandler, move subscription to DCS-BIOS changes out of planes
  * update and clear methods move from G13 handler to LCD SDK

## 0.9.1
* G13 handler have display property to send text to LCD
* rename starting script to dcspy.exe
* starting script now show waiting time for DCS connection
* minor code optimization and refactoring

## 0.9.0
* based on version [specelUFC v1.12.1](https://github.com/specel/specelUFC/releases/tag/v1.12.1)
* added basic handling for Ka-50 PVI-800 data are received but not formatted properly
* F-16C DED should working but not 4 buttons under LCD - I don't have it so it is hard to test
* G13 handler detect 32/64 bit of Python and load correct version of LCD Logitech C library
* adding basic logging for debugging - prints on console
* all defined aircraft are detected and loaded on-the-fly during operation
* define new plane should be easy just use AircraftHandler as base class
* Python LCD SDK was clean-up
* other refactorings and code duplication removal<|MERGE_RESOLUTION|>--- conflicted
+++ resolved
@@ -1,13 +1,13 @@
+## 3.5.3
+* Internal:
+  * make starting DCSpy client in thread more flexible
+
 ## 3.5.2
 * GUI should not be hide when starting when configuration is wrong
 * Generate BIOS JSON's file during start-up and after BIOS update
 * Internal:
-<<<<<<< HEAD
-  * make starting DCSpy client in thread more flexible
-=======
   * move default config into resources directory
   * check if BIOS JSON's files exist before do generation and compilation
->>>>>>> f6c8666e
 
 ## 3.5.1
 * Add missing `F-4E-45MC.yaml` - #316 (@emcek)
