--- conflicted
+++ resolved
@@ -1,10 +1,7 @@
 ## 3.3.0
 * Add new State action to set particular value for any controller
-<<<<<<< HEAD
+* Unload previous plane when loading next one - remove old BIOS callbacks
 * Make handling of **A-10C** and **A-10C II** radios more effective
-=======
-* Unload previous plane when loading next one - remove old BIOS callbacks
->>>>>>> bdd938bd
 
 ## 3.2.0
 * Add new Push button option to support push button controls with only two states (@sleighzy, @emcek)
