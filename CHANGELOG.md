## 3.1.0
* LCD buttons can be assigned to any control/instrument like G-Keys
* Report progress of live DCS-BIOS cloning repository gradually
* Internal:
  * Update to Pyside6 to 6.6.1
<<<<<<< HEAD
  * Add more unit tests for QT GUI module
=======
  * Add caching when paring DCS-BIOS yaml files for planes
>>>>>>> 01290de2

## 3.0.0
* Use PySide6 instead of Custom Tkinter framework
  * Recognize Git objects for DCS-BIOS live repository
  * Improve DCS-BIOS update process
* Add support for G-Keys of Logitech keyboards
* Allow assign G-Keys to any control/instrument of all DCS-BIOS supported planes
* New model of support mods: basic (only G-Key) and advanced (G-Key + LCD)
* Support for Python 3.12
* Internal:
  * G-Keys Logitech SDK C library
  * Use Pydantic data models
  * Auto migration of configuration file
  * Add unit tests for Qt GUI
  * improve CI process - add Python 3.12

## 2.3.3
* Last version with Tkinter GUI
* Alignment with latest DCS-BIOS for: **F-15ESE Eagle** and **AV-8B Night Attack**
* Git is mandatory requirement since DCS-BIOS change structure with support for OB 2.9.0
* DCS-BIOS 0.7.49 is no loger supported, use live git version instead
* Internal:
  * formatting code across project to match style
  * update dependencies to latest version to mitigate vulnerabilities
  * generate fixtures for unit tests instead of crating them manually
  * use newer random pytest plugin

## 2.3.2
* Show message dialog when there is problem with DCS-BIOS live repository.

## 2.3.1
* Hotfix: add missing files

## 2.3.0
* Add radios presets for **A-10C** and **A-10C II**
* Add ARC-210 data for **A-10C II**
* Allow to download DCSpy while checking for new version
* Auto refresh about tab
* Collect data for troubleshooting
* Internal:
  * Remove support for Python 3.7
  * Add Python 3.12 RC1 in CI process
  * Loading Logitech C library using `cffi` instead of built-in `ctypes`

## 2.2.0
* Add support for **F-15E Eagle** and its UFC
* Internal:
  * Change way of handling buttons
  * use newest version of `packaging`
  * fix PyInstaller exception during runtime

## 2.1.2
* Fix problem when git executable is not available (for DCS-BIOS live)
* Add tooltips to some widgets

## 2.1.1
* Add missing `falconded.ttf` in Python package

## 2.1.0
* Add System tray icon:
  * Notification when DCSpy is hidden and running in background.
  * New version notification
* Make splashscreen nicer
* Update DCS-BIOS (master) data for Mi-24P Hind
* Internal:
  * Add more unit tests
  * Make unit test configurable from CLI
  * Use toml instead of cfg for packing
  * Improve type hinting

## 2.0.0
* Allow use/update [live DCS-BIOS](https://github.com/emcek/dcspy/wiki/Information#live-dcs-bios) directly from GitHub (master branch)
* Allow run DCSpy without console
* Auto [screenshot of LCD](https://github.com/emcek/dcspy/wiki/Usage#advanced) during operation
* Auto save change options from GUI
* Fix problem when DCS-BIOS is empty or drive letter not exists
* Generate [standalone version](https://github.com/emcek/dcspy/wiki/Installation#single-file-download-new-way) with PyInstaller
* Save configuration in user local directory (preserved between updates)
* Internal:
  * improve type checking
  * verbose setting will impact both console and file logs
  * use pathlib for path manipulation
  * improve CI/CD process

## 1.9.5
* Support for **Mi-8MTV2 Magnificent Eight**
  * Autopilot Channels (Heading, Pitch/Bank and Altitude)
  * Radios: R868, R828, YADRO1A information
* Support for **Mi-24P Hind**
  * Autopilot Channels (Yaw, Roll, Pitch and Altitude)
  * Autopilot Modes (Hover, Route and Altitude)
  * Radios: R868, R828, YADRO1I information
* Add About tab with basic information
* **F-16C Viper**:
  * Add spacial font for DED (G19 only)
  * Clean some extra characters from DED
* Internal:
  * force update customtkinter to at least 5.1.0

## 1.8.1
* Add support for **Ka-50 Black Shark III**
* Update footer when checking DCS-BIOS version
* Align with DCS 2.8.1.34667.2 and DCS-BIOS 0.7.47
* Internal:
  * add more unit tests
  * mark some test as DCS-BIOS tests

## 1.8.0
* Major GUI redesign using `customtkinter` package, which provides new, modern widgets:
  * Appearance system mode (`Light`, `Dark`)
  * Three colort theme (`Green`, `Blue` and `Dark Blue`)
  * All settings are configured from GUI vie widgets
  * One window for all configuration and buttons
  * Check version from GUI
  * Add configuration flag to check for new version during start

## 1.7.5
* report DCS stable version correctly in logs during start
* Internal:
  * rename starting script
  * remove usage of McCabe
  * add unit tests

## 1.7.4
* **AH-64D Apache**
  * add better support for G19 for PRE mode
  * update name from `AH64D` to `AH64DBLKII`
* Show DCS version in logs
* Fix name of plane for **F-14 Tomcat** depending on model A or B
* Toggle Start/Stop buttons
* Do not show warning when plane's name is empty
* Internal:
  * improve checking DCS-BIOS data
  * introduce enum values for parser state
  * improve CI process - add Python 3.11
  * force using Pillow 9.3.0

## 1.7.3
* Align **F-16C Viper** DED and **AH-64D Apache** EUFD with DCS-BIOS 0.7.46 changes
* Basic support for **F-14A Tomcat**

## 1.7.2
* **AH-64D Apache**
  * update name from `AH64DBLKII` to `AH64D`
  * fix display PRE mode for G19
  * fix handling buttons
* Internal:
  * update unit test for better coverage and more use-cases

## 1.7.1
* New config settings:
  * `auto_start` - run DCSpy atomically after start
  * `verbose` - show more logs in terminal/console window
* Fixing handling of `dcsbios` settings from `config.yaml`
* Start and stop buttons can be used several times without closing GUI
* **F-16C Viper**
  * replace `*` with inverse white circle character at DED
  * Fix unhandled buttons for G19 (menu, ok and cancel)
* G19 and **F/A-18C Hornet**
  * Push **Menu** and **Cancel** toggle cockpit button down, push it again toggles button up (Integrated Fuel/Engine Indicator - IFEI).
  * Add handling **Ok** as Attitude Selector Switch, INS/AUTO/STBY
* Internal:
  * use Pythonic way using temporary directory
  * speed-up tests - cache json files instead of downloading from internet
  * use Enum for LCD type
  * use Enum for LCD buttons, add to LcdInfo dataclass

## 1.7.0
* Support for **AH-64D Apache** with 3 modes:
  * `IDM` - Squeeze and shows radios frequencies (from Radio Area), IDM and RTS rocker are used to scroll down
  * `WCA` - Enter button display warnings, cautions, and advisories, WCA rocker is used to scroll down
  * `PRE` - Preset button displays the preset menu for the selected radio, WCA rocker is used to scroll down
* **F-16C Viper** DED clean-up extra characters

## 1.6.1
* Update **F-16C Viper** for latest DSC-BIOS (0.7.45)
* Fresh installation of DCS-BIOS is painless
* Drop support for Python 3.6

## 1.6.0
* use fonts in dynamic way - you can customize fonts in `config.yaml` file (see [Configuration](https://github.com/emcek/dcspy#configuration))
* usage for LCD SDK built-in LGS - no need additional package for usage
* support for Python 3.10 (use `dataclasses` internally)
* ability to stop DCSpy from GUI
* supporters are printed in welcome screen - I'm thrilled with support and help of community!

## 1.5.1
* alignment for new DCS-BIOS [v0.7.43](https://github.com/DCS-Skunkworks/dcs-bios/releases/tag/v0.7.43)

## 1.5.0
* Support for **AV-8B N/A Harrier** with:
  * **UFC** - Up Front Controller
  * **ODU** - Option Display Unit
  * **decrease UFC Comm 1 Channel** - G13 1st button or G19 left button
  * **increase UFC Comm 1 Channel** - G13 2nd button or G19 right button
  * **decrease UFC Comm 2 Channel** - G13 3rd button or G19 down button
  * **increase UFC Comm 2 Channel** - G13 4th button or G19 up button

## 1.4.0
* Configuration editor:
  * **dcsbios** - set default Logitech keyboard: "G19", "G510", "G15 v1/v2", "G13"
  * **show_gui** - showing or hiding GUI during start of DCSpy
  * **dcsbios** - location of DCS-BIOS folder inside user's Saved Games
* Check and update DCS-BIOS directly from DCSpy
  * **Check DCS-BIOS** button in **Config** editor
  * **dcsbios** needs to be set to correct value
* Basic A-10C Warthog and A-10C II Tank Killer support

## 1.3.0
* **F-16C Viper** use 4 buttons for IFF
  * **IFF MASTER Knob** - OFF/STBY/LOW/NORM/EMER
  * **IFF ENABLE Switch** - M1/M3 /OFF/ M3/MS
  * **IFF M-4 CODE Switch** - HOLD/ A/B /ZERO
  * **IFF MODE 4 REPLY Switch** - OUT/A/B
* Fix alignment of (DCS-BIOS [v0.7.41](https://github.com/DCS-Skunkworks/dcs-bios/releases/tag/v0.7.41)) for **F-14B Tomcat**
* Internally all data fetch form DCS-BIOS is check against its specification. Sometimes due to changes DCS-BIOS protocol DCSpy couldn't fetch all data i.e. F-16 DED. It shouldn't happened anymore.

## 1.2.3
* Fix alignment of DED (DCS-BIOS [v0.7.41](https://github.com/DCS-Skunkworks/dcs-bios/releases/tag/v0.7.43)) for **F-16C Viper**

## 1.2.2
* Fix alignment of DED for **F-16C Viper**
* Fix position of Integrated Fuel/Engine Indicator (IFEI) for **F/A-18C Hornet** (only G19)

## 1.2.1
* **F/A-18C Hornet** shows extra Total Internal Fuel (G19 only)
* Internal refactoring

## 1.2.0
* Simple Tkinter GUI - to select your Logitech keyboard
* Support for G19 - Big thanks for **BrotherBloat** who makes this release possible. He spent countless hours to share his G19 and let me troubleshoot remotely.
* **F/A-18C Hornet** shows Total Fuel instead of Total Internal Fuel

## 1.1.1
* Basic support for **F-14B Tomcat** RIO CAP (Computer Address Panel):
  * **CLEAR** - button 1
  * **S-W** - button 2
  * **N+E** - button 3
  * **ENTER** - button 4

## 1.1.0
* dcspy use now UDP multicast connection do DCS-BIOS, since each TCP connection slightly increases the amount of work that is performed inside of DCS (blocking the rest of the simulation).
* support for integer data to be fetch from DCS-BIOS - using IntegerBuffer()
* bios_data in Airplanes instances allow both StringBuffer() and IntegerBuffer()
* reformat waiting time before DCS connected
* fix Data Entry Display for F-16C Viper - DCS-BIOS [v0.7.34](https://github.com/DCS-Skunkworks/dcs-bios/releases/tag/v0.7.34) is required
* **Ka-50 Black Shark** - Autopilot channels show up in LCD

## 1.0.0
* **Ka-50 Black Shark** data from PVI-800 shows (in similar boxes) on LCD
* ProtocolParser for DCS-BIOS has new optimized state machine
  * LCD SDK is re-written from scratch:
  * low and high level API
  * auto-loading C library during importing
  * all API is type annotated and well documented
  * move loading LCD C library from G13 handler
*internal:
  * refactoring and rename internals of G13 handler module
  * add unit tests

## 0.9.2
* LCD prints current waiting time to connect to DCS
* when DCS exit from plane/mission exception is catch and handle correctly
* lots of internal changes, preparing for new features, most important:
  * change structure of AircraftHandler, move subscription to DCS-BIOS changes out of planes
  * update and clear methods move from G13 handler to LCD SDK

## 0.9.1
* G13 handler have display property to send text to LCD
* rename starting script to dcspy.exe
* starting script now show waiting time for DCS connection
* minor code optimization and refactoring

## 0.9.0
* based on version [specelUFC v1.12.1](https://github.com/specel/specelUFC/releases/tag/v1.12.1)
* added basic handling for Ka-50 PVI-800 data are received but not formatted properly
* F-16C DED should working but not 4 buttons under LCD - I don't have it so it is hard to test
* G13 handler detect 32/64 bit of Python and load correct version of LCD Logitech C library
* adding basic logging for debugging - prints on console
* all defined aircraft are detected and loaded on-the-fly during operation
* define new plane should be easy just use AircraftHandler as base class
* Python LCD SDK was clean-up
* other refactorings and code duplication removal<|MERGE_RESOLUTION|>--- conflicted
+++ resolved
@@ -3,11 +3,8 @@
 * Report progress of live DCS-BIOS cloning repository gradually
 * Internal:
   * Update to Pyside6 to 6.6.1
-<<<<<<< HEAD
   * Add more unit tests for QT GUI module
-=======
   * Add caching when paring DCS-BIOS yaml files for planes
->>>>>>> 01290de2
 
 ## 3.0.0
 * Use PySide6 instead of Custom Tkinter framework
