--- conflicted
+++ resolved
@@ -1,4 +1,3 @@
-<<<<<<< HEAD
 ## 3.0.0
 * Use PySIde6 instead of Custom Tkinter framework
   * Recognize Git objects for DCS-BIOS live repository
@@ -8,7 +7,7 @@
   * G-Keys Logitech SDK C library
   * Use Pydantic data models
   * Add unit tests for Qt GUI
-=======
+
 ## 2.3.3
 * Alignment with latest DCS-BIOS for: **F-15ESE Eagle** and **AV-8B Night Attack**
 * Internal:
@@ -16,7 +15,6 @@
   * update dependencies to latest version to mitigate vulnerabilities
   * generate fixtures for unit tests instead of crating them manually
   * use newer random pytest plugin
->>>>>>> 99e436f6
 
 ## 2.3.2
 * Show message dialog when there is problem with DCS-BIOS live repository.
