--- conflicted
+++ resolved
@@ -1,10 +1,9 @@
+## 1.7.4
+* Show DCS version to logs
+
 ## 1.7.3
 * Align F-16C DED and AH-64D EUFD with DCS-BIOS 0.7.46 changes
-<<<<<<< HEAD
-* Show DCS version to logs
-=======
 * Basic support for F-14A Tomcat
->>>>>>> 86cbf2fb
 
 ## 1.7.2
 * **AH-64D Apache**
