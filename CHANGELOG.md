--- conflicted
+++ resolved
@@ -3,11 +3,8 @@
 * Allow run DCSpy without console
 * Auto screenshot of LCD during operation
 * Auto save change options from GUI
-<<<<<<< HEAD
+* Fix problem when DCS-BIOS is empty or drive letter not exists
 * Generate standalone version with PyInstaller
-=======
-* Fix problem when DCS-BIOS is empty or drive letter not exists
->>>>>>> dc777ea9
 * Internal:
   * improve type checking
   * verbose setting will impact both console and file logs
