## 3.5.3
<<<<<<< HEAD
* Use symbolic link to DCS-BIOS live repository #347 (@emcek)
* Compile DCS-BIOS using LuaJIT from lupa library !373 (@emcek) 
=======
* Use symbolic link to DCS-BIOS live repository !373 (@emcek)
* Compile DCS-BIOS using LuaJIT from lupa library !373 (@emcek)
>>>>>>> 9f72fed9
* internal:
  * Update PySide6 framework to 6.7.3

## 3.5.2
* GUI should not be hide when starting when configuration is wrong (@emcek)
* Generate BIOS JSON's file during start-up and after BIOS update (@emcek)
* Move documentation to: [dcspy.readthedocs.io](https://dcspy.readthedocs.io) site (@emcek)
* Internal:
  * move default config into resources directory
  * check if BIOS JSON's files exist before do generation and compilation
  * Introduction of UV tool
  * use src-layout for python package
  * introduce Nuitka based executable generation
  * clean-up release pipeline

## 3.5.1
* Add missing `F-4E-45MC.yaml` - #316 (@emcek)

## 3.5.0
* Basic support for **F-4E Phantom II** (@emcek)
* Add button to repair DCS-BIOS installation (@emcek)
* Can't start DCSpy after stopping #314 (@emcek)
* Internal:
  * Update PySide6 framework
  * optimize unit tests

## 3.4.2
* Fix update process when downloaded new release can not be saved in filesystem

## 3.4.1
* Fix issue when selecting any of a new device is preventing DCSpy from starting
* Internal:
  * Add mouse handling to G-Key SDK

## 3.4.0
* Support for new devices (with G-Key and mouses with extra buttons):
  * Keyboards without LCD: G910, G710, G110, G103, G105, G11
  * Headphones: G35, G633, G930, G933
  * Mouses: G600, G300, G400, G700, G9, MX518, G402, G502, G602
* Internal:
  * improve type hinting in codebase
  * decrease code complexity
  * Bump PySide6 to 6.7.0
  * Drop support for Python 3.8

## 3.3.0
* Add new State action to set a particular value for any controller (@emcek)
* Unload the previous plane when loading the next one - remove old BIOS callbacks (@emcek)
* When a new version is downloaded, DCSpy will restart itself (@emcek)
* Now all executable files do not contain a version, so LGS will not complains about profile name (@emcek)
* Internal:
  * Make LCD SDK more flexible and allow to start DCSpy without working LCD
  * add E2E test to run locally full flow of DCS-BIOS
  * Cleanup models and SDK packages

## 3.2.0
* Add new the Push button option to support push button controls with only two states (@sleighzy, @emcek)
* Add search bar to search BIOS data (controls name, description etc.) for current aircraft (@emcek)
* Internal:
  * G-Key SDK callback support (@sleighzy)
  * Update Qt6/PySide6 to 6.6.2
  * remove `physical_variant` from models, due to changes is DCS-BIOS (@emcek)
  * bug fixing and release stabilization (@sleighzy, @emcek)

## 3.1.4
* Refresh G-Keys tab, after installation of DCS-BIOS
* Some custom requests from config file are set as a different type
* Keep more LCD screenshots to make troubleshooting easier
* Make sure the last character in CUSTOM request is always pipe
* Internal:
  * update lib dependencies and tools: pydantic, psutil

## 3.1.3
* Fix loading empty YAML file when Loading Logitech Keyboard instance
* Show saved collection debug file in the status bar
* Internal:
  * Start loging form very beginning
  * Fixing one of migration functions, old configuration could be not cleared

## 3.1.2
* Show messagebox during stat-up when Git executable is missing
* Add dcs.log to debug data collection
* Internal:
  * Update GitPython library
  * Fix old migration from 3.0.0 release

## 3.1.1
* Fix parsing data for **AH-64D Apache**

## 3.1.0
* LCD buttons can be assigned to any control/instrument like G-Keys
* Report progress of live DCS-BIOS cloning repository gradually
* Add progress when pulling DCS-BIOS repository
* Fix parsing wrong configuration from YAML file - [#221](https://github.com/emcek/dcspy/issues/221)
* Update images keyboards to show all supported keys
* Fix apply wrong configuration form config.yaml when starting
* Fix radios for **A-10C** and **A-10C II** - - [!227](https://github.com/emcek/dcspy/pull/227)
* Internal:
  * Update Pyside6, pydantic and psutil libraries
  * Add caching when paring DCS-BIOS yaml files for airplanes
  * Support old and new location of version file for DCS-BIOS
  * Fix parsing `Export.lua` file
  * Fix donate button
  * Add more unit test of QtGUI
  * decrease the complexity of code in few places

## 3.0.0
* Use PySide6 instead of the Custom Tkinter framework
  * Recognize Git objects for DCS-BIOS live repository
  * Improve DCS-BIOS update process
* Add support for G-Keys of Logitech keyboards
* Allow assigning G-Keys to any control/instrument of all DCS-BIOS supported plane
* New model of support mods: basic (only G-Key) and advanced (G-Key + LCD)
* Support for Python 3.12
* Internal:
  * G-Keys Logitech SDK C library
  * Use Pydantic data models
  * Auto migration of configuration file
  * Add unit tests for Qt GUI
  * improve CI process - add Python 3.12

## 2.3.3
* Last version with Tkinter GUI
* Alignment with the latest DCS-BIOS for: **F-15ESE Eagle** and **AV-8B Night Attack**
* Git is a mandatory requirement since DCS-BIOS change structure with support for Open Beta 2.9.0
* DCS-BIOS 0.7.49 no loger supported, use a live git version instead
* Internal:
  * formatting code across the project to match style
  * update dependencies to latest version to mitigate vulnerabilities
  * generate fixtures for unit tests instead of crating them manually
  * use newer random pytest plugin

## 2.3.2
* Show message dialog when there is a problem with DCS-BIOS live repository.

## 2.3.1
* Hotfix: add missing files

## 2.3.0
* Add radio presets for **A-10C** and **A-10C II**
* Add ARC-210 data for **A-10C II**
* Allow downloading DCSpy while checking for a new version
* Auto refresh about tab
* Collect data for troubleshooting
* Internal:
  * Remove support for Python 3.7
  * Add Python 3.12 RC1 in CI process
  * Loading Logitech C-library using `cffi` instead of built-in `ctypes`

## 2.2.0
* Add support for **F-15E Eagle** and its UFC
* Internal:
  * Change way of handling buttons
  * use the newest version of `packaging`
  * fix PyInstaller exception during runtime

## 2.1.2
* Fix the problem when git executable is not available (for DCS-BIOS live)
* Add tooltips to some widgets

## 2.1.1
* Add missing `falconded.ttf` in Python package

## 2.1.0
* Add System tray icon:
  * Notification when DCSpy is hidden and running in the background.
  * New version notification
* Make splashscreen nicer
* Update DCS-BIOS (master) data for Mi-24P Hind
* Internal:
  * Add more unit tests
  * Make unit test configurable from CLI
  * Use toml instead of cfg for packing
  * Improve type hinting

## 2.0.0
* Allow use/update [live DCS-BIOS](https://github.com/emcek/dcspy/wiki/Information#live-dcs-bios) directly from GitHub (master branch)
* Allow run DCSpy without a console
* Auto [screenshot of LCD](https://github.com/emcek/dcspy/wiki/Usage#advanced) during operation
* Auto save change options from GUI
* Fix the problem when DCS-BIOS is empty or a drive letter not exists
* Generate [standalone version](https://github.com/emcek/dcspy/wiki/Installation#single-file-download-new-way) with PyInstaller
* Save configuration in user local directory (preserved between updates)
* Internal:
  * improve type checking
  * verbose setting will impact both console and file logs
  * use pathlib for path manipulation
  * improve CI/CD process

## 1.9.5
* Support for **Mi-8MTV2 Magnificent Eight**
  * Autopilot Channels (Heading, Pitch/Bank and Altitude)
  * Radios: R868, R828, YADRO1A information
* Support for **Mi-24P Hind**
  * Autopilot Channels (Yaw, Roll, Pitch and Altitude)
  * Autopilot Modes (Hover, Route and Altitude)
  * Radios: R868, R828, YADRO1I information
* Add About tab with basic information
* **F-16C Viper**:
  * Add spacial font for DED (G19 only)
  * Clean some extra characters from DED
* Internal:
  * force update customtkinter to at least 5.1.0

## 1.8.1
* Add support for **Ka-50 Black Shark III**
* Update footer when checking DCS-BIOS version
* Align with DCS 2.8.1.34667.2 and DCS-BIOS 0.7.47
* Internal:
  * add more unit tests
  * mark some tests as DCS-BIOS tests

## 1.8.0
* Major GUI redesign using `customtkinter` package, which provides new, modern widgets:
  * Appearance system mode (`Light`, `Dark`)
  * Three colort theme (`Green`, `Blue` and `Dark Blue`)
  * All settings are configured from GUI vie widgets
  * One window for all configuration and buttons
  * Check version from GUI
  * Add the configuration flag to check for a new version during start

## 1.7.5
* report the DCS stable version correctly in logs during start
* Internal:
  * rename starting script
  * remove usage of Mccabe
  * add unit tests

## 1.7.4
* **AH-64D Apache**
  * add better support for G19 for PRE mode
  * update name from `AH64D` to `AH64DBLKII`
* Show the DCS version in logs
* Fix a name of plane for **F-14 Tomcat** depending on model A or B
* Toggle Start/Stop buttons
* Do not show warning when plane's name is empty
* Internal:
  * improve checking DCS-BIOS data
  * introduce enum values for parser state
  * improve CI process - add Python 3.11
  * force using Pillow 9.3.0

## 1.7.3
* Align **F-16C Viper** DED and **AH-64D Apache** EUFD with DCS-BIOS 0.7.46 changes
* Basic support for **F-14A Tomcat**

## 1.7.2
* **AH-64D Apache**
  * update name from `AH64DBLKII` to `AH64D`
  * fix display PRE mode for G19
  * fix handling buttons
* Internal:
  * update unit test for better coverage and more use-cases

## 1.7.1
* New config settings:
  * `auto_start` - run DCSpy atomically after start
  * `verbose` - show more logs in a terminal/console window
* Fixing handling of `dcsbios` settings from `config.yaml`
* Start and stop buttons can be used several times without closing the GUI
* **F-16C Viper**
  * replace `*` with inverse white circle character at DED
  * Fix unhandled buttons for G19 (menu, ok and cancel)
* G19 and **F/A-18C Hornet**
  * Push **Menu** and **Cancel** toggle cockpit button down, push it again toggles button up (Integrated Fuel/Engine Indicator)
  * Add handling **Ok** as Attitude Selector Switch, INS/AUTO/STBY
* Internal:
  * use Pythonic way using temporary directory
  * speed-up tests: cache JSON files instead of downloading from the internet
  * use Enum for an LCD type
  * use Enum for LCD buttons, add to LcdInfo dataclass

## 1.7.0
* Support for **AH-64D Apache** with three modes:
  * `IDM` - Squeeze and shows radios frequencies (from Radio Area), IDM and RTS rocker are used to scroll down
  * `WCA` - Enter button display warnings, cautions and advisories. WCA rocker is used to scroll down
  * `PRE` - Preset button displays the preset menu for the selected radio, WCA rocker is used to scroll down
* **F-16C Viper** DED clean-up extra characters

## 1.6.1
* Update **F-16C Viper** for latest DSC-BIOS (0.7.45)
* Fresh installation of DCS-BIOS is painless
* Drop support for Python 3.6

## 1.6.0
* use fonts in a dynamic way. You can customize fonts in `config.yaml` file (see [Configuration](https://github.com/emcek/dcspy#configuration))
* usage for LCD SDK built-in LGS - no need additional package for usage
* support for Python 3.10 (use `dataclasses` internally)
* ability to stop DCSpy from GUI
* Supporters are printed on welcome screen. I'm thrilled with support and help from the community!

## 1.5.1
* alignment for new DCS-BIOS [v0.7.43](https://github.com/DCS-Skunkworks/dcs-bios/releases/tag/v0.7.43)

## 1.5.0
* Support for **AV-8B N/A Harrier** with:
  * **UFC** - Up Front Controller
  * **ODU** - Option Display Unit
  * **decrease UFC Comm 1 Channel** - G13 first button or G19 left button
  * **increase UFC Comm 1 Channel** - G13 second button or G19 right button
  * **decrease UFC Comm 2 Channel** - G13 third button or G19 down button
  * **increase UFC Comm 2 Channel** - G13 forth button or G19 up button

## 1.4.0
* Configuration editor:
  * **dcsbios** - set default Logitech keyboard: "G19", "G510", "G15 v1/v2", "G13"
  * **show_gui** - showing or hiding GUI during the start of DCSpy
  * **dcsbios** - location of DCS-BIOS folder inside user's Saved Games
* Check and update DCS-BIOS directly from DCSpy
  * **Check DCS-BIOS** button in **Config** editor
  * **dcsbios** needs to be set to correct value
* Basic A-10C Warthog and A-10C II Tank Killer support

## 1.3.0
* **F-16C Viper** uses four buttons for IFF
  * **IFF MASTER Knob** - OFF/STBY/LOW/NORM/EMER
  * **IFF ENABLE Switch** - M1/M3 /OFF/ M3/MS
  * **IFF M-4 CODE Switch** - HOLD/ A/B /ZERO
  * **IFF MODE 4 REPLY Switch** - OUT/A/B
* Fix alignment of (DCS-BIOS [v0.7.41](https://github.com/DCS-Skunkworks/dcs-bios/releases/tag/v0.7.41)) for **F-14B Tomcat**
* Internal:
  * All data fetched from the DCS-BIOS is checked against their specifications. Due to occasional changes in the DCS-BIOS protocol, DCSpy may not fetch all data (e.g., F-16 DED). However, such occurrences should not happen anymore.

## 1.2.3
* Fix alignment of DED (DCS-BIOS [v0.7.41](https://github.com/DCS-Skunkworks/dcs-bios/releases/tag/v0.7.43)) for **F-16C Viper**

## 1.2.2
* Fix alignment of DED for **F-16C Viper**
* Fix the position of Integrated Fuel/Engine Indicator (IFEI) for **F/A-18C Hornet** (only G19)

## 1.2.1
* **F/A-18C Hornet** shows extra Total Internal Fuel (G19 only)
* Internal refactoring

## 1.2.0
* Simple Tkinter GUI: to select your Logitech keyboard
* Support for G19: Big thanks for **BrotherBloat** who makes this release possible. He spent countless hours to share his G19 and let me troubleshoot remotely.
* **F/A-18C Hornet** shows Total Fuel instead of Total Internal Fuel

## 1.1.1
* Basic support for **F-14B Tomcat** RIO CAP (Computer Address Panel):
  * **CLEAR** - button 1
  * **S-W** - button 2
  * **N+E** - button 3
  * **ENTER** - button 4

## 1.1.0
* DCSpy uses UDP multicast connection do DCS-BIOS, since each TCP connection slightly increases the amount of work that is performed inside DCS (blocking the rest of the simulation).
* support for integer data to be fetch from DCS-BIOS - using IntegerBuffer()
* `bios_data` in Airplanes instances allow both StringBuffer() and IntegerBuffer()
* reformat waiting time before DCS connected
* fix Data Entry Display for F-16C Viper - DCS-BIOS [v0.7.34](https://github.com/DCS-Skunkworks/dcs-bios/releases/tag/v0.7.34) is required
* **Ka-50 Black Shark** - Autopilot channels show up in LCD

## 1.0.0
* **Ka-50 Black Shark** data from PVI-800 shows (in similar boxes) on LCD
* ProtocolParser for DCS-BIOS has a new optimized state machine
  * LCD SDK is re-written from scratch:
  * low and high-level API
  * auto-loading C library during importing
  * all API is type annotated and well documented
  * move loading LCD C-library from G13 handler
* internal:
  * refactoring and rename internals of G13 handler module
  * add unit tests

## 0.9.2
* LCD prints current waiting time to connect to DCS
* when DCS exits from plane/mission exception is catch and handle correctly
* lots of internal changes, preparing for new features, most important:
  * change structure of AircraftHandler, move subscription to DCS-BIOS changes out of planes
  * update and clear methods move from G13 handler to LCD SDK

## 0.9.1
* G13 handler have display property to send text to LCD
* rename starting script to dcspy.exe
* starting script shows now waiting time for DCS connection
* minor code optimization and refactoring

## 0.9.0
* based on version [specelUFC v1.12.1](https://github.com/specel/specelUFC/releases/tag/v1.12.1)
* added basic handling for Ka-50 PVI-800 data is received but not formatted properly
* F-16C DED should work, but not four buttons under LCD - I don't have it, so it is hard to test
* G13-handler detects 32/64 bit of Python and loads a correct version of LCD Logitech C-library
* adding basic logging for debugging - prints on console
* all defined aircraft are detected and loaded on-the-fly during operation
* defines new plane should be easy, use AircraftHandler as base class
* Python LCD SDK was cleanup
* other refactorings and code duplication removal<|MERGE_RESOLUTION|>--- conflicted
+++ resolved
@@ -1,11 +1,6 @@
 ## 3.5.3
-<<<<<<< HEAD
 * Use symbolic link to DCS-BIOS live repository #347 (@emcek)
-* Compile DCS-BIOS using LuaJIT from lupa library !373 (@emcek) 
-=======
-* Use symbolic link to DCS-BIOS live repository !373 (@emcek)
 * Compile DCS-BIOS using LuaJIT from lupa library !373 (@emcek)
->>>>>>> 9f72fed9
 * internal:
   * Update PySide6 framework to 6.7.3
 
