## 1.9.0
* Support for **Mi-8MTV2 Magnificent Eight**
  * Autopilot Channels (Heading, Pitch/Bank and Altitude)
  * Radios: R868, R828, YADRO1A information
* Support for **Mi-24P Hind**
  * Autopilot Channels (Yaw, Roll, Pitch and Altitude)
  * Autopilot Modes (Hover, Route and Altitude)
  * Radios: R868, R828, YADRO1I information
* Add About tab with basic information
<<<<<<< HEAD
* **F-16C Viper**:
  * Add spacial font for DED (G19 only)
  * Clean some extra characters from DED
=======
* Internal:
  * force update customtkinter to at least 5.1.0
>>>>>>> b974bc0d

## 1.8.1
* Add support for **Ka-50 Black Shark III**
* Update footer when checking DCS-BIOS version
* Align with DCS 2.8.1.34667.2 and DCS-BIOS 0.7.47
* Internal:
  * add more unit tests
  * mark some test as DCS-BIOS tests

## 1.8.0
* Major GUI redesign using `customtkinter` package, which provides new, modern widgets:
  * Appearance system mode (`Light`, `Dark`)
  * Three colort theme (`Green`, `Blue` and `Dark Blue`)
  * All settings are configured from GUI vie widgets
  * One window for all configuration and buttons
  * Check version from GUI
  * Add configuration flag to check for new version during start

## 1.7.5
* report DCS stable version correctly in logs during start
* Internal:
  * rename starting script
  * remove usage of McCabe
  * add unit tests

## 1.7.4
* **AH-64D Apache**
  * add better support for G19 for PRE mode
  * update name from `AH64D` to `AH64DBLKII`
* Show DCS version in logs
* Fix name of plane for **F-14 Tomcat** depending on model A or B
* Toggle Start/Stop buttons
* Do not show warning when plane's name is empty
* Internal:
  * improve checking DCS-BIOS data
  * introduce enum values for parser state
  * improve CI process - add Python 3.11
  * force using Pillow 9.3.0

## 1.7.3
* Align **F-16C Viper** DED and **AH-64D Apache** EUFD with DCS-BIOS 0.7.46 changes
* Basic support for **F-14A Tomcat**

## 1.7.2
* **AH-64D Apache**
  * update name from `AH64DBLKII` to `AH64D`
  * fix display PRE mode for G19
  * fix handling buttons
* Internal:
  * update unit test for better coverage and more use-cases

## 1.7.1
* New config settings:
  * `auto_start` - run DCSpy atomically after start
  * `verbose` - show more logs in terminal/console window
* Fixing handling of `dcsbios` settings from `config.yaml`
* Start and stop buttons can be used several times without closing GUI
* **F-16C Viper**
  * replace `*` with inverse white circle character at DED
  * Fix unhandled buttons for G19 (menu, ok and cancel)
* G19 and **F/A-18C Hornet**
  * Push **Menu** and **Cancel** toggle cockpit button down, push it again toggles button up (Integrated Fuel/Engine Indicator - IFEI).
  * Add handling **Ok** as Attitude Selector Switch, INS/AUTO/STBY
* Internal:
  * use Pythonic way using temporary directory
  * speed-up tests - cache json files instead of downloading from internet
  * use Enum for LCD type
  * use Enum for LCD buttons, add to LcdInfo dataclass

## 1.7.0
* Support for **AH-64D Apache** with 3 modes:
  * `IDM` - Squeeze and shows radios frequencies (from Radio Area), IDM and RTS rocker are used to scroll down
  * `WCA` - Enter button display warnings, cautions, and advisories, WCA rocker is used to scroll down
  * `PRE` - Preset button displays the preset menu for the selected radio, WCA rocker is used to scroll down
* **F-16C Viper** DED clean-up extra characters

## 1.6.1
* Update **F-16C Viper** for latest DSC-BIOS (0.7.45)
* Fresh installation of DCS-BIOS is painless
* Drop support for Python 3.6

## 1.6.0
* use fonts in dynamic way - you can customize fonts in `config.yaml` file (see [Configuration](https://github.com/emcek/dcspy#configuration))
* usage for LCD SDK built-in LGS - no need additional package for usage
* support for Python 3.10 (use `dataclasses` internally)
* ability to stop DCSpy from GUI
* supporters are printed in welcome screen - I'm thrilled with support and help of community!

## 1.5.1
* alignment for new DCS-BIOS [v0.7.43](https://github.com/DCSFlightpanels/dcs-bios/releases/tag/v0.7.43)

## 1.5.0
* Support for **AV-8B N/A Harrier** with:
  * **UFC** - Up Front Controller
  * **ODU** - Option Display Unit
  * **decrease UFC Comm 1 Channel** - G13 1st button or G19 left button
  * **increase UFC Comm 1 Channel** - G13 2nd button or G19 right button
  * **decrease UFC Comm 2 Channel** - G13 3rd button or G19 down button
  * **increase UFC Comm 2 Channel** - G13 4th button or G19 up button

## 1.4.0
* Configuration editor:
  * **dcsbios** - set default Logitech keyboard: "G19", "G510", "G15 v1/v2", "G13"
  * **show_gui** - showing or hiding GUI during start of DCSpy
  * **dcsbios** - location of DCS-BIOS folder inside user's Saved Games
* Check and update DCS-BIOS directly from DCSpy
  * **Check DCS-BIOS** button in **Config** editor
  * **dcsbios** needs to be set to correct value
* Basic A-10C Warthog and A-10C II Tank Killer support

## 1.3.0
* **F-16C Viper** use 4 buttons for IFF
  * **IFF MASTER Knob** - OFF/STBY/LOW/NORM/EMER
  * **IFF ENABLE Switch** - M1/M3 /OFF/ M3/MS
  * **IFF M-4 CODE Switch** - HOLD/ A/B /ZERO
  * **IFF MODE 4 REPLY Switch** - OUT/A/B
* Fix alignment of (DCS-BIOS [v0.7.41](https://github.com/DCSFlightpanels/dcs-bios/releases/tag/v0.7.41)) for **F-14B Tomcat**
* Internally all data fetch form DCS-BIOS is check against its specification. Sometimes due to changes DCS-BIOS protocol DCSpy couldn't fetch all data i.e. F-16 DED. It shouldn't happened anymore.

## 1.2.3
* Fix alignment of DED (DCS-BIOS [v0.7.41](https://github.com/DCSFlightpanels/dcs-bios/releases/tag/v0.7.43)) for **F-16C Viper**

## 1.2.2
* Fix alignment of DED for **F-16C Viper**
* Fix position of Integrated Fuel/Engine Indicator (IFEI) for **F/A-18C Hornet** (only G19)

## 1.2.1
* **F/A-18C Hornet** shows extra Total Internal Fuel (G19 only)
* Internal refactoring

## 1.2.0
* Simple Tkinter GUI - to select your Logitech keyboard
* Support for G19 - Big thanks for **BrotherBloat** who makes this release possible. He spent countless hours to share his G19 and let me troubleshoot remotely.
* **F/A-18C Hornet** shows Total Fuel instead of Total Internal Fuel

## 1.1.1
* Basic support for **F-14B Tomcat** RIO CAP (Computer Address Panel):
  * **CLEAR** - button 1
  * **S-W** - button 2
  * **N+E** - button 3
  * **ENTER** - button 4

## 1.1.0
* dcspy use now UDP multicast connection do DCS-BIOS, since each TCP connection slightly increases the amount of work that is performed inside of DCS (blocking the rest of the simulation).
* support for integer data to be fetch from DCS-BIOS - using IntegerBuffer()
* bios_data in Airplanes instances allow both StringBuffer() and IntegerBuffer()
* reformat waiting time before DCS connected
* fix Data Entry Display for F-16C Viper - DCS-BIOS [v0.7.34](https://github.com/DCSFlightpanels/dcs-bios/releases/tag/v0.7.34) is required
* **Ka-50 Black Shark** - Autopilot channels show up in LCD

## 1.0.0
* **Ka-50 Black Shark** data from PVI-800 shows (in similar boxes) on LCD
* ProtocolParser for DCS-BIOS has new optimized state machine
  * LCD SDK is re-written from scratch:
  * low and high level API
  * auto-loading C library during importing
  * all API is type annotated and well documented
  * move loading LCD C library from G13 handler
*internal:
  * refactoring and rename internals of G13 handler module
  * add unit tests

## 0.9.2
* LCD prints current waiting time to connect to DCS
* when DCS exit from plane/mission exception is catch and handle correctly
* lots of internal changes, preparing for new features, most important:
  * change structure of AircraftHandler, move subscription to DCS-BIOS changes out of planes
  * update and clear methods move from G13 handler to LCD SDK

## 0.9.1
* G13 handler have display property to send text to LCD
* rename starting script to dcspy.exe
* starting script now show waiting time for DCS connection
* minor code optimization and refactoring

## 0.9.0
* based on version [specelUFC v1.12.1](https://github.com/specel/specelUFC/releases/tag/v1.12.1)
* added basic handling for Ka-50 PVI-800 data are received but not formatted properly
* F-16C DED should working but not 4 buttons under LCD - I don't have it so it is hard to test
* G13 handler detect 32/64 bit of Python and load correct version of LCD Logitech C library
* adding basic logging for debugging - prints on console
* all defined aircraft are detected and loaded on-the-fly during operation
* define new plane should be easy just use AircraftHandler as base class
* Python LCD SDK was clean-up
* other refactorings and code duplication removal<|MERGE_RESOLUTION|>--- conflicted
+++ resolved
@@ -7,14 +7,11 @@
   * Autopilot Modes (Hover, Route and Altitude)
   * Radios: R868, R828, YADRO1I information
 * Add About tab with basic information
-<<<<<<< HEAD
 * **F-16C Viper**:
   * Add spacial font for DED (G19 only)
   * Clean some extra characters from DED
-=======
 * Internal:
   * force update customtkinter to at least 5.1.0
->>>>>>> b974bc0d
 
 ## 1.8.1
 * Add support for **Ka-50 Black Shark III**
