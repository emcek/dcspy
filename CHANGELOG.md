--- conflicted
+++ resolved
@@ -1,11 +1,7 @@
-<<<<<<< HEAD
-## 3.5.3
-* Install DCS-BIOS live version as symbolic link to repository
-=======
 ## 3.5.5
+* Use symbolic link to DCS-BIOS live repository
 * internal:
   * Update PySide6 framework to 6.7.3
->>>>>>> a78f124e
 
 ## 3.5.2
 * GUI should not be hide when starting when configuration is wrong (@emcek)
