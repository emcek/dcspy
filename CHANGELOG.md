## 3.5.3
* Use symbolic link to DCS-BIOS live repository #347 (@emcek)
* Compile DCS-BIOS using LuaJIT from lupa library !373 (@emcek)
* Make switching between regular and live version of DCS-BIOS more reliable (@emcek)
* internal:
<<<<<<< HEAD
  * Update PySide6 framework to 6.8.0.1
=======
  * Update PySide6 framework to 6.8.0.2
  * add support for Python 3.13
>>>>>>> 20fa5160

## 3.5.2
* GUI should not be hide when starting when configuration is wrong (@emcek)
* Generate BIOS JSON's file during start-up and after BIOS update (@emcek)
* Move documentation to: [dcspy.readthedocs.io](https://dcspy.readthedocs.io) site (@emcek)
* Internal:
  * move default config into resources directory
  * check if BIOS JSON's files exist before do generation and compilation
  * Introduction of UV tool
  * use src-layout for python package
  * introduce Nuitka based executable generation
  * clean-up release pipeline

## 3.5.1
* Add missing `F-4E-45MC.yaml` - #316 (@emcek)

## 3.5.0
* Basic support for **F-4E Phantom II** (@emcek)
* Add button to repair DCS-BIOS installation (@emcek)
* Can't start DCSpy after stopping #314 (@emcek)
* Internal:
  * Update PySide6 framework
  * optimize unit tests

## 3.4.2
* Fix update process when downloaded new release can not be saved in filesystem

## 3.4.1
* Fix issue when selecting any of a new device is preventing DCSpy from starting
* Internal:
  * Add mouse handling to G-Key SDK

## 3.4.0
* Support for new devices (with G-Key and mouses with extra buttons):
  * Keyboards without LCD: G910, G710, G110, G103, G105, G11
  * Headphones: G35, G633, G930, G933
  * Mouses: G600, G300, G400, G700, G9, MX518, G402, G502, G602
* Internal:
  * improve type hinting in codebase
  * decrease code complexity
  * Bump PySide6 to 6.7.0
  * Drop support for Python 3.8

## 3.3.0
* Add new State action to set a particular value for any controller (@emcek)
* Unload the previous plane when loading the next one - remove old BIOS callbacks (@emcek)
* When a new version is downloaded, DCSpy will restart itself (@emcek)
* Now all executable files do not contain a version, so LGS will not complains about profile name (@emcek)
* Internal:
  * Make LCD SDK more flexible and allow to start DCSpy without working LCD
  * add E2E test to run locally full flow of DCS-BIOS
  * Cleanup models and SDK packages

## 3.2.0
* Add new the Push button option to support push button controls with only two states (@sleighzy, @emcek)
* Add search bar to search BIOS data (controls name, description etc.) for current aircraft (@emcek)
* Internal:
  * G-Key SDK callback support (@sleighzy)
  * Update Qt6/PySide6 to 6.6.2
  * remove `physical_variant` from models, due to changes is DCS-BIOS (@emcek)
  * bug fixing and release stabilization (@sleighzy, @emcek)

## 3.1.4
* Refresh G-Keys tab, after installation of DCS-BIOS
* Some custom requests from config file are set as a different type
* Keep more LCD screenshots to make troubleshooting easier
* Make sure the last character in CUSTOM request is always pipe
* Internal:
  * update lib dependencies and tools: pydantic, psutil

## 3.1.3
* Fix loading empty YAML file when Loading Logitech Keyboard instance
* Show saved collection debug file in the status bar
* Internal:
  * Start loging form very beginning
  * Fixing one of migration functions, old configuration could be not cleared

## 3.1.2
* Show messagebox during stat-up when Git executable is missing
* Add dcs.log to debug data collection
* Internal:
  * Update GitPython library
  * Fix old migration from 3.0.0 release

## 3.1.1
* Fix parsing data for **AH-64D Apache**

## 3.1.0
* LCD buttons can be assigned to any control/instrument like G-Keys
* Report progress of live DCS-BIOS cloning repository gradually
* Add progress when pulling DCS-BIOS repository
* Fix parsing wrong configuration from YAML file - [#221](https://github.com/emcek/dcspy/issues/221)
* Update images keyboards to show all supported keys
* Fix apply wrong configuration form config.yaml when starting
* Fix radios for **A-10C** and **A-10C II** - - [!227](https://github.com/emcek/dcspy/pull/227)
* Internal:
  * Update Pyside6, pydantic and psutil libraries
  * Add caching when paring DCS-BIOS yaml files for airplanes
  * Support old and new location of version file for DCS-BIOS
  * Fix parsing `Export.lua` file
  * Fix donate button
  * Add more unit test of QtGUI
  * decrease the complexity of code in few places

## 3.0.0
* Use PySide6 instead of the Custom Tkinter framework
  * Recognize Git objects for DCS-BIOS live repository
  * Improve DCS-BIOS update process
* Add support for G-Keys of Logitech keyboards
* Allow assigning G-Keys to any control/instrument of all DCS-BIOS supported plane
* New model of support mods: basic (only G-Key) and advanced (G-Key + LCD)
* Support for Python 3.12
* Internal:
  * G-Keys Logitech SDK C library
  * Use Pydantic data models
  * Auto migration of configuration file
  * Add unit tests for Qt GUI
  * improve CI process - add Python 3.12

## 2.3.3
* Last version with Tkinter GUI
* Alignment with the latest DCS-BIOS for: **F-15ESE Eagle** and **AV-8B Night Attack**
* Git is a mandatory requirement since DCS-BIOS change structure with support for Open Beta 2.9.0
* DCS-BIOS 0.7.49 no loger supported, use a live git version instead
* Internal:
  * formatting code across the project to match style
  * update dependencies to latest version to mitigate vulnerabilities
  * generate fixtures for unit tests instead of crating them manually
  * use newer random pytest plugin

## 2.3.2
* Show message dialog when there is a problem with DCS-BIOS live repository.

## 2.3.1
* Hotfix: add missing files

## 2.3.0
* Add radio presets for **A-10C** and **A-10C II**
* Add ARC-210 data for **A-10C II**
* Allow downloading DCSpy while checking for a new version
* Auto refresh about tab
* Collect data for troubleshooting
* Internal:
  * Remove support for Python 3.7
  * Add Python 3.12 RC1 in CI process
  * Loading Logitech C-library using `cffi` instead of built-in `ctypes`

## 2.2.0
* Add support for **F-15E Eagle** and its UFC
* Internal:
  * Change way of handling buttons
  * use the newest version of `packaging`
  * fix PyInstaller exception during runtime

## 2.1.2
* Fix the problem when git executable is not available (for DCS-BIOS live)
* Add tooltips to some widgets

## 2.1.1
* Add missing `falconded.ttf` in Python package

## 2.1.0
* Add System tray icon:
  * Notification when DCSpy is hidden and running in the background.
  * New version notification
* Make splashscreen nicer
* Update DCS-BIOS (master) data for Mi-24P Hind
* Internal:
  * Add more unit tests
  * Make unit test configurable from CLI
  * Use toml instead of cfg for packing
  * Improve type hinting

## 2.0.0
* Allow use/update [live DCS-BIOS](https://github.com/emcek/dcspy/wiki/Information#live-dcs-bios) directly from GitHub (master branch)
* Allow run DCSpy without a console
* Auto [screenshot of LCD](https://github.com/emcek/dcspy/wiki/Usage#advanced) during operation
* Auto save change options from GUI
* Fix the problem when DCS-BIOS is empty or a drive letter not exists
* Generate [standalone version](https://github.com/emcek/dcspy/wiki/Installation#single-file-download-new-way) with PyInstaller
* Save configuration in user local directory (preserved between updates)
* Internal:
  * improve type checking
  * verbose setting will impact both console and file logs
  * use pathlib for path manipulation
  * improve CI/CD process

## 1.9.5
* Support for **Mi-8MTV2 Magnificent Eight**
  * Autopilot Channels (Heading, Pitch/Bank and Altitude)
  * Radios: R868, R828, YADRO1A information
* Support for **Mi-24P Hind**
  * Autopilot Channels (Yaw, Roll, Pitch and Altitude)
  * Autopilot Modes (Hover, Route and Altitude)
  * Radios: R868, R828, YADRO1I information
* Add About tab with basic information
* **F-16C Viper**:
  * Add spacial font for DED (G19 only)
  * Clean some extra characters from DED
* Internal:
  * force update customtkinter to at least 5.1.0

## 1.8.1
* Add support for **Ka-50 Black Shark III**
* Update footer when checking DCS-BIOS version
* Align with DCS 2.8.1.34667.2 and DCS-BIOS 0.7.47
* Internal:
  * add more unit tests
  * mark some tests as DCS-BIOS tests

## 1.8.0
* Major GUI redesign using `customtkinter` package, which provides new, modern widgets:
  * Appearance system mode (`Light`, `Dark`)
  * Three colort theme (`Green`, `Blue` and `Dark Blue`)
  * All settings are configured from GUI vie widgets
  * One window for all configuration and buttons
  * Check version from GUI
  * Add the configuration flag to check for a new version during start

## 1.7.5
* report the DCS stable version correctly in logs during start
* Internal:
  * rename starting script
  * remove usage of Mccabe
  * add unit tests

## 1.7.4
* **AH-64D Apache**
  * add better support for G19 for PRE mode
  * update name from `AH64D` to `AH64DBLKII`
* Show the DCS version in logs
* Fix a name of plane for **F-14 Tomcat** depending on model A or B
* Toggle Start/Stop buttons
* Do not show warning when plane's name is empty
* Internal:
  * improve checking DCS-BIOS data
  * introduce enum values for parser state
  * improve CI process - add Python 3.11
  * force using Pillow 9.3.0

## 1.7.3
* Align **F-16C Viper** DED and **AH-64D Apache** EUFD with DCS-BIOS 0.7.46 changes
* Basic support for **F-14A Tomcat**

## 1.7.2
* **AH-64D Apache**
  * update name from `AH64DBLKII` to `AH64D`
  * fix display PRE mode for G19
  * fix handling buttons
* Internal:
  * update unit test for better coverage and more use-cases

## 1.7.1
* New config settings:
  * `auto_start` - run DCSpy atomically after start
  * `verbose` - show more logs in a terminal/console window
* Fixing handling of `dcsbios` settings from `config.yaml`
* Start and stop buttons can be used several times without closing the GUI
* **F-16C Viper**
  * replace `*` with inverse white circle character at DED
  * Fix unhandled buttons for G19 (menu, ok and cancel)
* G19 and **F/A-18C Hornet**
  * Push **Menu** and **Cancel** toggle cockpit button down, push it again toggles button up (Integrated Fuel/Engine Indicator)
  * Add handling **Ok** as Attitude Selector Switch, INS/AUTO/STBY
* Internal:
  * use Pythonic way using temporary directory
  * speed-up tests: cache JSON files instead of downloading from the internet
  * use Enum for an LCD type
  * use Enum for LCD buttons, add to LcdInfo dataclass

## 1.7.0
* Support for **AH-64D Apache** with three modes:
  * `IDM` - Squeeze and shows radios frequencies (from Radio Area), IDM and RTS rocker are used to scroll down
  * `WCA` - Enter button display warnings, cautions and advisories. WCA rocker is used to scroll down
  * `PRE` - Preset button displays the preset menu for the selected radio, WCA rocker is used to scroll down
* **F-16C Viper** DED clean-up extra characters

## 1.6.1
* Update **F-16C Viper** for latest DSC-BIOS (0.7.45)
* Fresh installation of DCS-BIOS is painless
* Drop support for Python 3.6

## 1.6.0
* use fonts in a dynamic way. You can customize fonts in `config.yaml` file (see [Configuration](https://github.com/emcek/dcspy#configuration))
* usage for LCD SDK built-in LGS - no need additional package for usage
* support for Python 3.10 (use `dataclasses` internally)
* ability to stop DCSpy from GUI
* Supporters are printed on welcome screen. I'm thrilled with support and help from the community!

## 1.5.1
* alignment for new DCS-BIOS [v0.7.43](https://github.com/DCS-Skunkworks/dcs-bios/releases/tag/v0.7.43)

## 1.5.0
* Support for **AV-8B N/A Harrier** with:
  * **UFC** - Up Front Controller
  * **ODU** - Option Display Unit
  * **decrease UFC Comm 1 Channel** - G13 first button or G19 left button
  * **increase UFC Comm 1 Channel** - G13 second button or G19 right button
  * **decrease UFC Comm 2 Channel** - G13 third button or G19 down button
  * **increase UFC Comm 2 Channel** - G13 forth button or G19 up button

## 1.4.0
* Configuration editor:
  * **dcsbios** - set default Logitech keyboard: "G19", "G510", "G15 v1/v2", "G13"
  * **show_gui** - showing or hiding GUI during the start of DCSpy
  * **dcsbios** - location of DCS-BIOS folder inside user's Saved Games
* Check and update DCS-BIOS directly from DCSpy
  * **Check DCS-BIOS** button in **Config** editor
  * **dcsbios** needs to be set to correct value
* Basic A-10C Warthog and A-10C II Tank Killer support

## 1.3.0
* **F-16C Viper** uses four buttons for IFF
  * **IFF MASTER Knob** - OFF/STBY/LOW/NORM/EMER
  * **IFF ENABLE Switch** - M1/M3 /OFF/ M3/MS
  * **IFF M-4 CODE Switch** - HOLD/ A/B /ZERO
  * **IFF MODE 4 REPLY Switch** - OUT/A/B
* Fix alignment of (DCS-BIOS [v0.7.41](https://github.com/DCS-Skunkworks/dcs-bios/releases/tag/v0.7.41)) for **F-14B Tomcat**
* Internal:
  * All data fetched from the DCS-BIOS is checked against their specifications. Due to occasional changes in the DCS-BIOS protocol, DCSpy may not fetch all data (e.g., F-16 DED). However, such occurrences should not happen anymore.

## 1.2.3
* Fix alignment of DED (DCS-BIOS [v0.7.41](https://github.com/DCS-Skunkworks/dcs-bios/releases/tag/v0.7.43)) for **F-16C Viper**

## 1.2.2
* Fix alignment of DED for **F-16C Viper**
* Fix the position of Integrated Fuel/Engine Indicator (IFEI) for **F/A-18C Hornet** (only G19)

## 1.2.1
* **F/A-18C Hornet** shows extra Total Internal Fuel (G19 only)
* Internal refactoring

## 1.2.0
* Simple Tkinter GUI: to select your Logitech keyboard
* Support for G19: Big thanks for **BrotherBloat** who makes this release possible. He spent countless hours to share his G19 and let me troubleshoot remotely.
* **F/A-18C Hornet** shows Total Fuel instead of Total Internal Fuel

## 1.1.1
* Basic support for **F-14B Tomcat** RIO CAP (Computer Address Panel):
  * **CLEAR** - button 1
  * **S-W** - button 2
  * **N+E** - button 3
  * **ENTER** - button 4

## 1.1.0
* DCSpy uses UDP multicast connection do DCS-BIOS, since each TCP connection slightly increases the amount of work that is performed inside DCS (blocking the rest of the simulation).
* support for integer data to be fetch from DCS-BIOS - using IntegerBuffer()
* `bios_data` in Airplanes instances allow both StringBuffer() and IntegerBuffer()
* reformat waiting time before DCS connected
* fix Data Entry Display for F-16C Viper - DCS-BIOS [v0.7.34](https://github.com/DCS-Skunkworks/dcs-bios/releases/tag/v0.7.34) is required
* **Ka-50 Black Shark** - Autopilot channels show up in LCD

## 1.0.0
* **Ka-50 Black Shark** data from PVI-800 shows (in similar boxes) on LCD
* ProtocolParser for DCS-BIOS has a new optimized state machine
  * LCD SDK is re-written from scratch:
  * low and high-level API
  * auto-loading C library during importing
  * all API is type annotated and well documented
  * move loading LCD C-library from G13 handler
* internal:
  * refactoring and rename internals of G13 handler module
  * add unit tests

## 0.9.2
* LCD prints current waiting time to connect to DCS
* when DCS exits from plane/mission exception is catch and handle correctly
* lots of internal changes, preparing for new features, most important:
  * change structure of AircraftHandler, move subscription to DCS-BIOS changes out of planes
  * update and clear methods move from G13 handler to LCD SDK

## 0.9.1
* G13 handler have display property to send text to LCD
* rename starting script to dcspy.exe
* starting script shows now waiting time for DCS connection
* minor code optimization and refactoring

## 0.9.0
* based on version [specelUFC v1.12.1](https://github.com/specel/specelUFC/releases/tag/v1.12.1)
* added basic handling for Ka-50 PVI-800 data is received but not formatted properly
* F-16C DED should work, but not four buttons under LCD - I don't have it, so it is hard to test
* G13-handler detects 32/64 bit of Python and loads a correct version of LCD Logitech C-library
* adding basic logging for debugging - prints on console
* all defined aircraft are detected and loaded on-the-fly during operation
* defines new plane should be easy, use AircraftHandler as base class
* Python LCD SDK was cleanup
* other refactorings and code duplication removal<|MERGE_RESOLUTION|>--- conflicted
+++ resolved
@@ -3,12 +3,8 @@
 * Compile DCS-BIOS using LuaJIT from lupa library !373 (@emcek)
 * Make switching between regular and live version of DCS-BIOS more reliable (@emcek)
 * internal:
-<<<<<<< HEAD
-  * Update PySide6 framework to 6.8.0.1
-=======
   * Update PySide6 framework to 6.8.0.2
   * add support for Python 3.13
->>>>>>> 20fa5160
 
 ## 3.5.2
 * GUI should not be hide when starting when configuration is wrong (@emcek)
