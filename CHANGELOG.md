## 2.3.0
* Auto refresh about tab
* Collect data for troubleshooting
<<<<<<< HEAD
* Can't switch keyboard after starting
=======
* Add radios presets for **A-10C** and **A-10C II**
* Add ARC0210 data for **A-10C II**
>>>>>>> 5f9a4e3e
* Internal:
  * Remove support for Python 3.7
  * Loading Logitech C library using `cffi` instead of built-in `ctypes`

## 2.2.0
* Add support for **F-15E Eagle** and its UFC
* Internal:
  * Change way of handling buttons
  * use newest version of `packaging`
  * fix PyInstaller exception during runtime

## 2.1.2
* Fix problem when git executable is not available (for DCS-BIOS live)
* Add tooltips to some widgets

## 2.1.1
* Add missing `falconded.ttf` in Python package

## 2.1.0
* Add System tray icon:
  * Notification when DCSpy is hidden and running in background.
  * New version notification
* Make splashscreen nicer
* Update DCS-BIOS (master) data for Mi-24P Hind
* Internal:
  * Add more unit tests
  * Make unit test configurable from CLI
  * Use toml instead of cfg for packing
  * Improve type hinting

## 2.0.0
* Allow use/update [live DCS-BIOS](https://github.com/emcek/dcspy/wiki/Information#live-dcs-bios) directly from GitHub (master branch)
* Allow run DCSpy without console
* Auto [screenshot of LCD](https://github.com/emcek/dcspy/wiki/Usage#advanced) during operation
* Auto save change options from GUI
* Fix problem when DCS-BIOS is empty or drive letter not exists
* Generate [standalone version](https://github.com/emcek/dcspy/wiki/Installation#single-file-download-new-way) with PyInstaller
* Save configuration in user local directory (preserved between updates)
* Internal:
  * improve type checking
  * verbose setting will impact both console and file logs
  * use pathlib for path manipulation
  * improve CI/CD process

## 1.9.5
* Support for **Mi-8MTV2 Magnificent Eight**
  * Autopilot Channels (Heading, Pitch/Bank and Altitude)
  * Radios: R868, R828, YADRO1A information
* Support for **Mi-24P Hind**
  * Autopilot Channels (Yaw, Roll, Pitch and Altitude)
  * Autopilot Modes (Hover, Route and Altitude)
  * Radios: R868, R828, YADRO1I information
* Add About tab with basic information
* **F-16C Viper**:
  * Add spacial font for DED (G19 only)
  * Clean some extra characters from DED
* Internal:
  * force update customtkinter to at least 5.1.0

## 1.8.1
* Add support for **Ka-50 Black Shark III**
* Update footer when checking DCS-BIOS version
* Align with DCS 2.8.1.34667.2 and DCS-BIOS 0.7.47
* Internal:
  * add more unit tests
  * mark some test as DCS-BIOS tests

## 1.8.0
* Major GUI redesign using `customtkinter` package, which provides new, modern widgets:
  * Appearance system mode (`Light`, `Dark`)
  * Three colort theme (`Green`, `Blue` and `Dark Blue`)
  * All settings are configured from GUI vie widgets
  * One window for all configuration and buttons
  * Check version from GUI
  * Add configuration flag to check for new version during start

## 1.7.5
* report DCS stable version correctly in logs during start
* Internal:
  * rename starting script
  * remove usage of McCabe
  * add unit tests

## 1.7.4
* **AH-64D Apache**
  * add better support for G19 for PRE mode
  * update name from `AH64D` to `AH64DBLKII`
* Show DCS version in logs
* Fix name of plane for **F-14 Tomcat** depending on model A or B
* Toggle Start/Stop buttons
* Do not show warning when plane's name is empty
* Internal:
  * improve checking DCS-BIOS data
  * introduce enum values for parser state
  * improve CI process - add Python 3.11
  * force using Pillow 9.3.0

## 1.7.3
* Align **F-16C Viper** DED and **AH-64D Apache** EUFD with DCS-BIOS 0.7.46 changes
* Basic support for **F-14A Tomcat**

## 1.7.2
* **AH-64D Apache**
  * update name from `AH64DBLKII` to `AH64D`
  * fix display PRE mode for G19
  * fix handling buttons
* Internal:
  * update unit test for better coverage and more use-cases

## 1.7.1
* New config settings:
  * `auto_start` - run DCSpy atomically after start
  * `verbose` - show more logs in terminal/console window
* Fixing handling of `dcsbios` settings from `config.yaml`
* Start and stop buttons can be used several times without closing GUI
* **F-16C Viper**
  * replace `*` with inverse white circle character at DED
  * Fix unhandled buttons for G19 (menu, ok and cancel)
* G19 and **F/A-18C Hornet**
  * Push **Menu** and **Cancel** toggle cockpit button down, push it again toggles button up (Integrated Fuel/Engine Indicator - IFEI).
  * Add handling **Ok** as Attitude Selector Switch, INS/AUTO/STBY
* Internal:
  * use Pythonic way using temporary directory
  * speed-up tests - cache json files instead of downloading from internet
  * use Enum for LCD type
  * use Enum for LCD buttons, add to LcdInfo dataclass

## 1.7.0
* Support for **AH-64D Apache** with 3 modes:
  * `IDM` - Squeeze and shows radios frequencies (from Radio Area), IDM and RTS rocker are used to scroll down
  * `WCA` - Enter button display warnings, cautions, and advisories, WCA rocker is used to scroll down
  * `PRE` - Preset button displays the preset menu for the selected radio, WCA rocker is used to scroll down
* **F-16C Viper** DED clean-up extra characters

## 1.6.1
* Update **F-16C Viper** for latest DSC-BIOS (0.7.45)
* Fresh installation of DCS-BIOS is painless
* Drop support for Python 3.6

## 1.6.0
* use fonts in dynamic way - you can customize fonts in `config.yaml` file (see [Configuration](https://github.com/emcek/dcspy#configuration))
* usage for LCD SDK built-in LGS - no need additional package for usage
* support for Python 3.10 (use `dataclasses` internally)
* ability to stop DCSpy from GUI
* supporters are printed in welcome screen - I'm thrilled with support and help of community!

## 1.5.1
* alignment for new DCS-BIOS [v0.7.43](https://github.com/DCSFlightpanels/dcs-bios/releases/tag/v0.7.43)

## 1.5.0
* Support for **AV-8B N/A Harrier** with:
  * **UFC** - Up Front Controller
  * **ODU** - Option Display Unit
  * **decrease UFC Comm 1 Channel** - G13 1st button or G19 left button
  * **increase UFC Comm 1 Channel** - G13 2nd button or G19 right button
  * **decrease UFC Comm 2 Channel** - G13 3rd button or G19 down button
  * **increase UFC Comm 2 Channel** - G13 4th button or G19 up button

## 1.4.0
* Configuration editor:
  * **dcsbios** - set default Logitech keyboard: "G19", "G510", "G15 v1/v2", "G13"
  * **show_gui** - showing or hiding GUI during start of DCSpy
  * **dcsbios** - location of DCS-BIOS folder inside user's Saved Games
* Check and update DCS-BIOS directly from DCSpy
  * **Check DCS-BIOS** button in **Config** editor
  * **dcsbios** needs to be set to correct value
* Basic A-10C Warthog and A-10C II Tank Killer support

## 1.3.0
* **F-16C Viper** use 4 buttons for IFF
  * **IFF MASTER Knob** - OFF/STBY/LOW/NORM/EMER
  * **IFF ENABLE Switch** - M1/M3 /OFF/ M3/MS
  * **IFF M-4 CODE Switch** - HOLD/ A/B /ZERO
  * **IFF MODE 4 REPLY Switch** - OUT/A/B
* Fix alignment of (DCS-BIOS [v0.7.41](https://github.com/DCSFlightpanels/dcs-bios/releases/tag/v0.7.41)) for **F-14B Tomcat**
* Internally all data fetch form DCS-BIOS is check against its specification. Sometimes due to changes DCS-BIOS protocol DCSpy couldn't fetch all data i.e. F-16 DED. It shouldn't happened anymore.

## 1.2.3
* Fix alignment of DED (DCS-BIOS [v0.7.41](https://github.com/DCSFlightpanels/dcs-bios/releases/tag/v0.7.43)) for **F-16C Viper**

## 1.2.2
* Fix alignment of DED for **F-16C Viper**
* Fix position of Integrated Fuel/Engine Indicator (IFEI) for **F/A-18C Hornet** (only G19)

## 1.2.1
* **F/A-18C Hornet** shows extra Total Internal Fuel (G19 only)
* Internal refactoring

## 1.2.0
* Simple Tkinter GUI - to select your Logitech keyboard
* Support for G19 - Big thanks for **BrotherBloat** who makes this release possible. He spent countless hours to share his G19 and let me troubleshoot remotely.
* **F/A-18C Hornet** shows Total Fuel instead of Total Internal Fuel

## 1.1.1
* Basic support for **F-14B Tomcat** RIO CAP (Computer Address Panel):
  * **CLEAR** - button 1
  * **S-W** - button 2
  * **N+E** - button 3
  * **ENTER** - button 4

## 1.1.0
* dcspy use now UDP multicast connection do DCS-BIOS, since each TCP connection slightly increases the amount of work that is performed inside of DCS (blocking the rest of the simulation).
* support for integer data to be fetch from DCS-BIOS - using IntegerBuffer()
* bios_data in Airplanes instances allow both StringBuffer() and IntegerBuffer()
* reformat waiting time before DCS connected
* fix Data Entry Display for F-16C Viper - DCS-BIOS [v0.7.34](https://github.com/DCSFlightpanels/dcs-bios/releases/tag/v0.7.34) is required
* **Ka-50 Black Shark** - Autopilot channels show up in LCD

## 1.0.0
* **Ka-50 Black Shark** data from PVI-800 shows (in similar boxes) on LCD
* ProtocolParser for DCS-BIOS has new optimized state machine
  * LCD SDK is re-written from scratch:
  * low and high level API
  * auto-loading C library during importing
  * all API is type annotated and well documented
  * move loading LCD C library from G13 handler
*internal:
  * refactoring and rename internals of G13 handler module
  * add unit tests

## 0.9.2
* LCD prints current waiting time to connect to DCS
* when DCS exit from plane/mission exception is catch and handle correctly
* lots of internal changes, preparing for new features, most important:
  * change structure of AircraftHandler, move subscription to DCS-BIOS changes out of planes
  * update and clear methods move from G13 handler to LCD SDK

## 0.9.1
* G13 handler have display property to send text to LCD
* rename starting script to dcspy.exe
* starting script now show waiting time for DCS connection
* minor code optimization and refactoring

## 0.9.0
* based on version [specelUFC v1.12.1](https://github.com/specel/specelUFC/releases/tag/v1.12.1)
* added basic handling for Ka-50 PVI-800 data are received but not formatted properly
* F-16C DED should working but not 4 buttons under LCD - I don't have it so it is hard to test
* G13 handler detect 32/64 bit of Python and load correct version of LCD Logitech C library
* adding basic logging for debugging - prints on console
* all defined aircraft are detected and loaded on-the-fly during operation
* define new plane should be easy just use AircraftHandler as base class
* Python LCD SDK was clean-up
* other refactorings and code duplication removal<|MERGE_RESOLUTION|>--- conflicted
+++ resolved
@@ -1,12 +1,11 @@
+## 2.4.0
+* Can't switch keyboard after starting
+
 ## 2.3.0
 * Auto refresh about tab
 * Collect data for troubleshooting
-<<<<<<< HEAD
-* Can't switch keyboard after starting
-=======
 * Add radios presets for **A-10C** and **A-10C II**
 * Add ARC0210 data for **A-10C II**
->>>>>>> 5f9a4e3e
 * Internal:
   * Remove support for Python 3.7
   * Loading Logitech C library using `cffi` instead of built-in `ctypes`
