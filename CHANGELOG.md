## 1.7.4
<<<<<<< HEAD
* **AH-64D Apache* - add better support for G19 for PRE mode
* Show DCS version to logs
=======
* Show DCS version in logs
>>>>>>> 130789e5
* Internal:
  * improve checking DCS-BIOS data
  * introduce enum values for parser state
  * improve CI process - add Python 3.11

## 1.7.3
* Align F-16C DED and AH-64D EUFD with DCS-BIOS 0.7.46 changes
* Basic support for F-14A Tomcat

## 1.7.2
* **AH-64D Apache**
  * update name from `AH64DBLKII` to `AH64D`
  * fix display PRE mode for G19
  * fix handling buttons
* Internal:
  * update unit test for better coverage and more use-cases

## 1.7.1
* New config settings:
  * `auto_start` - run DCSpy atomically after start
  * `verbose` - show more logs in terminal/console window
* Fixing handling of `dcsbios` settings from `config.yaml`
* Start and stop buttons can be used several times without closing GUI
* **F-16C Viper**
  * replace `*` with inverse white circle character at DED
  * Fix unhandled buttons for G19 (menu, ok and cancel)
* G19 and **F/A-18C Hornet**
  * Push **Menu** and **Cancel** toggle cockpit button down, push it again toggles button up (Integrated Fuel/Engine Indicator - IFEI).
  * Add handling **Ok** as Attitude Selector Switch, INS/AUTO/STBY
* Internal:
  * use Pythonic way using temporary directory
  * speed-up tests - cache json files instead of downloading from internet
  * use Enum for LCD type
  * use Enum for LCD buttons, add to LcdInfo dataclass

## 1.7.0
* Support for **AH-64D Apache** with 3 modes:
  * `IDM` - Squeeze and shows radios frequencies (from Radio Area), IDM and RTS rocker are used to scroll down
  * `WCA` - Enter button display warnings, cautions, and advisories, WCA rocker is used to scroll down
  * `PRE` - Preset button displays the preset menu for the selected radio, WCA rocker is used to scroll down
* **F-16C Viper** DED clean-up extra characters

## 1.6.1
* Update **F-16C Viper** for latest DSC-BIOS (0.7.45)
* Fresh installation of DCS-BIOS is painless
* Drop support for Python 3.6

## 1.6.0
* use fonts in dynamic way - you can customize fonts in `config.yaml` file (see [Configuration](https://github.com/emcek/dcspy#configuration))
* usage for LCD SDK built-in LGS - no need additional package for usage
* support for Python 3.10 (use `dataclasses` internally)
* ability to stop DCSpy from GUI
* supporters are printed in welcome screen - I'm thrilled with support and help of community!

## 1.5.1
* alignment for new DCS-BIOS [v0.7.43](https://github.com/DCSFlightpanels/dcs-bios/releases/tag/v0.7.43)

## 1.5.0
* Support for **AV-8B N/A Harrier** with:
  * **UFC** - Up Front Controller
  * **ODU** - Option Display Unit
  * **decrease UFC Comm 1 Channel** - G13 1st button or G19 left button
  * **increase UFC Comm 1 Channel** - G13 2nd button or G19 right button
  * **decrease UFC Comm 2 Channel** - G13 3rd button or G19 down button
  * **increase UFC Comm 2 Channel** - G13 4th button or G19 up button

## 1.4.0
* Configuration editor:
  * **dcsbios** - set default Logitech keyboard: "G19", "G510", "G15 v1/v2", "G13"
  * **show_gui** - showing or hiding GUI during start of DCSpy
  * **dcsbios** - location of DCS-BIOS folder inside user's Saved Games
* Check and update DCS-BIOS directly from DCSpy
  * **Check DCS-BIOS** button in **Config** editor
  * **dcsbios** needs to be set to correct value
* Basic A-10C Warthog and A-10C II Tank Killer support

## 1.3.0
* **F-16C Viper** use 4 buttons for IFF
  * **IFF MASTER Knob** - OFF/STBY/LOW/NORM/EMER
  * **IFF ENABLE Switch** - M1/M3 /OFF/ M3/MS
  * **IFF M-4 CODE Switch** - HOLD/ A/B /ZERO
  * **IFF MODE 4 REPLY Switch** - OUT/A/B
* Fix alignment of (DCS-BIOS [v0.7.41](https://github.com/DCSFlightpanels/dcs-bios/releases/tag/v0.7.41)) for **F-14B Tomcat**
* Internally all data fetch form DCS-BIOS is check against its specification. Sometimes due to changes DCS-BIOS protocol DCSpy couldn't fetch all data i.e. F-16 DED. It shouldn't happened anymore.

## 1.2.3
* Fix alignment of DED (DCS-BIOS [v0.7.41](https://github.com/DCSFlightpanels/dcs-bios/releases/tag/v0.7.43)) for **F-16C Viper**

## 1.2.2
* Fix alignment of DED for **F-16C Viper**
* Fix position of Integrated Fuel/Engine Indicator (IFEI) for **F/A-18C Hornet** (only G19)

## 1.2.1
* **F/A-18C Hornet** shows extra Total Internal Fuel (G19 only)
* Internal refactoring

## 1.2.0
* Simple Tkinter GUI - to select your Logitech keyboard
* Support for G19 - Big thanks for **BrotherBloat** who makes this release possible. He spent countless hours to share his G19 and let me troubleshoot remotely.
* **F/A-18C Hornet** shows Total Fuel instead of Total Internal Fuel

## 1.1.1
* Basic support for **F-14B Tomcat** RIO CAP (Computer Address Panel):
  * **CLEAR** - button 1
  * **S-W** - button 2
  * **N+E** - button 3
  * **ENTER** - button 4

## 1.1.0
* dcspy use now UDP multicast connection do DCS-BIOS, since each TCP connection slightly increases the amount of work that is performed inside of DCS (blocking the rest of the simulation).
* support for integer data to be fetch from DCS-BIOS - using IntegerBuffer()
* bios_data in Airplanes instances allow both StringBuffer() and IntegerBuffer()
* reformat waiting time before DCS connected
* fix Data Entry Display for F-16C Viper - DCS-BIOS [v0.7.34](https://github.com/DCSFlightpanels/dcs-bios/releases/tag/v0.7.34) is required
* **Ka-50 Black Shark** - Autopilot channels show up in LCD

## 1.0.0
* **Ka-50 Black Shark** data from PVI-800 shows (in similar boxes) on LCD
* ProtocolParser for DCS-BIOS has new optimized state machine
  * LCD SDK is re-written from scratch:
  * low and high level API
  * auto-loading C library during importing
  * all API is type annotated and well documented
  * move loading LCD C library from G13 handler
*internal:
  * refactoring and rename internals of G13 handler module
  * add unit tests

## 0.9.2
* LCD prints current waiting time to connect to DCS
* when DCS exit from plane/mission exception is catch and handle correctly
* lots of internal changes, preparing for new features, most important:
  * change structure of AircraftHandler, move subscription to DCS-BIOS changes out of planes
  * update and clear methods move from G13 handler to LCD SDK

## 0.9.1
* G13 handler have display property to send text to LCD
* rename starting script to dcspy.exe
* starting script now show waiting time for DCS connection
* minor code optimization and refactoring

## 0.9.0
* based on version [specelUFC v1.12.1](https://github.com/specel/specelUFC/releases/tag/v1.12.1)
* added basic handling for Ka-50 PVI-800 data are received but not formatted properly
* F-16C DED should working but not 4 buttons under LCD - I don't have it so it is hard to test
* G13 handler detect 32/64 bit of Python and load correct version of LCD Logitech C library
* adding basic logging for debugging - prints on console
* all defined aircraft are detected and loaded on-the-fly during operation
* define new plane should be easy just use AircraftHandler as base class
* Python LCD SDK was clean-up
* other refactorings and code duplication removal<|MERGE_RESOLUTION|>--- conflicted
+++ resolved
@@ -1,10 +1,6 @@
 ## 1.7.4
-<<<<<<< HEAD
 * **AH-64D Apache* - add better support for G19 for PRE mode
-* Show DCS version to logs
-=======
 * Show DCS version in logs
->>>>>>> 130789e5
 * Internal:
   * improve checking DCS-BIOS data
   * introduce enum values for parser state
