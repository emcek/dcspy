---
ci:
  autoupdate_schedule: monthly
  skip: [pip-audit]

default_language_version:
  python: python3.12

repos:
  - repo: https://github.com/pre-commit/pre-commit-hooks
    rev: v4.6.0
    hooks:
      - id: trailing-whitespace
        exclude: 'qtgui_rc.py'
      - id: end-of-file-fixer
        exclude: 'qtgui_rc.py'
      - id: check-docstring-first
        exclude: 'qtgui_rc.py'
      - id: debug-statements
        exclude: 'qtgui_rc.py'
      - id: double-quote-string-fixer
        exclude: 'qtgui_rc.py'
      - id: check-toml
      - id: check-yaml
      - id: check-json
      - id: requirements-txt-fixer
      - id: fix-byte-order-marker
        exclude: 'qtgui_rc.py'

  - repo: https://github.com/pre-commit/mirrors-mypy
    rev: v1.11.2
    hooks:
      - id: mypy
        exclude: '/qt_gui\.py$|/qtgui_rc\.py$|tests/|generate_ver_file\.py$'
        additional_dependencies: [types-cffi, types-Pillow, types-psutil, types-pyinstaller, types-PyYAML, types-requests, lxml]

  - repo: https://github.com/astral-sh/ruff-pre-commit
<<<<<<< HEAD
    rev: v0.5.7
=======
    rev: v0.6.2
>>>>>>> f6c8666e
    hooks:
      - id: ruff
        exclude: '/qtgui_rc.py$|tests/'
        args: [--fix, --exit-non-zero-on-fix]

  - repo: https://github.com/PyCQA/flake8
    rev: 7.1.1
    hooks:
      - id: flake8
        exclude: '/qtgui_rc.py$|tests/'

  - repo: https://github.com/asottile/pyupgrade
    rev: v3.17.0
    hooks:
      - id: pyupgrade
        exclude: '/qtgui_rc.py$'
        args: [--py39-plus]

  - repo: https://github.com/econchick/interrogate
    rev: 1.7.0
    hooks:
      - id: interrogate
        exclude: '/qtgui_rc.py$|tests/'
        args: [--omit-covered-files, --fail-under=90]

  - repo: https://github.com/pypa/pip-audit
    rev: v2.7.3
    hooks:
      -   id: pip-audit
          args: [--local]

  - repo: https://github.com/abravalheri/validate-pyproject
    rev: v0.19
    hooks:
      - id: validate-pyproject

  - repo: https://github.com/pycqa/isort
    rev: 5.13.2
    hooks:
      - id: isort
        exclude: '/qtgui_rc.py$'<|MERGE_RESOLUTION|>--- conflicted
+++ resolved
@@ -35,11 +35,7 @@
         additional_dependencies: [types-cffi, types-Pillow, types-psutil, types-pyinstaller, types-PyYAML, types-requests, lxml]
 
   - repo: https://github.com/astral-sh/ruff-pre-commit
-<<<<<<< HEAD
-    rev: v0.5.7
-=======
     rev: v0.6.2
->>>>>>> f6c8666e
     hooks:
       - id: ruff
         exclude: '/qtgui_rc.py$|tests/'
