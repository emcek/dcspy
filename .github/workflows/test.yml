--- conflicted
+++ resolved
@@ -9,19 +9,12 @@
     strategy:
       matrix:
         os: [ubuntu-latest, windows-latest]
-<<<<<<< HEAD
-        python-version: ['3.8', '3.9', '3.10', '3.11']
-        exclude:
-          - os: ubuntu-latest
-            python-version: '3.11'
-=======
         python-version: ['3.8', '3.9', '3.10', '3.11', '3.12.0-rc.2']
         exclude:
           - os: ubuntu-latest
             python-version: '3.11'
           - os: windows-latest
             python-version: '3.12.0-rc.2'
->>>>>>> e145dfc5
     steps:
       - name: "Checkout"
         uses: actions/checkout@v3
