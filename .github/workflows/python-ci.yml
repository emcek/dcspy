--- conflicted
+++ resolved
@@ -102,12 +102,7 @@
       - name: Install dependencies
         run: |
           python -m pip install --upgrade pip setuptools wheel
-<<<<<<< HEAD
-          pip install lxml pytest-cov pytest-mccabe pytest-random pylint codacy-coverage mypy types-requests types-PyYAML
-          pip install -U coveralls==3.2.0
-=======
           pip install -Ur requirements_test.txt
->>>>>>> a4bface8
           pip install -Ur requirements.txt
       - name: Check mypy
         run: |
