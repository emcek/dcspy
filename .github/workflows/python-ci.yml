--- conflicted
+++ resolved
@@ -102,15 +102,7 @@
       - name: Install dependencies
         run: |
           python -m pip install --upgrade pip setuptools wheel
-<<<<<<< HEAD
-          pip install lxml pytest-cov pytest-mccabe pytest-random pylint codacy-coverage mypy types-requests types-PyYAML
-          # todo workaround for
-          # https://github.com/nedbat/coveragepy/issues/1273
-          # https://github.com/TheKevJames/coveralls-python/issues/333
-          pip install -U coveralls==3.2.0
-=======
           pip install -Ur requirements_test.txt
->>>>>>> 9946cc8d
           pip install -Ur requirements.txt
       - name: Check mypy
         run: |
