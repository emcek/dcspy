--- conflicted
+++ resolved
@@ -652,7 +652,14 @@
             'RIO_CAP_ENTER': {'class': 'IntegerBuffer', 'args': {'address': 0x12c4, 'mask': 0x8000, 'shift_by': 0xf}, 'value': int()}}
 
     def _draw_common_data(self, draw: ImageDraw) -> None:
-        draw.text(xy=(2, 3), text='F-14B Tomcat', fill=self.lcd.foreground, font=self.lcd.font_l)
+        as1 = self.get_bios('PLT_AIRSPEED_INNER')
+        as2 = self.get_bios('PLT_AIRSPEED_NEEDLE')
+        as3 = self.get_bios('PLT_AIRSPEED_POINTER1')
+        as4 = self.get_bios('PLT_AIRSPEED_POINTER2')
+
+        for i, line in enumerate([as1, as2, as3, as4]):
+            offset = i * 10
+            draw.text(xy=(0, offset), text=str(line), fill=self.lcd.foreground, font=self.lcd.font_s)
 
     def draw_for_lcd_mono(self, img: Image.Image) -> None:
         """Prepare image for F-14B Tomcat for Mono LCD."""
@@ -683,22 +690,6 @@
                   LcdButton.UP: 'RIO_CAP_ENTER 1\nRIO_CAP_ENTER 0\n'}
         return super().button_request(button, action.get(button, '\n'))
 
-<<<<<<< HEAD
-    def _draw_common_data(self, draw: ImageDraw) -> None:
-        as1 = self.get_bios('PLT_AIRSPEED_INNER')
-        as2 = self.get_bios('PLT_AIRSPEED_NEEDLE')
-        as3 = self.get_bios('PLT_AIRSPEED_POINTER1')
-        as4 = self.get_bios('PLT_AIRSPEED_POINTER2')
-
-        for i, line in enumerate([as1, as2, as3, as4]):
-            offset = i * 10
-            draw.text(xy=(0, offset), text=str(line), fill=self.lcd.foreground, font=self.lcd.font_s)
-
-    def draw_for_lcd_type_1(self, img: Image.Image) -> None:
-        """Prepare image for F-14B Tomcat for Mono LCD."""
-        self._draw_common_data(draw=ImageDraw.Draw(img))
-=======
->>>>>>> dfb775c2
 
 class F14A135GR(F14B):
     pass
