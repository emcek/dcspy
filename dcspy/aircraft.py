from functools import partial
from itertools import chain, cycle
from logging import getLogger
from os import environ, path
from pprint import pformat
from re import search
from string import whitespace
from typing import Dict, Union, Optional, Iterator, Sequence

from PIL import Image, ImageDraw

from dcspy import LcdInfo
from dcspy.sdk import lcd_sdk

try:
    from typing_extensions import TypedDict
except ImportError:
    from typing import TypedDict

BIOS_VALUE = TypedDict('BIOS_VALUE', {'class': str, 'args': Dict[str, int], 'value': Union[int, str], 'max_value': int}, total=False)
LOG = getLogger(__name__)


class Aircraft:
    def __init__(self, lcd_type: LcdInfo) -> None:
        """
        Create common aircraft.

        :param lcd_type: LCD type
        """
        self.lcd = lcd_type
        self.bios_data: Dict[str, BIOS_VALUE] = {}
        self.cycle_buttons: Dict[str, Iterator[int]] = {}
        self._debug_img = cycle(range(10))

    def button_request(self, button: int, request: str = '\n') -> str:
        """
        Prepare aircraft specific DCS-BIOS request for button pressed.

        For G13/G15/G510: 1-4
        For G19 9-15: LEFT = 9, RIGHT = 10, OK = 11, CANCEL = 12, UP = 13, DOWN = 14, MENU = 15

        If button is out of scope new line is return.

        :param button: possible values 1-4
        :param request: valid DCS-BIOS command as string
        :return: ready to send DCS-BIOS request
        """
        LOG.debug(f'{self.__class__.__name__} Button: {button}')
        LOG.debug(f'Request: {request.replace(whitespace[2], " ")}')
        return request

    @staticmethod
    def update_display(image: Image.Image) -> None:
        """Update display."""
        lcd_sdk.update_display(image)

    def prepare_image(self) -> Optional[Image.Image]:
        """
        Prepare image to be sent to correct type of LCD.

        :return: image instance ready display on LCD
        """
        img_for_lcd = {1: partial(Image.new, mode='1', size=(self.lcd.width, self.lcd.height), color=self.lcd.background),
                       2: partial(Image.new, mode='RGBA', size=(self.lcd.width, self.lcd.height), color=self.lcd.background)}
        try:
            img = img_for_lcd[self.lcd.type]()
            getattr(self, f'draw_for_lcd_type_{self.lcd.type}')(img)
            img.save(path.join(environ.get('TEMP', ''), f'{self.__class__.__name__}_{next(self._debug_img)}.png'), 'PNG')
            return img
        except KeyError as err:
            LOG.debug(f'Wrong LCD type: {self.lcd} or key: {err}')
            return None

    def set_bios(self, selector: str, value: str) -> None:
        """
        Set value for DCS-BIOS selector.

        :param selector:
        :param value:
        """
        self.bios_data[selector]['value'] = value
        LOG.debug(f'{self.__class__.__name__} {selector} value: "{value}"')
        lcd_image = self.prepare_image()
        self.update_display(lcd_image)

    def get_bios(self, selector: str) -> Union[str, int]:
        """
        Get value for DCS-BIOS selector.

        :param selector:
        """
        try:
            return self.bios_data[selector]['value']
        except KeyError:
            return ''

    def draw_for_lcd_type_1(self, img: Image.Image) -> None:
        """Prepare image for Aircraft for Mono LCD."""
        raise NotImplementedError

    def draw_for_lcd_type_2(self, img: Image.Image) -> None:
        """Prepare image for Aircraft for Color LCD."""
        raise NotImplementedError

    def get_next_value_for_button(self, btn_name: str) -> int:
        """
        Get next int value (cycle fore and back) for button name.

        :param btn_name: BIOS button name
        """
        curr_val = int(self.get_bios(btn_name))
        max_val = self.bios_data[btn_name]['max_value']
        if not self.cycle_buttons[btn_name]:
            full_seed = list(range(max_val + 1)) + list(range(max_val - 1, 0, -1)) + list(range(max_val + 1))
            seed = full_seed[curr_val + 1:2 * max_val + curr_val + 1]
            LOG.debug(f'{self.__class__.__name__} {btn_name} full_seed: {full_seed} seed: {seed} curr_val: {curr_val}')
            self.cycle_buttons[btn_name] = cycle(chain(seed))
        return next(self.cycle_buttons[btn_name])

    def __repr__(self):
        return f'{super().__repr__()} with: {pformat(self.__dict__)}'


class FA18Chornet(Aircraft):
    def __init__(self, lcd_type: LcdInfo) -> None:
        """
        Create F/A-18C Hornet.

        :param lcd_type: LCD type
        """
        super().__init__(lcd_type)
        self.bios_data: Dict[str, BIOS_VALUE] = {
            'UFC_SCRATCHPAD_STRING_1_DISPLAY': {'class': 'StringBuffer', 'args': {'address': 0x744e, 'max_length': 2}, 'value': str()},
            'UFC_SCRATCHPAD_STRING_2_DISPLAY': {'class': 'StringBuffer', 'args': {'address': 0x7450, 'max_length': 2}, 'value': str()},
            'UFC_SCRATCHPAD_NUMBER_DISPLAY': {'class': 'StringBuffer', 'args': {'address': 0x7446, 'max_length': 8}, 'value': str()},
            'UFC_OPTION_DISPLAY_1': {'class': 'StringBuffer', 'args': {'address': 0x7432, 'max_length': 4}, 'value': str()},
            'UFC_OPTION_DISPLAY_2': {'class': 'StringBuffer', 'args': {'address': 0x7436, 'max_length': 4}, 'value': str()},
            'UFC_OPTION_DISPLAY_3': {'class': 'StringBuffer', 'args': {'address': 0x743a, 'max_length': 4}, 'value': str()},
            'UFC_OPTION_DISPLAY_4': {'class': 'StringBuffer', 'args': {'address': 0x743e, 'max_length': 4}, 'value': str()},
            'UFC_OPTION_DISPLAY_5': {'class': 'StringBuffer', 'args': {'address': 0x7442, 'max_length': 4}, 'value': str()},
            'UFC_COMM1_DISPLAY': {'class': 'StringBuffer', 'args': {'address': 0x7424, 'max_length': 2}, 'value': str()},
            'UFC_COMM2_DISPLAY': {'class': 'StringBuffer', 'args': {'address': 0x7426, 'max_length': 2}, 'value': str()},
            'UFC_OPTION_CUEING_1': {'class': 'StringBuffer', 'args': {'address': 0x7428, 'max_length': 1}, 'value': str()},
            'UFC_OPTION_CUEING_2': {'class': 'StringBuffer', 'args': {'address': 0x742a, 'max_length': 1}, 'value': str()},
            'UFC_OPTION_CUEING_3': {'class': 'StringBuffer', 'args': {'address': 0x742c, 'max_length': 1}, 'value': str()},
            'UFC_OPTION_CUEING_4': {'class': 'StringBuffer', 'args': {'address': 0x742e, 'max_length': 1}, 'value': str()},
            'UFC_OPTION_CUEING_5': {'class': 'StringBuffer', 'args': {'address': 0x7430, 'max_length': 1}, 'value': str()},
            'IFEI_FUEL_DOWN': {'class': 'StringBuffer', 'args': {'address': 0x748a, 'max_length': 6}, 'value': str()},
            'IFEI_FUEL_UP': {'class': 'StringBuffer', 'args': {'address': 0x7490, 'max_length': 6}, 'value': str()}}

    def _draw_common_data(self, draw: ImageDraw, scale: int) -> ImageDraw:
        scratch_1 = self.get_bios("UFC_SCRATCHPAD_STRING_1_DISPLAY")
        scratch_2 = self.get_bios("UFC_SCRATCHPAD_STRING_2_DISPLAY")
        scratch_num = self.get_bios("UFC_SCRATCHPAD_NUMBER_DISPLAY")
        draw.text(xy=(0, 0), fill=self.lcd.foreground, font=self.lcd.font_l,
                  text=f'{scratch_1}{scratch_2}{scratch_num}')
        draw.line(xy=(0, 20 * scale, 115 * scale, 20 * scale), fill=self.lcd.foreground, width=1)

        draw.rectangle(xy=(0, 29 * scale, 20 * scale, 42 * scale), fill=self.lcd.background, outline=self.lcd.foreground)
        draw.text(xy=(2 * scale, 29 * scale), text=self.get_bios('UFC_COMM1_DISPLAY'), fill=self.lcd.foreground, font=self.lcd.font_l)

        offset = 44 * scale
        draw.rectangle(xy=(139 * scale - offset, 29 * scale, 159 * scale - offset, 42 * scale), fill=self.lcd.background, outline=self.lcd.foreground)
        draw.text(xy=(140 * scale - offset, 29 * scale), text=self.get_bios('UFC_COMM2_DISPLAY'), fill=self.lcd.foreground, font=self.lcd.font_l)

        for i in range(1, 6):
            offset = (i - 1) * 8 * scale
            draw.text(xy=(120 * scale, offset), fill=self.lcd.foreground, font=self.lcd.font_s,
                      text=f'{i}{self.get_bios(f"UFC_OPTION_CUEING_{i}")}{self.get_bios(f"UFC_OPTION_DISPLAY_{i}")}')

        draw.text(xy=(36 * scale, 29 * scale), text=self.get_bios('IFEI_FUEL_UP'), fill=self.lcd.foreground, font=self.lcd.font_l)
        return draw

    def draw_for_lcd_type_1(self, img: Image.Image) -> None:
        """Prepare image for F/A-18C Hornet for Mono LCD."""
        self._draw_common_data(draw=ImageDraw.Draw(img), scale=1)

    def draw_for_lcd_type_2(self, img: Image.Image) -> None:
        """Prepare image for F/A-18C Hornet for Color LCD."""
        draw = self._draw_common_data(draw=ImageDraw.Draw(img), scale=2)
        draw.text(xy=(72, 100), text=self.get_bios('IFEI_FUEL_DOWN'), fill=self.lcd.foreground, font=self.lcd.font_l)

    def set_bios(self, selector: str, value: str) -> None:
        """
        Set new data.

        :param selector:
        :param value:
        """
        if selector in ('UFC_SCRATCHPAD_STRING_1_DISPLAY', 'UFC_SCRATCHPAD_STRING_2_DISPLAY',
                        'UFC_COMM1_DISPLAY', 'UFC_COMM2_DISPLAY'):
            value = value.replace('`', '1').replace('~', '2')
        super().set_bios(selector, value)

    def button_request(self, button: int, request: str = '\n') -> str:
        """
        Prepare F/A-18 Hornet specific DCS-BIOS request for button pressed.

        For G13/G15/G510: 1-4
        For G19 9-15: LEFT = 9, RIGHT = 10, OK = 11, CANCEL = 12, UP = 13, DOWN = 14, MENU = 15
        If button is out of scope new line is return.
        :param button: possible values 1-4
        :param request: valid DCS-BIOS command as string
        :return: ready to send DCS-BIOS request
        """
        action = {1: 'UFC_COMM1_CHANNEL_SELECT DEC\n',
                  2: 'UFC_COMM1_CHANNEL_SELECT INC\n',
                  3: 'UFC_COMM2_CHANNEL_SELECT DEC\n',
                  4: 'UFC_COMM2_CHANNEL_SELECT INC\n',
                  9: 'UFC_COMM1_CHANNEL_SELECT DEC\n',
                  10: 'UFC_COMM1_CHANNEL_SELECT INC\n',
                  14: 'UFC_COMM2_CHANNEL_SELECT DEC\n',
                  13: 'UFC_COMM2_CHANNEL_SELECT INC\n',
                  15: 'IFEI_DWN_BTN 1\nIFEI_DWN_BTN 0\n',
                  12: 'IFEI_UP_BTN 1\nIFEI_UP_BTN 0\n'}
        return super().button_request(button, action.get(button, '\n'))


class F16C50(Aircraft):
    def __init__(self, lcd_type: LcdInfo) -> None:
        """
        Create F-16C Viper.

        :param lcd_type: LCD type
        """
        super().__init__(lcd_type)
        self.bios_data: Dict[str, BIOS_VALUE] = {
            'DED_LINE_1': {'class': 'StringBuffer', 'args': {'address': 0x4504, 'max_length': 29}, 'value': str()},
            'DED_LINE_2': {'class': 'StringBuffer', 'args': {'address': 0x4522, 'max_length': 29}, 'value': str()},
            'DED_LINE_3': {'class': 'StringBuffer', 'args': {'address': 0x4540, 'max_length': 29}, 'value': str()},
            'DED_LINE_4': {'class': 'StringBuffer', 'args': {'address': 0x455e, 'max_length': 29}, 'value': str()},
            'DED_LINE_5': {'class': 'StringBuffer', 'args': {'address': 0x457c, 'max_length': 29}, 'value': str()},
            'IFF_MASTER_KNB': {'class': 'IntegerBuffer', 'args': {'address': 0x4450, 'mask': 0xe, 'shift_by': 0x1}, 'value': int(), 'max_value': 4},
            'IFF_ENABLE_SW': {'class': 'IntegerBuffer', 'args': {'address': 0x4450, 'mask': 0x600, 'shift_by': 0x9}, 'value': int(), 'max_value': 2},
            'IFF_M4_CODE_SW': {'class': 'IntegerBuffer', 'args': {'address': 0x4450, 'mask': 0x30, 'shift_by': 0x4}, 'value': int(), 'max_value': 2},
            'IFF_M4_REPLY_SW': {'class': 'IntegerBuffer', 'args': {'address': 0x4450, 'mask': 0xc0, 'shift_by': 0x6}, 'value': int(), 'max_value': 2}}
        self.cycle_buttons = {'IFF_MASTER_KNB': '', 'IFF_ENABLE_SW': '', 'IFF_M4_CODE_SW': '', 'IFF_M4_REPLY_SW': ''}  # type: ignore

<<<<<<< HEAD
    def set_bios(self, selector: str, value: str) -> None:
        """
        Set new data.

        :param selector:
        :param value:
        """
        if 'DED_LINE_' in selector:
            LOG.debug(f'{self.__class__.__name__} {selector} original: "{value}"')
            # replace 'o' to degree sign and 'a' with up-down arrow 2195 or black diamond 2666
            value = value.replace('o', '\u00b0').replace('a', '\u2666')
        super().set_bios(selector, value)

    def draw_for_lcd_type_1(self, img: Image.Image) -> None:
        """Prepare image for F-16C Viper for Mono LCD."""
        draw = ImageDraw.Draw(img)
        for i in range(1, 6):
            offset = (i - 1) * 8
            text = str(self.get_bios(f'DED_LINE_{i}'))
            draw.text(xy=(0, offset), text=text, fill=self.lcd.foreground, font=self.lcd.font_s)

    def draw_for_lcd_type_2(self, img: Image.Image) -> None:
        """Prepare image for F-16C Viper for Color LCD."""
        draw = ImageDraw.Draw(img)
        for i in range(1, 6):
            offset = (i - 1) * 16
            text = str(self.get_bios(f'DED_LINE_{i}'))
            draw.text(xy=(0, offset), text=text, fill=self.lcd.foreground, font=self.lcd.font_s)
=======
    def _draw_common_data(self, draw: ImageDraw, scale: int) -> None:
        for i in range(1, 6):
            offset = (i - 1) * 8 * scale
            draw.text(xy=(0, offset), text=self.get_bios(f'DED_LINE_{i}'), fill=self.lcd.foreground, font=self.lcd.font_s)

    def draw_for_lcd_type_1(self, img: Image.Image) -> None:
        """Prepare image for F-16C Viper for Mono LCD."""
        self._draw_common_data(draw=ImageDraw.Draw(img), scale=1)

    def draw_for_lcd_type_2(self, img: Image.Image) -> None:
        """Prepare image for F-16C Viper for Color LCD."""
        self._draw_common_data(draw=ImageDraw.Draw(img), scale=2)

    def set_bios(self, selector: str, value: str) -> None:
        """
        Set new data.

        :param selector:
        :param value:
        """
        if 'DED_LINE_' in selector:
            # replace 'o' to degree sign and 'a' with up-down arrow 2195 or black diamond 2666
            value = value.replace('o', '\u00b0').replace('a', '\u2666')
            value = value.replace('A\x10\x04', '')  # List page
            value = value.replace('\x82', '')  # List - R
            value = value.replace('\x03', '')
            value = value.replace('@', '')  # List - 6
            value = value.replace('\u0002', '')  # List - 7
            value = value.replace('\x80', '')  # 1 T-ILS
            value = value.replace('\x08', '')  # 7 MARK
        super().set_bios(selector, value)
>>>>>>> b4bba56e

    def button_request(self, button: int, request: str = '\n') -> str:
        """
        Prepare F-16C Viper specific DCS-BIOS request for button pressed.

        For G13/G15/G510: 1-4
        For G19 9-15: LEFT = 9, RIGHT = 10, OK = 11, CANCEL = 12, UP = 13, DOWN = 14, MENU = 15
        :param button: possible values 1-4
        :param request: valid DCS-BIOS command as string
        :return: ready to send DCS-BIOS request
        """
        button_map = {1: 'IFF_MASTER_KNB', 2: 'IFF_ENABLE_SW', 3: 'IFF_M4_CODE_SW', 4: 'IFF_M4_REPLY_SW',
                      9: 'IFF_MASTER_KNB', 10: 'IFF_ENABLE_SW', 14: 'IFF_M4_CODE_SW', 13: 'IFF_M4_REPLY_SW'}
        button_bios_name = button_map[button]
        setting = self.get_next_value_for_button(button_bios_name)
        return super().button_request(button, f'{button_bios_name} {setting}\n')


class Ka50(Aircraft):
    def __init__(self, lcd_type: LcdInfo) -> None:
        """
        Create Ka-50 Black Shark.

        :param lcd_type: LCD type
        """
        super().__init__(lcd_type)
        self.bios_data: Dict[str, BIOS_VALUE] = {
            'PVI_LINE1_APOSTROPHE1': {'class': 'StringBuffer', 'args': {'address': 0x1934, 'max_length': 1}, 'value': str()},
            'PVI_LINE1_APOSTROPHE2': {'class': 'StringBuffer', 'args': {'address': 0x1936, 'max_length': 1}, 'value': str()},
            'PVI_LINE1_POINT': {'class': 'StringBuffer', 'args': {'address': 0x1930, 'max_length': 1}, 'value': str()},
            'PVI_LINE1_SIGN': {'class': 'StringBuffer', 'args': {'address': 0x1920, 'max_length': 1}, 'value': str()},
            'PVI_LINE1_TEXT': {'class': 'StringBuffer', 'args': {'address': 0x1924, 'max_length': 6}, 'value': str()},
            'PVI_LINE2_APOSTROPHE1': {'class': 'StringBuffer', 'args': {'address': 0x1938, 'max_length': 1}, 'value': str()},
            'PVI_LINE2_APOSTROPHE2': {'class': 'StringBuffer', 'args': {'address': 0x193a, 'max_length': 1}, 'value': str()},
            'PVI_LINE2_POINT': {'class': 'StringBuffer', 'args': {'address': 0x1932, 'max_length': 1}, 'value': str()},
            'PVI_LINE2_SIGN': {'class': 'StringBuffer', 'args': {'address': 0x1922, 'max_length': 1}, 'value': str()},
            'PVI_LINE2_TEXT': {'class': 'StringBuffer', 'args': {'address': 0x192a, 'max_length': 6}, 'value': str()},
            'AP_ALT_HOLD_LED': {'class': 'IntegerBuffer', 'args': {'address': 0x1936, 'mask': 0x8000, 'shift_by': 0xf}, 'value': int()},
            'AP_BANK_HOLD_LED': {'class': 'IntegerBuffer', 'args': {'address': 0x1936, 'mask': 0x200, 'shift_by': 0x9}, 'value': int()},
            'AP_FD_LED': {'class': 'IntegerBuffer', 'args': {'address': 0x1938, 'mask': 0x200, 'shift_by': 0x9}, 'value': int()},
            'AP_HDG_HOLD_LED': {'class': 'IntegerBuffer', 'args': {'address': 0x1936, 'mask': 0x800, 'shift_by': 0xb}, 'value': int()},
            'AP_PITCH_HOLD_LED': {'class': 'IntegerBuffer', 'args': {'address': 0x1936, 'mask': 0x2000, 'shift_by': 0xd}, 'value': int()}}

    def button_request(self, button: int, request: str = '\n') -> str:
        """
        Prepare Ka-50 Black Shark specific DCS-BIOS request for button pressed.

        For G13/G15/G510: 1-4
        For G19 9-15: LEFT = 9, RIGHT = 10, OK = 11, CANCEL = 12, UP = 13, DOWN = 14, MENU = 15
        If button is out of scope new line is return.
        :param button: possible values 1-4
        :param request: valid DCS-BIOS command as string
        :return: ready to send DCS-BIOS request
        """
        action = {1: 'PVI_WAYPOINTS_BTN 1\nPVI_WAYPOINTS_BTN 0\n',
                  2: 'PVI_FIXPOINTS_BTN 1\nPVI_FIXPOINTS_BTN 0\n',
                  3: 'PVI_AIRFIELDS_BTN 1\nPVI_AIRFIELDS_BTN 0\n',
                  4: 'PVI_TARGETS_BTN 1\nPVI_TARGETS_BTN 0\n',
                  9: 'PVI_WAYPOINTS_BTN 1\nPVI_WAYPOINTS_BTN 0\n',
                  10: 'PVI_FIXPOINTS_BTN 1\nPVI_FIXPOINTS_BTN 0\n',
                  14: 'PVI_AIRFIELDS_BTN 1\nPVI_AIRFIELDS_BTN 0\n',
                  13: 'PVI_TARGETS_BTN 1\nPVI_TARGETS_BTN 0\n'}
        return super().button_request(button, action.get(button, '\n'))

    def _auto_pilot_switch_1(self, draw_obj: ImageDraw) -> None:
        """
        Draw rectangle and add text for autopilot channels in correct coordinates.

        :param draw_obj: ImageDraw object form PIL
        """
        for c_rect, c_text, ap_channel, turn_on in (((111, 1, 124, 18), (114, 3), 'B', self.get_bios('AP_BANK_HOLD_LED')),
                                                    ((128, 1, 141, 18), (130, 3), 'P', self.get_bios('AP_PITCH_HOLD_LED')),
                                                    ((145, 1, 158, 18), (147, 3), 'F', self.get_bios('AP_FD_LED')),
                                                    ((111, 22, 124, 39), (114, 24), 'H', self.get_bios('AP_HDG_HOLD_LED')),
                                                    ((128, 22, 141, 39), (130, 24), 'A', self.get_bios('AP_ALT_HOLD_LED'))):
            self._draw_autopilot_channels(ap_channel, c_rect, c_text, draw_obj, turn_on)

    def _auto_pilot_switch_2(self, draw_obj: ImageDraw) -> None:
        """
        Draw rectangle and add text for autopilot channels in correct coordinates.

        :param draw_obj: ImageDraw object form PIL
        """
        for c_rect, c_text, ap_channel, turn_on in (((222, 2, 248, 36), (228, 6), 'B', self.get_bios('AP_BANK_HOLD_LED')),
                                                    ((256, 2, 282, 36), (260, 6), 'P', self.get_bios('AP_PITCH_HOLD_LED')),
                                                    ((290, 2, 316, 36), (294, 6), 'F', self.get_bios('AP_FD_LED')),
                                                    ((222, 44, 248, 78), (228, 48), 'H', self.get_bios('AP_HDG_HOLD_LED')),
                                                    ((256, 44, 282, 78), (260, 48), 'A', self.get_bios('AP_ALT_HOLD_LED'))):
            self._draw_autopilot_channels(ap_channel, c_rect, c_text, draw_obj, turn_on)

    def _draw_autopilot_channels(self, ap_channel: str, c_rect: Sequence[int], c_text: Sequence[int], draw_obj: ImageDraw, turn_on: Union[str, int]) -> None:
        if turn_on:
            draw_obj.rectangle(c_rect, fill=self.lcd.foreground, outline=self.lcd.foreground)
            draw_obj.text(xy=c_text, text=ap_channel, fill=self.lcd.background, font=self.lcd.font_l)
        else:
            draw_obj.rectangle(xy=c_rect, fill=self.lcd.background, outline=self.lcd.foreground)
            draw_obj.text(xy=c_text, text=ap_channel, fill=self.lcd.foreground, font=self.lcd.font_l)

    def draw_for_lcd_type_1(self, img: Image.Image) -> None:
        """Prepare image for Ka-50 Black Shark for Mono LCD."""
        draw = ImageDraw.Draw(img)
        for rect_xy in [(0, 1, 85, 18), (0, 22, 85, 39), (88, 1, 103, 18), (88, 22, 103, 39)]:
            draw.rectangle(xy=rect_xy, fill=self.lcd.background, outline=self.lcd.foreground)
        line1, line2 = self._generate_pvi_lines()
        draw.text(xy=(2, 3), text=line1, fill=self.lcd.foreground, font=self.lcd.font_l)
        draw.text(xy=(2, 24), text=line2, fill=self.lcd.foreground, font=self.lcd.font_l)
        self._auto_pilot_switch_1(draw)

    def draw_for_lcd_type_2(self, img: Image.Image) -> None:
        """Prepare image for Ka-50 Black Shark for Mono LCD."""
        draw = ImageDraw.Draw(img)
        for rect_xy in [(0, 2, 170, 36), (0, 44, 170, 78), (176, 2, 206, 36), (176, 44, 203, 78)]:
            draw.rectangle(xy=rect_xy, fill=self.lcd.background, outline=self.lcd.foreground)
        line1, line2 = self._generate_pvi_lines()
        draw.text(xy=(4, 6), text=line1, fill=self.lcd.foreground, font=self.lcd.font_l)
        draw.text(xy=(4, 48), text=line2, fill=self.lcd.foreground, font=self.lcd.font_l)
        self._auto_pilot_switch_2(draw)

    def _generate_pvi_lines(self) -> Sequence[str]:
        text1, text2 = '', ''
        line1_text = str(self.get_bios('PVI_LINE1_TEXT'))
        line2_text = str(self.get_bios('PVI_LINE2_TEXT'))
        if line1_text:
            l1_apostr1 = self.get_bios("PVI_LINE1_APOSTROPHE1")
            l1_apostr2 = self.get_bios("PVI_LINE1_APOSTROPHE2")
            text1 = f'{line1_text[-6:-3]}{l1_apostr1}{line1_text[-3:-1]}{l1_apostr2}{line1_text[-1]}'
        if line2_text:
            l2_apostr1 = self.get_bios("PVI_LINE2_APOSTROPHE1")
            l2_apostr2 = self.get_bios("PVI_LINE2_APOSTROPHE2")
            text2 = f'{line2_text[-6:-3]}{l2_apostr1}{line2_text[-3:-1]}{l2_apostr2}{line2_text[-1]}'
        line1 = f'{self.get_bios("PVI_LINE1_SIGN")}{text1} {self.get_bios("PVI_LINE1_POINT")}'
        line2 = f'{self.get_bios("PVI_LINE2_SIGN")}{text2} {self.get_bios("PVI_LINE2_POINT")}'
        return line1, line2


class AH64DBLKII(Aircraft):
    def __init__(self, lcd_type: LcdInfo) -> None:
        """
        Create AH-64D Apache.

        :param lcd_type: LCD type
        """
        super().__init__(lcd_type)
        self.rocker = 'IDM'
        self.bios_data: Dict[str, BIOS_VALUE] = {
            'PLT_EUFD_LINE1': {'class': 'StringBuffer', 'args': {'address': 0x80c0, 'max_length': 56}, 'value': str()},
            'PLT_EUFD_LINE2': {'class': 'StringBuffer', 'args': {'address': 0x80f8, 'max_length': 56}, 'value': str()},
            'PLT_EUFD_LINE3': {'class': 'StringBuffer', 'args': {'address': 0x8130, 'max_length': 56}, 'value': str()},
            'PLT_EUFD_LINE4': {'class': 'StringBuffer', 'args': {'address': 0x8168, 'max_length': 56}, 'value': str()},
            'PLT_EUFD_LINE5': {'class': 'StringBuffer', 'args': {'address': 0x81a0, 'max_length': 56}, 'value': str()},
            'PLT_EUFD_LINE6': {'class': 'StringBuffer', 'args': {'address': 0x81d8, 'max_length': 56}, 'value': str()},
            'PLT_EUFD_LINE7': {'class': 'StringBuffer', 'args': {'address': 0x8210, 'max_length': 56}, 'value': str()},
            'PLT_EUFD_LINE8': {'class': 'StringBuffer', 'args': {'address': 0x8248, 'max_length': 56}, 'value': str()},
            'PLT_EUFD_LINE9': {'class': 'StringBuffer', 'args': {'address': 0x8280, 'max_length': 56}, 'value': str()},
            'PLT_EUFD_LINE10': {'class': 'StringBuffer', 'args': {'address': 0x82b8, 'max_length': 56}, 'value': str()},
            'PLT_EUFD_LINE11': {'class': 'StringBuffer', 'args': {'address': 0x82f0, 'max_length': 56}, 'value': str()},
            'PLT_EUFD_LINE12': {'class': 'StringBuffer', 'args': {'address': 0x8328, 'max_length': 56}, 'value': str()}}

    def set_bios(self, selector: str, value: str) -> None:
        """
        Set new data.

        :param selector:
        :param value:
        """
        if selector == 'PLT_EUFD_LINE1':
            match = search(r'\s+\|\s+\|(PRESET TUNE)\s(\w+)\s+', value)
            self.rocker = 'IDM'
            if match:
                self.rocker = 'WCA'
        if selector in ('PLT_EUFD_LINE8', 'PLT_EUFD_LINE9', 'PLT_EUFD_LINE10', 'PLT_EUFD_LINE11', 'PLT_EUFD_LINE12'):
            LOG.debug(f'{self.__class__.__name__} {selector} original: "{value}"')
            value = value.replace(']', '\u2666').replace('[', '\u25ca').replace('~', '\u25a0').\
                replace('>', '\u25b8').replace('<', '\u25c2').replace('=', '\u2219')
        super().set_bios(selector, value)

    def button_request(self, button: int, request: str = '\n') -> str:
        """
        Prepare AH-64D Apache specific DCS-BIOS request for button pressed.

        For G13/G15/G510: 1-4
        For G19 9-15: LEFT = 9, RIGHT = 10, OK = 11, CANCEL = 12, UP = 13, DOWN = 14, MENU = 15
        If button is out of scope new line is return.
        :param button: possible values 1-4
        :param request: valid DCS-BIOS command as string
        :return: ready to send DCS-BIOS request
        """
        wca_or_idm = f'PLT_EUFD_{self.rocker} 0\nPLT_EUFD_{self.rocker} 1\n'
        action = {1: 'PLT_EUFD_RTS 0\nPLT_EUFD_RTS 1\n',
                  2: wca_or_idm,
                  3: 'PLT_EUFD_PRESET 0\nPLT_EUFD_PRESET 1\n',
                  4: 'PLT_EUFD_ENT 0\nPLT_EUFD_ENT 1\n',
                  9: 'PLT_EUFD_RTS 0\nPLT_EUFD_RTS 1\n',
                  10: wca_or_idm,
                  14: 'PLT_EUFD_PRESET 0\nPLT_EUFD_PRESET 1\n',
                  13: 'PLT_EUFD_ENT 0\nPLT_EUFD_ENT 1\n'}
        return super().button_request(button, action.get(button, '\n'))

    def draw_for_lcd_type_1(self, img: Image.Image) -> None:
        """Prepare image for AH-64D Apache for Mono LCD."""
        draw = ImageDraw.Draw(img)
        for i in range(8, 13):
            offset = (i - 8) * 8
            text = str(self.get_bios(f'PLT_EUFD_LINE{i}'))
            text = ''.join(text.split('-----    '))
            draw.text(xy=(0, offset), text=text, fill=self.lcd.foreground, font=self.lcd.font_s)

    def draw_for_lcd_type_2(self, img: Image.Image) -> None:
        """Prepare image for AH-64D Apache for Color LCD."""
        draw = ImageDraw.Draw(img)
        for i in range(8, 13):
            offset = (i - 8) * 16
            text = str(self.get_bios(f'PLT_EUFD_LINE{i}'))
            text = ''.join(text.split('-----    '))
            draw.text(xy=(0, offset), text=text, fill=self.lcd.foreground, font=self.lcd.font_s)


class A10C(Aircraft):
    def __init__(self, lcd_type: LcdInfo) -> None:
        """
        Create A-10C Warthog or A-10C II Tank Killer.

        :param lcd_type: LCD type
        """
        super().__init__(lcd_type)
        self.bios_data: Dict[str, BIOS_VALUE] = {
            'VHFAM_FREQ1': {'class': 'StringBuffer', 'args': {'address': 0x1190, 'max_length': 2}, 'value': str()},
            'VHFAM_FREQ2': {'class': 'IntegerBuffer', 'args': {'address': 0x118e, 'mask': 0xf0, 'shift_by': 0x4}, 'value': int()},
            'VHFAM_FREQ3': {'class': 'IntegerBuffer', 'args': {'address': 0x118e, 'mask': 0xf00, 'shift_by': 0x8}, 'value': int()},
            'VHFAM_FREQ4': {'class': 'StringBuffer', 'args': {'address': 0x1192, 'max_length': 2}, 'value': str()},
            'VHFFM_FREQ1': {'class': 'StringBuffer', 'args': {'address': 0x119a, 'max_length': 2}, 'value': str()},
            'VHFFM_FREQ2': {'class': 'IntegerBuffer', 'args': {'address': 0x119c, 'mask': 0xf, 'shift_by': 0x0}, 'value': int()},
            'VHFFM_FREQ3': {'class': 'IntegerBuffer', 'args': {'address': 0x119c, 'mask': 0xf0, 'shift_by': 0x4}, 'value': int()},
            'VHFFM_FREQ4': {'class': 'StringBuffer', 'args': {'address': 0x119e, 'max_length': 2}, 'value': str()},
            'UHF_100MHZ_SEL': {'class': 'StringBuffer', 'args': {'address': 0x1178, 'max_length': 1}, 'value': str()},
            'UHF_10MHZ_SEL': {'class': 'IntegerBuffer', 'args': {'address': 0x1170, 'mask': 0x3c00, 'shift_by': 0xa}, 'value': int()},
            'UHF_1MHZ_SEL': {'class': 'IntegerBuffer', 'args': {'address': 0x1178, 'mask': 0xf00, 'shift_by': 0x8}, 'value': int()},
            'UHF_POINT1MHZ_SEL': {'class': 'IntegerBuffer', 'args': {'address': 0x1178, 'mask': 0xf000, 'shift_by': 0xc}, 'value': int()},
            'UHF_POINT25_SEL': {'class': 'StringBuffer', 'args': {'address': 0x117a, 'max_length': 2}, 'value': str()}}

    def _generate_freq_values(self) -> Sequence[str]:
        vhfam = f'{self.get_bios("VHFAM_FREQ1")}{self.get_bios("VHFAM_FREQ2")}.' \
                f'{self.get_bios("VHFAM_FREQ3")}{self.get_bios("VHFAM_FREQ4")}'
        vhffm = f'{self.get_bios("VHFFM_FREQ1")}{self.get_bios("VHFFM_FREQ2")}.' \
                f'{self.get_bios("VHFFM_FREQ3")}{self.get_bios("VHFFM_FREQ4")}'
        uhf = f'{self.get_bios("UHF_100MHZ_SEL")}{self.get_bios("UHF_10MHZ_SEL")}{self.get_bios("UHF_1MHZ_SEL")}.' \
              f'{self.get_bios("UHF_POINT1MHZ_SEL")}{self.get_bios("UHF_POINT25_SEL")}'
        return uhf, vhfam, vhffm

    def draw_for_lcd_type_1(self, img: Image.Image) -> None:
        """Prepare image for A-10C Warthog or A-10C II Tank Killer for Mono LCD."""
        draw = ImageDraw.Draw(img)
        uhf, vhfam, vhffm = self._generate_freq_values()
        for i, line in enumerate(['      *** RADIOS ***', f'VHF AM: {vhfam} MHz',
                                  f'VHF FM: {vhffm} MHz', f'   UHF: {uhf} MHz']):
            offset = i * 10
            draw.text(xy=(0, offset), text=line, fill=self.lcd.foreground, font=self.lcd.font_s)

    def draw_for_lcd_type_2(self, img: Image.Image) -> None:
        """Prepare image for A-10C Warthog or A-10C II Tank Killer for Color LCD."""
        draw = ImageDraw.Draw(img)
        uhf, vhfam, vhffm = self._generate_freq_values()
        for i, line in enumerate(['      *** RADIOS ***', f'VHF AM: {vhfam} MHz',
                                  f'VHF FM: {vhffm} MHz', f'   UHF: {uhf} MHz']):
            offset = i * 20
            draw.text(xy=(0, offset), text=line, fill=self.lcd.foreground, font=self.lcd.font_s)


class A10C2(A10C):
    pass


class F14B(Aircraft):
    def __init__(self, lcd_type: LcdInfo) -> None:
        """
        Create F-14B Tomcat.

        :param lcd_type: LCD type
        """
        super().__init__(lcd_type)
        self.bios_data: Dict[str, BIOS_VALUE] = {
            'RIO_CAP_CLEAR': {'class': 'IntegerBuffer', 'args': {'address': 0x12c4, 'mask': 0x4000, 'shift_by': 0xe}, 'value': int()},
            'RIO_CAP_SW': {'class': 'IntegerBuffer', 'args': {'address': 0x12c4, 'mask': 0x2000, 'shift_by': 0xd}, 'value': int()},
            'RIO_CAP_NE': {'class': 'IntegerBuffer', 'args': {'address': 0x12c4, 'mask': 0x1000, 'shift_by': 0xc}, 'value': int()},
            'RIO_CAP_ENTER': {'class': 'IntegerBuffer', 'args': {'address': 0x12c4, 'mask': 0x8000, 'shift_by': 0xf}, 'value': int()}}

    def button_request(self, button: int, request: str = '\n') -> str:
        """
        Prepare F-14 Tomcat specific DCS-BIOS request for button pressed.

        For G13/G15/G510: 1-4
        For G19 9-15: LEFT = 9, RIGHT = 10, OK = 11, CANCEL = 12, UP = 13, DOWN = 14, MENU = 15
        If button is out of scope new line is return.
        :param button: possible values 1-4
        :param request: valid DCS-BIOS command as string
        :return: ready to send DCS-BIOS request
        """
        action = {1: 'RIO_CAP_CLEAR 1\nRIO_CAP_CLEAR 0\n',
                  2: 'RIO_CAP_SW 1\nRIO_CAP_SW 0\n',
                  3: 'RIO_CAP_NE 1\nRIO_CAP_NE 0\n',
                  4: 'RIO_CAP_ENTER 1\nRIO_CAP_ENTER 0\n',
                  9: 'RIO_CAP_CLEAR 1\nRIO_CAP_CLEAR 0\n',
                  10: 'RIO_CAP_SW 1\nRIO_CAP_SW 0\n',
                  14: 'RIO_CAP_NE 1\nRIO_CAP_NE 0\n',
                  13: 'RIO_CAP_ENTER 1\nRIO_CAP_ENTER 0\n'}
        return super().button_request(button, action.get(button, '\n'))

    def _draw_common_data(self, draw: ImageDraw) -> None:
        draw.text(xy=(2, 3), text='F-14B Tomcat', fill=self.lcd.foreground, font=self.lcd.font_l)

    def draw_for_lcd_type_1(self, img: Image.Image) -> None:
        """Prepare image for F-14B Tomcat for Mono LCD."""
        self._draw_common_data(draw=ImageDraw.Draw(img))

    def draw_for_lcd_type_2(self, img: Image.Image) -> None:
        """Prepare image for F-14B Tomcat for Color LCD."""
        self._draw_common_data(draw=ImageDraw.Draw(img))


class AV8BNA(Aircraft):
    def __init__(self, lcd_type: LcdInfo) -> None:
        """
        Create AV-8B Night Attack.

        :param lcd_type: LCD type
        """
        super().__init__(lcd_type)
        self.bios_data: Dict[str, BIOS_VALUE] = {
            'UFC_SCRATCHPAD': {'class': 'StringBuffer', 'args': {'address': 0x7984, 'max_length': 12}, 'value': str()},
            'UFC_COMM1_DISPLAY': {'class': 'StringBuffer', 'args': {'address': 0x7954, 'max_length': 2}, 'value': str()},
            'UFC_COMM2_DISPLAY': {'class': 'StringBuffer', 'args': {'address': 0x7956, 'max_length': 2}, 'value': str()},
            'AV8BNA_ODU_1_SELECT': {'class': 'StringBuffer', 'args': {'address': 0x7966, 'max_length': 1}, 'value': str()},
            'AV8BNA_ODU_1_Text': {'class': 'StringBuffer', 'args': {'address': 0x7968, 'max_length': 4}, 'value': str()},
            'AV8BNA_ODU_2_SELECT': {'class': 'StringBuffer', 'args': {'address': 0x796c, 'max_length': 1}, 'value': str()},
            'AV8BNA_ODU_2_Text': {'class': 'StringBuffer', 'args': {'address': 0x796e, 'max_length': 4}, 'value': str()},
            'AV8BNA_ODU_3_SELECT': {'class': 'StringBuffer', 'args': {'address': 0x7972, 'max_length': 1}, 'value': str()},
            'AV8BNA_ODU_3_Text': {'class': 'StringBuffer', 'args': {'address': 0x7974, 'max_length': 4}, 'value': str()},
            'AV8BNA_ODU_4_SELECT': {'class': 'StringBuffer', 'args': {'address': 0x7978, 'max_length': 1}, 'value': str()},
            'AV8BNA_ODU_4_Text': {'class': 'StringBuffer', 'args': {'address': 0x797a, 'max_length': 4}, 'value': str()},
            'AV8BNA_ODU_5_SELECT': {'class': 'StringBuffer', 'args': {'address': 0x797e, 'max_length': 1}, 'value': str()},
            'AV8BNA_ODU_5_Text': {'class': 'StringBuffer', 'args': {'address': 0x7980, 'max_length': 4}, 'value': str()}}

    def _draw_common_data(self, draw: ImageDraw, scale: int) -> ImageDraw:
        draw.text(xy=(50 * scale, 0), fill=self.lcd.foreground, font=self.lcd.font_l, text=f'{self.get_bios("UFC_SCRATCHPAD")}')
        draw.line(xy=(50 * scale, 20 * scale, 160 * scale, 20 * scale), fill=self.lcd.foreground, width=1)

        draw.rectangle(xy=(50 * scale, 29 * scale, 70 * scale, 42 * scale), fill=self.lcd.background, outline=self.lcd.foreground)
        draw.text(xy=(52 * scale, 29 * scale), text=self.get_bios('UFC_COMM1_DISPLAY'), fill=self.lcd.foreground, font=self.lcd.font_l)

        draw.rectangle(xy=(139 * scale, 29 * scale, 159 * scale, 42 * scale), fill=self.lcd.background, outline=self.lcd.foreground)
        draw.text(xy=(140 * scale, 29 * scale), text=self.get_bios('UFC_COMM2_DISPLAY'), fill=self.lcd.foreground, font=self.lcd.font_l)

        for i in range(1, 6):
            offset = (i - 1) * 8 * scale
            draw.text(xy=(0 * scale, offset), fill=self.lcd.foreground, font=self.lcd.font_s,
                      text=f'{i}{self.get_bios(f"AV8BNA_ODU_{i}_SELECT")}{self.get_bios(f"AV8BNA_ODU_{i}_Text")}')
        return draw

    def draw_for_lcd_type_1(self, img: Image.Image) -> None:
        """Prepare image for AV-8B N/A for Mono LCD."""
        self._draw_common_data(draw=ImageDraw.Draw(img), scale=1)

    def draw_for_lcd_type_2(self, img: Image.Image) -> None:
        """Prepare image for AV-8B N/A for Color LCD."""
        self._draw_common_data(draw=ImageDraw.Draw(img), scale=2)

    def button_request(self, button: int, request: str = '\n') -> str:
        """
        Prepare AV-8B N/A specific DCS-BIOS request for button pressed.

        For G13/G15/G510: 1-4
        For G19 9-15: LEFT = 9, RIGHT = 10, OK = 11, CANCEL = 12, UP = 13, DOWN = 14, MENU = 15
        :param button: possible values 1-4
        :param request: valid DCS-BIOS command as string
        :return: ready to send DCS-BIOS request
        """
        action = {1: 'UFC_COM1_SEL -3200\n',
                  2: 'UFC_COM1_SEL 3200\n',
                  3: 'UFC_COM2_SEL -3200\n',
                  4: 'UFC_COM2_SEL 3200\n',
                  9: 'UFC_COM1_SEL -3200\n',
                  10: 'UFC_COM1_SEL 3200\n',
                  14: 'UFC_COM2_SEL -3200\n',
                  13: 'UFC_COM2_SEL 3200\n'}
        return super().button_request(button, action.get(button, '\n'))<|MERGE_RESOLUTION|>--- conflicted
+++ resolved
@@ -237,36 +237,6 @@
             'IFF_M4_REPLY_SW': {'class': 'IntegerBuffer', 'args': {'address': 0x4450, 'mask': 0xc0, 'shift_by': 0x6}, 'value': int(), 'max_value': 2}}
         self.cycle_buttons = {'IFF_MASTER_KNB': '', 'IFF_ENABLE_SW': '', 'IFF_M4_CODE_SW': '', 'IFF_M4_REPLY_SW': ''}  # type: ignore
 
-<<<<<<< HEAD
-    def set_bios(self, selector: str, value: str) -> None:
-        """
-        Set new data.
-
-        :param selector:
-        :param value:
-        """
-        if 'DED_LINE_' in selector:
-            LOG.debug(f'{self.__class__.__name__} {selector} original: "{value}"')
-            # replace 'o' to degree sign and 'a' with up-down arrow 2195 or black diamond 2666
-            value = value.replace('o', '\u00b0').replace('a', '\u2666')
-        super().set_bios(selector, value)
-
-    def draw_for_lcd_type_1(self, img: Image.Image) -> None:
-        """Prepare image for F-16C Viper for Mono LCD."""
-        draw = ImageDraw.Draw(img)
-        for i in range(1, 6):
-            offset = (i - 1) * 8
-            text = str(self.get_bios(f'DED_LINE_{i}'))
-            draw.text(xy=(0, offset), text=text, fill=self.lcd.foreground, font=self.lcd.font_s)
-
-    def draw_for_lcd_type_2(self, img: Image.Image) -> None:
-        """Prepare image for F-16C Viper for Color LCD."""
-        draw = ImageDraw.Draw(img)
-        for i in range(1, 6):
-            offset = (i - 1) * 16
-            text = str(self.get_bios(f'DED_LINE_{i}'))
-            draw.text(xy=(0, offset), text=text, fill=self.lcd.foreground, font=self.lcd.font_s)
-=======
     def _draw_common_data(self, draw: ImageDraw, scale: int) -> None:
         for i in range(1, 6):
             offset = (i - 1) * 8 * scale
@@ -288,6 +258,7 @@
         :param value:
         """
         if 'DED_LINE_' in selector:
+            LOG.debug(f'{self.__class__.__name__} {selector} original: "{value}"')
             # replace 'o' to degree sign and 'a' with up-down arrow 2195 or black diamond 2666
             value = value.replace('o', '\u00b0').replace('a', '\u2666')
             value = value.replace('A\x10\x04', '')  # List page
@@ -298,7 +269,6 @@
             value = value.replace('\x80', '')  # 1 T-ILS
             value = value.replace('\x08', '')  # 7 MARK
         super().set_bios(selector, value)
->>>>>>> b4bba56e
 
     def button_request(self, button: int, request: str = '\n') -> str:
         """
