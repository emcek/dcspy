--- conflicted
+++ resolved
@@ -369,14 +369,6 @@
         :param draw: ImageDraw instance
         :param scale: scaling factor (Mono 1, Color 2)
         """
-<<<<<<< HEAD
-        for c_rect, c_text, ap_channel, turn_on in (((111, 1, 124, 18), (114, 3), 'B', self.get_bios('AP_BANK_HOLD_LED')),
-                                                    ((128, 1, 141, 18), (130, 3), 'P', self.get_bios('AP_PITCH_HOLD_LED')),
-                                                    ((145, 1, 158, 18), (147, 3), 'F', self.get_bios('AP_FD_LED')),
-                                                    ((111, 22, 124, 39), (114, 24), 'H', self.get_bios('AP_HDG_HOLD_LED')),
-                                                    ((128, 22, 141, 39), (130, 24), 'A', self.get_bios('AP_ALT_HOLD_LED'))):
-            draw_autopilot_channels(self.lcd, ap_channel, c_rect, c_text, draw_obj, turn_on)
-=======
         for rect_xy in [
             (0 * scale, 1 * scale, 85 * scale, 18 * scale),
             (0 * scale, 22 * scale, 85 * scale, 39 * scale),
@@ -409,7 +401,6 @@
         line1 = f'{self.get_bios("PVI_LINE1_SIGN")}{text1} {self.get_bios("PVI_LINE1_POINT")}'
         line2 = f'{self.get_bios("PVI_LINE2_SIGN")}{text2} {self.get_bios("PVI_LINE2_POINT")}'
         return line1, line2
->>>>>>> ebe75095
 
     def _auto_pilot_switch(self, draw_obj: ImageDraw, scale: int) -> None:
         """
@@ -418,14 +409,6 @@
         :param draw_obj: ImageDraw object form PIL
         :param scale: scaling factor (Mono 1, Color 2)
         """
-<<<<<<< HEAD
-        for c_rect, c_text, ap_channel, turn_on in (((222, 2, 248, 36), (228, 6), 'B', self.get_bios('AP_BANK_HOLD_LED')),
-                                                    ((256, 2, 282, 36), (260, 6), 'P', self.get_bios('AP_PITCH_HOLD_LED')),
-                                                    ((290, 2, 316, 36), (294, 6), 'F', self.get_bios('AP_FD_LED')),
-                                                    ((222, 44, 248, 78), (228, 48), 'H', self.get_bios('AP_HDG_HOLD_LED')),
-                                                    ((256, 44, 282, 78), (260, 48), 'A', self.get_bios('AP_ALT_HOLD_LED'))):
-            draw_autopilot_channels(self.lcd, ap_channel, c_rect, c_text, draw_obj, turn_on)
-=======
         for c_rect, c_text, ap_channel, turn_on in (
                 ((111 * scale, 1 * scale, 124 * scale, 18 * scale), (114 * scale, 3 * scale), 'B', self.get_bios('AP_BANK_HOLD_LED')),
                 ((128 * scale, 1 * scale, 141 * scale, 18 * scale), (130 * scale, 3 * scale), 'P', self.get_bios('AP_PITCH_HOLD_LED')),
@@ -433,25 +416,7 @@
                 ((111 * scale, 22 * scale, 124 * scale, 39 * scale), (114 * scale, 24 * scale), 'H', self.get_bios('AP_HDG_HOLD_LED')),
                 ((128 * scale, 22 * scale, 141 * scale, 39 * scale), (130 * scale, 24 * scale), 'A', self.get_bios('AP_ALT_HOLD_LED')),
         ):
-            self._draw_autopilot_channels(ap_channel, c_rect, c_text, draw_obj, turn_on)
-
-    def _draw_autopilot_channels(self, ap_channel: str, c_rect: Sequence[int], c_text: Sequence[int], draw_obj: ImageDraw, turn_on: Union[str, int]) -> None:
-        """
-        Draw rectangles with autopilot channels.
-
-        :param ap_channel: channel name
-        :param c_rect: coordinates for rectangle
-        :param c_text: coordinates for name
-        :param draw_obj: ImageDraw instance
-        :param turn_on: channel on/off, fill on/off
-        """
-        if turn_on:
-            draw_obj.rectangle(c_rect, fill=self.lcd.foreground, outline=self.lcd.foreground)
-            draw_obj.text(xy=c_text, text=ap_channel, fill=self.lcd.background, font=self.lcd.font_l)
-        else:
-            draw_obj.rectangle(xy=c_rect, fill=self.lcd.background, outline=self.lcd.foreground)
-            draw_obj.text(xy=c_text, text=ap_channel, fill=self.lcd.foreground, font=self.lcd.font_l)
->>>>>>> ebe75095
+            draw_autopilot_channels(self.lcd, ap_channel, c_rect, c_text, draw_obj, turn_on)
 
     def draw_for_lcd_mono(self, img: Image.Image) -> None:
         """Prepare image for Ka-50 Black Shark for Mono LCD."""
