--- conflicted
+++ resolved
@@ -480,13 +480,8 @@
                 ((145 * scale, 1 * scale, 158 * scale, 18 * scale), (147 * scale, 3 * scale), 'A', self.get_bios('LMP_AP_HEIGHT_ON'))):
             draw_autopilot_channels(self.lcd, ap_channel, c_rect, c_text, draw, turn_on)
 
-<<<<<<< HEAD
-        r868, r828, yadro = self._generate_radio_values()
-        for i, line in enumerate([f'R828 {r828}', f'YADRO1 {yadro}', f'R863 {r868}'], 1):
-=======
         r863, r828, yadro = self._generate_radio_values()
-        for i, line in enumerate([f'R828: {r828}', f'YADRO1A: {yadro}', f'R863: {r863}'], 1):
->>>>>>> b1fd610a
+        for i, line in enumerate([f'R828 {r828}', f'YADRO1 {yadro}', f'R863 {r863}'], 1):
             offset = i * 10 * scale
             draw.text(xy=(0, offset), text=line, fill=self.lcd.foreground, font=self.lcd.font_s)
 
@@ -513,17 +508,10 @@
             yadro_freq = float(self.get_bios("YADRO1A_FREQ"))
         except ValueError:
             yadro_freq = 0.0
-<<<<<<< HEAD
-        r868 = f'Ch:{int(self.get_bios("R863_CNL_SEL")) + 1:>2} {r863_mod} {r863_freq:.3f}'
+        r863 = f'Ch:{int(self.get_bios("R863_CNL_SEL")) + 1:>2} {r863_mod} {r863_freq:.3f}'
         r828 = f'Ch:{int(self.get_bios("R828_PRST_CHAN_SEL")) + 1:>2}'
         yadro = f'{yadro_freq:>7.1f}'
-        return r868, r828, yadro
-=======
-        r863 = f'Ch:{int(self.get_bios("R863_CNL_SEL")) + 1:>2} {r863_mod} {r863_freq:.3f} MHz'
-        r828 = f'Ch:{int(self.get_bios("R828_PRST_CHAN_SEL")) + 1:>2}'
-        yadro = f'{yadro_freq:>7.1f} MHz'
         return r863, r828, yadro
->>>>>>> b1fd610a
 
 
 class Mi24P(Aircraft):
