from enum import Enum
from functools import partial
from itertools import chain, cycle
from logging import getLogger
from os import path
from pprint import pformat
from re import search, sub
from string import whitespace
from tempfile import gettempdir
from typing import Dict, Union, Iterator, Sequence, List

from PIL import Image, ImageDraw, ImageFont

from dcspy import LcdInfo, LcdButton, LcdType, SUPPORTED_CRAFTS, DED_FONT, config, BiosValue
from dcspy.sdk import lcd_sdk


LOG = getLogger(__name__)


class Aircraft:
    """Common Aircraft."""
    def __init__(self, lcd_type: LcdInfo) -> None:
        """
        Create common aircraft.

        :param lcd_type: LCD type
        """
        self.lcd = lcd_type
        self.bios_data: Dict[str, BiosValue] = {}
        self.cycle_buttons: Dict[str, Iterator[int]] = {}
        self._debug_img = cycle(chain([f'{x:02}' for x in range(10)], range(10, 99)))

    def button_request(self, button: LcdButton, request: str = '\n') -> str:
        """
        Prepare aircraft specific DCS-BIOS request for button pressed.

        For G13/G15/G510: 1-4
        For G19 9-15: LEFT = 9, RIGHT = 10, OK = 11, CANCEL = 12, UP = 13, DOWN = 14, MENU = 15

        :param button: LcdButton Enum
        :param request: valid DCS-BIOS command as string
        :return: ready to send DCS-BIOS request
        """
        LOG.debug(f'{self.__class__.__name__} Button: {button}')
        LOG.debug(f'Request: {request.replace(whitespace[2], " ")}')
        return request

    def prepare_image(self) -> Image.Image:
        """
        Prepare image to be sent to correct type of LCD.

        :return: image instance ready display on LCD
        """
        img_for_lcd = {'mono': partial(Image.new, mode='1', size=(self.lcd.width, self.lcd.height), color=self.lcd.background),
                       'color': partial(Image.new, mode='RGBA', size=(self.lcd.width, self.lcd.height), color=self.lcd.background)}

        lcd_type = self.lcd.type.name.lower()
        img = img_for_lcd[lcd_type]()
        getattr(self, f'draw_for_lcd_{lcd_type}')(img)
        if config.get('save_lcd', False):
            img.save(path.join(gettempdir(), f'{self.__class__.__name__}_{next(self._debug_img)}.png'), 'PNG')
        return img

    def set_bios(self, selector: str, value: Union[str, int]) -> None:
        """
        Set value for DCS-BIOS selector.

        :param selector:
        :param value:
        """
        self.bios_data[selector]['value'] = value
        LOG.debug(f'{self.__class__.__name__} {selector} value: "{value}"')
        lcd_sdk.update_display(self.prepare_image())

    def get_bios(self, selector: str) -> Union[str, int]:
        """
        Get value for DCS-BIOS selector.

        :param selector:
        """
        try:
            return self.bios_data[selector]['value']
        except KeyError:
            return ''

    def draw_for_lcd_mono(self, img: Image.Image) -> None:
        """Prepare image for Aircraft for Mono LCD."""
        raise NotImplementedError

    def draw_for_lcd_color(self, img: Image.Image) -> None:
        """Prepare image for Aircraft for Color LCD."""
        raise NotImplementedError

    def get_next_value_for_button(self, btn_name: str) -> int:
        """
        Get next int value (cycle fore and back) for button name.

        :param btn_name: BIOS button name
        """
        if not isinstance(self.cycle_buttons[btn_name], cycle):
            curr_val = int(self.get_bios(btn_name))
            max_val = self.bios_data[btn_name]['max_value']
            full_seed = list(range(max_val + 1)) + list(range(max_val - 1, 0, -1)) + list(range(max_val + 1))
            seed = full_seed[curr_val + 1:2 * max_val + curr_val + 1]
            LOG.debug(f'{self.__class__.__name__} {btn_name} full_seed: {full_seed} seed: {seed} curr_val: {curr_val}')
            self.cycle_buttons[btn_name] = cycle(chain(seed))
        return next(self.cycle_buttons[btn_name])

    def __repr__(self) -> str:
        """
        Show all details of Aircraft.

        :return: string
        """
        return f'{super().__repr__()} with: {pformat(self.__dict__)}'


class FA18Chornet(Aircraft):
    """F/A-18C Hornet."""
    def __init__(self, lcd_type: LcdInfo) -> None:
        """
        Create F/A-18C Hornet.

        :param lcd_type: LCD type
        """
        super().__init__(lcd_type)
        self.bios_data: Dict[str, BiosValue] = {
            'UFC_SCRATCHPAD_STRING_1_DISPLAY': {'klass': 'StringBuffer', 'args': {'address': 0x744e, 'max_length': 2}, 'value': ''},
            'UFC_SCRATCHPAD_STRING_2_DISPLAY': {'klass': 'StringBuffer', 'args': {'address': 0x7450, 'max_length': 2}, 'value': ''},
            'UFC_SCRATCHPAD_NUMBER_DISPLAY': {'klass': 'StringBuffer', 'args': {'address': 0x7446, 'max_length': 8}, 'value': ''},
            'UFC_OPTION_DISPLAY_1': {'klass': 'StringBuffer', 'args': {'address': 0x7432, 'max_length': 4}, 'value': ''},
            'UFC_OPTION_DISPLAY_2': {'klass': 'StringBuffer', 'args': {'address': 0x7436, 'max_length': 4}, 'value': ''},
            'UFC_OPTION_DISPLAY_3': {'klass': 'StringBuffer', 'args': {'address': 0x743a, 'max_length': 4}, 'value': ''},
            'UFC_OPTION_DISPLAY_4': {'klass': 'StringBuffer', 'args': {'address': 0x743e, 'max_length': 4}, 'value': ''},
            'UFC_OPTION_DISPLAY_5': {'klass': 'StringBuffer', 'args': {'address': 0x7442, 'max_length': 4}, 'value': ''},
            'UFC_COMM1_DISPLAY': {'klass': 'StringBuffer', 'args': {'address': 0x7424, 'max_length': 2}, 'value': ''},
            'UFC_COMM2_DISPLAY': {'klass': 'StringBuffer', 'args': {'address': 0x7426, 'max_length': 2}, 'value': ''},
            'UFC_OPTION_CUEING_1': {'klass': 'StringBuffer', 'args': {'address': 0x7428, 'max_length': 1}, 'value': ''},
            'UFC_OPTION_CUEING_2': {'klass': 'StringBuffer', 'args': {'address': 0x742a, 'max_length': 1}, 'value': ''},
            'UFC_OPTION_CUEING_3': {'klass': 'StringBuffer', 'args': {'address': 0x742c, 'max_length': 1}, 'value': ''},
            'UFC_OPTION_CUEING_4': {'klass': 'StringBuffer', 'args': {'address': 0x742e, 'max_length': 1}, 'value': ''},
            'UFC_OPTION_CUEING_5': {'klass': 'StringBuffer', 'args': {'address': 0x7430, 'max_length': 1}, 'value': ''},
            'IFEI_FUEL_DOWN': {'klass': 'StringBuffer', 'args': {'address': 0x748a, 'max_length': 6}, 'value': ''},
            'IFEI_FUEL_UP': {'klass': 'StringBuffer', 'args': {'address': 0x7490, 'max_length': 6}, 'value': ''},
            'HUD_ATT_SW': {'klass': 'IntegerBuffer', 'args': {'address': 0x742e, 'mask': 0x300, 'shift_by': 0x8}, 'value': int(), 'max_value': 2},
            'IFEI_DWN_BTN': {'klass': 'IntegerBuffer', 'args': {'address': 0x7466, 'mask': 0x10, 'shift_by': 0x4}, 'value': int(), 'max_value': 1},
            'IFEI_UP_BTN': {'klass': 'IntegerBuffer', 'args': {'address': 0x7466, 'mask': 0x8, 'shift_by': 0x3}, 'value': int(), 'max_value': 1}}
        self.cycle_buttons = {'HUD_ATT_SW': iter([0]), 'IFEI_DWN_BTN': iter([0]), 'IFEI_UP_BTN': iter([0])}

    def _draw_common_data(self, draw: ImageDraw, scale: int) -> ImageDraw:
        """
        Draw common part (based on scale) for Mono and Color LCD.

        :param draw: ImageDraw instance
        :param scale: scaling factor (Mono 1, Color 2)
        :return: updated image to draw
        """
        scratch_1 = self.get_bios("UFC_SCRATCHPAD_STRING_1_DISPLAY")
        scratch_2 = self.get_bios("UFC_SCRATCHPAD_STRING_2_DISPLAY")
        scratch_num = self.get_bios("UFC_SCRATCHPAD_NUMBER_DISPLAY")
        draw.text(xy=(0, 0), fill=self.lcd.foreground, font=self.lcd.font_l,
                  text=f'{scratch_1}{scratch_2}{scratch_num}')
        draw.line(xy=(0, 20 * scale, 115 * scale, 20 * scale), fill=self.lcd.foreground, width=1)

        draw.rectangle(xy=(0, 29 * scale, 20 * scale, 42 * scale), fill=self.lcd.background, outline=self.lcd.foreground)
        draw.text(xy=(2 * scale, 29 * scale), text=self.get_bios('UFC_COMM1_DISPLAY'), fill=self.lcd.foreground, font=self.lcd.font_l)

        offset = 44 * scale
        draw.rectangle(xy=(139 * scale - offset, 29 * scale, 159 * scale - offset, 42 * scale), fill=self.lcd.background, outline=self.lcd.foreground)
        draw.text(xy=(140 * scale - offset, 29 * scale), text=self.get_bios('UFC_COMM2_DISPLAY'), fill=self.lcd.foreground, font=self.lcd.font_l)

        for i in range(1, 6):
            offset = (i - 1) * 8 * scale
            draw.text(xy=(120 * scale, offset), fill=self.lcd.foreground, font=self.lcd.font_s,
                      text=f'{i}{self.get_bios(f"UFC_OPTION_CUEING_{i}")}{self.get_bios(f"UFC_OPTION_DISPLAY_{i}")}')

        draw.text(xy=(36 * scale, 29 * scale), text=self.get_bios('IFEI_FUEL_UP'), fill=self.lcd.foreground, font=self.lcd.font_l)
        return draw

    def draw_for_lcd_mono(self, img: Image.Image) -> None:
        """Prepare image for F/A-18C Hornet for Mono LCD."""
        self._draw_common_data(draw=ImageDraw.Draw(img), scale=1)

    def draw_for_lcd_color(self, img: Image.Image) -> None:
        """Prepare image for F/A-18C Hornet for Color LCD."""
        draw = self._draw_common_data(draw=ImageDraw.Draw(img), scale=2)
        draw.text(xy=(72, 100), text=self.get_bios('IFEI_FUEL_DOWN'), fill=self.lcd.foreground, font=self.lcd.font_l)

    def set_bios(self, selector: str, value: Union[str, int]) -> None:
        """
        Set new data.

        :param selector:
        :param value:
        """
        if selector in ('UFC_SCRATCHPAD_STRING_1_DISPLAY', 'UFC_SCRATCHPAD_STRING_2_DISPLAY',
                        'UFC_COMM1_DISPLAY', 'UFC_COMM2_DISPLAY'):
            value = str(value).replace('`', '1').replace('~', '2')
        super().set_bios(selector, value)

    def button_request(self, button: LcdButton, request: str = '\n') -> str:
        """
        Prepare F/A-18 Hornet specific DCS-BIOS request for button pressed.

        For G13/G15/G510: 1-4
        For G19 9-15: LEFT = 9, RIGHT = 10, OK = 11, CANCEL = 12, UP = 13, DOWN = 14, MENU = 15

        :param button: LcdButton Enum
        :param request: valid DCS-BIOS command as string
        :return: ready to send DCS-BIOS request
        """
        button_map = {LcdButton.OK: 'HUD_ATT_SW', LcdButton.CANCEL: 'IFEI_UP_BTN', LcdButton.MENU: 'IFEI_DWN_BTN'}
        settings = 0
        button_bios_name = ''
        if button in button_map:
            button_bios_name = button_map[button]
            settings = self.get_next_value_for_button(button_bios_name)
        action = {LcdButton.ONE: 'UFC_COMM1_CHANNEL_SELECT DEC\n',
                  LcdButton.TWO: 'UFC_COMM1_CHANNEL_SELECT INC\n',
                  LcdButton.THREE: 'UFC_COMM2_CHANNEL_SELECT DEC\n',
                  LcdButton.FOUR: 'UFC_COMM2_CHANNEL_SELECT INC\n',
                  LcdButton.LEFT: 'UFC_COMM1_CHANNEL_SELECT DEC\n',
                  LcdButton.RIGHT: 'UFC_COMM1_CHANNEL_SELECT INC\n',
                  LcdButton.DOWN: 'UFC_COMM2_CHANNEL_SELECT DEC\n',
                  LcdButton.UP: 'UFC_COMM2_CHANNEL_SELECT INC\n',
                  LcdButton.MENU: f'{button_bios_name} {settings}\n',
                  LcdButton.CANCEL: f'{button_bios_name} {settings}\n',
                  LcdButton.OK: f'{button_bios_name} {settings}\n'}
        return super().button_request(button, action.get(button, '\n'))


class F16C50(Aircraft):
    """F-16C Viper."""
    def __init__(self, lcd_type: LcdInfo) -> None:
        """
        Create F-16C Viper.

        :param lcd_type: LCD type
        """
        super().__init__(lcd_type)
        self.font = self.lcd.font_s
        self.ded_font = config.get('f16_ded_font', True)
        if self.ded_font and self.lcd.type == LcdType.COLOR:
            self.font = DED_FONT
        self.bios_data: Dict[str, BiosValue] = {
            'DED_LINE_1': {'klass': 'StringBuffer', 'args': {'address': 0x450a, 'max_length': 29}, 'value': ''},
            'DED_LINE_2': {'klass': 'StringBuffer', 'args': {'address': 0x4528, 'max_length': 29}, 'value': ''},
            'DED_LINE_3': {'klass': 'StringBuffer', 'args': {'address': 0x4546, 'max_length': 29}, 'value': ''},
            'DED_LINE_4': {'klass': 'StringBuffer', 'args': {'address': 0x4564, 'max_length': 29}, 'value': ''},
            'DED_LINE_5': {'klass': 'StringBuffer', 'args': {'address': 0x4582, 'max_length': 29}, 'value': ''},
            'IFF_MASTER_KNB': {'klass': 'IntegerBuffer', 'args': {'address': 0x4450, 'mask': 0xe, 'shift_by': 0x1}, 'value': int(), 'max_value': 4},
            'IFF_ENABLE_SW': {'klass': 'IntegerBuffer', 'args': {'address': 0x4450, 'mask': 0x600, 'shift_by': 0x9}, 'value': int(), 'max_value': 2},
            'IFF_M4_CODE_SW': {'klass': 'IntegerBuffer', 'args': {'address': 0x4450, 'mask': 0x30, 'shift_by': 0x4}, 'value': int(), 'max_value': 2},
            'IFF_M4_REPLY_SW': {'klass': 'IntegerBuffer', 'args': {'address': 0x4450, 'mask': 0xc0, 'shift_by': 0x6}, 'value': int(), 'max_value': 2}}
        self.cycle_buttons = {'IFF_MASTER_KNB': iter([0]), 'IFF_ENABLE_SW': iter([0]), 'IFF_M4_CODE_SW': iter([0]), 'IFF_M4_REPLY_SW': iter([0])}

    def _draw_common_data(self, draw: ImageDraw, separation: int) -> None:
        """
        Draw common part (based on scale) for Mono and Color LCD.

        :param draw: ImageDraw instance
        :param separation: between lines in pixels
        """
        for i in range(1, 6):
            offset = (i - 1) * separation
            draw.text(xy=(0, offset), text=self.get_bios(f'DED_LINE_{i}'), fill=self.lcd.foreground, font=self.font)

    def draw_for_lcd_mono(self, img: Image.Image) -> None:
        """Prepare image for F-16C Viper for Mono LCD."""
        self._draw_common_data(draw=ImageDraw.Draw(img), separation=8)

    def draw_for_lcd_color(self, img: Image.Image) -> None:
        """Prepare image for F-16C Viper for Color LCD."""
        self._draw_common_data(draw=ImageDraw.Draw(img), separation=24)

    def set_bios(self, selector: str, value: Union[str, int]) -> None:
        """
        Catch BIOS changes and remove garbage characters and replace with correct ones.

        :param selector: selector name
        :param value: value form DCS-BIOS
        """
        if 'DED_LINE_' in selector:
            value = str(value)
            LOG.debug(f'{self.__class__.__name__} {selector} org  : "{value}"')
            for character in ['A\x10\x04', '\x82', '\x03', '\x02', '\x80', '\x08', '\x10', '\x07', '\x0f', '\xfe', '\xfc', '\x03', '\xff', '\xc0']:
                value = value.replace(character, '')  # List page
            if value and value[-1] == '@':
                value = value.replace('@', '')  # List - 6
            if self.lcd.type == LcdType.MONO:
                value = value.replace('o', '\u00b0')  # 'o' to degree sign
                value = value.replace('a', '\u2666')  # 'a' to up-down arrow 2195 or black diamond 2666
                value = value.replace('*', '\u25d9')  # INVERSE WHITE CIRCLE
            elif self.ded_font and self.lcd.type == LcdType.COLOR:
                value = value.replace('o', '\u005e')  # replace 'o' to degree sign
                value = value.replace('a', '\u0040')  # fix up-down triangle arrow
                value = value.replace('*', '\u00d7')  # fix to inverse star
                value = sub(r'1DEST\s2BNGO\s3VIP\s{2}RINTG', '\u00c1DEST \u00c2BNGO \u00c3VIP  \u0072INTG', value)
                value = sub(r'4NAV\s{2}5MAN\s{2}6INS\s{2}EDLNK', '\u00c4NAV  \u00c5MAN  \u00c6INS  \u0065DLNK', value)
                value = sub(r'7CMDS\s8MODE\s9VRP\s{2}0MISC', '\u00c7CMDS \u00c8MODE \u00c9VRP  \u00c0MISC', value)
                value = sub(r'1CORR\s2MAGV\s3OFP\s{2}RHMCS', '\u00c1CORR \u00c2MAGV \u00c3OFP  \u0072HMCS', value)
                value = sub(r'4INSM\s5LASR\s6GPS\s{2}E', '\u00c4INSM \u00c5LASR \u00c6GPS  \u0065', value)
                value = sub(r'7DRNG\s8BULL\s9\s{5}0', '\u00c7DRNG \u00c8BULL \u00c9     \u00c0', value)
                value = sub(r'(M1\s:\d+\s+)M4(\s+\(\d\).*)', r'\1mÄ\2', value)
                value = sub(r'M1(\s:\d+\s+)M4(\s+:\s+\(\d\).*)', r'mÁ\1mÄ\2', value)
                value = sub(r'M3(\s+:\d+\s+×\s+\d×[A-Z]+\(\d\).*)', r'mÃ\1', value)
                value = sub(r'(\s[\s|×])HUD BLNK([×|\s]\s+)', r'\1hud blnk\2', value)
                value = sub(r'(\s[\s|×])CKPT BLNK([×|\s]\s+)', r'\1ckpt blnk\2', value)
        super().set_bios(selector, value)

    def button_request(self, button: LcdButton, request: str = '\n') -> str:
        """
        Prepare F-16C Viper specific DCS-BIOS request for button pressed.

        For G13/G15/G510: 1-4
        For G19 9-15: LEFT = 9, RIGHT = 10, OK = 11, CANCEL = 12, UP = 13, DOWN = 14, MENU = 15

        :param button: LcdButton Enum
        :param request: valid DCS-BIOS command as string
        :return: ready to send DCS-BIOS request
        """
        button_map = {LcdButton.ONE: 'IFF_MASTER_KNB',
                      LcdButton.TWO: 'IFF_ENABLE_SW',
                      LcdButton.THREE: 'IFF_M4_CODE_SW',
                      LcdButton.FOUR: 'IFF_M4_REPLY_SW',
                      LcdButton.LEFT: 'IFF_MASTER_KNB',
                      LcdButton.RIGHT: 'IFF_ENABLE_SW',
                      LcdButton.DOWN: 'IFF_M4_CODE_SW',
                      LcdButton.UP: 'IFF_M4_REPLY_SW'}
        settings = 0
        button_bios_name = ''
        if button in button_map:
            button_bios_name = button_map[button]
            settings = self.get_next_value_for_button(button_bios_name)
        action = {LcdButton.ONE: f'{button_bios_name} {settings}\n',
                  LcdButton.TWO: f'{button_bios_name} {settings}\n',
                  LcdButton.THREE: f'{button_bios_name} {settings}\n',
                  LcdButton.FOUR: f'{button_bios_name} {settings}\n',
                  LcdButton.LEFT: f'{button_bios_name} {settings}\n',
                  LcdButton.RIGHT: f'{button_bios_name} {settings}\n',
                  LcdButton.DOWN: f'{button_bios_name} {settings}\n',
                  LcdButton.UP: f'{button_bios_name} {settings}\n'}
        return super().button_request(button, action.get(button, '\n'))


class Ka50(Aircraft):
    """Ka-50 Black Shark."""
    def __init__(self, lcd_type: LcdInfo) -> None:
        """
        Create Ka-50 Black Shark.

        :param lcd_type: LCD type
        """
        super().__init__(lcd_type)
        self.bios_data: Dict[str, BiosValue] = {
            'PVI_LINE1_APOSTROPHE1': {'klass': 'StringBuffer', 'args': {'address': 0x1934, 'max_length': 1}, 'value': ''},
            'PVI_LINE1_APOSTROPHE2': {'klass': 'StringBuffer', 'args': {'address': 0x1936, 'max_length': 1}, 'value': ''},
            'PVI_LINE1_POINT': {'klass': 'StringBuffer', 'args': {'address': 0x1930, 'max_length': 1}, 'value': ''},
            'PVI_LINE1_SIGN': {'klass': 'StringBuffer', 'args': {'address': 0x1920, 'max_length': 1}, 'value': ''},
            'PVI_LINE1_TEXT': {'klass': 'StringBuffer', 'args': {'address': 0x1924, 'max_length': 6}, 'value': ''},
            'PVI_LINE2_APOSTROPHE1': {'klass': 'StringBuffer', 'args': {'address': 0x1938, 'max_length': 1}, 'value': ''},
            'PVI_LINE2_APOSTROPHE2': {'klass': 'StringBuffer', 'args': {'address': 0x193a, 'max_length': 1}, 'value': ''},
            'PVI_LINE2_POINT': {'klass': 'StringBuffer', 'args': {'address': 0x1932, 'max_length': 1}, 'value': ''},
            'PVI_LINE2_SIGN': {'klass': 'StringBuffer', 'args': {'address': 0x1922, 'max_length': 1}, 'value': ''},
            'PVI_LINE2_TEXT': {'klass': 'StringBuffer', 'args': {'address': 0x192a, 'max_length': 6}, 'value': ''},
            'AP_ALT_HOLD_LED': {'klass': 'IntegerBuffer', 'args': {'address': 0x1936, 'mask': 0x8000, 'shift_by': 0xf}, 'value': int()},
            'AP_BANK_HOLD_LED': {'klass': 'IntegerBuffer', 'args': {'address': 0x1936, 'mask': 0x200, 'shift_by': 0x9}, 'value': int()},
            'AP_FD_LED': {'klass': 'IntegerBuffer', 'args': {'address': 0x1938, 'mask': 0x200, 'shift_by': 0x9}, 'value': int()},
            'AP_HDG_HOLD_LED': {'klass': 'IntegerBuffer', 'args': {'address': 0x1936, 'mask': 0x800, 'shift_by': 0xb}, 'value': int()},
            'AP_PITCH_HOLD_LED': {'klass': 'IntegerBuffer', 'args': {'address': 0x1936, 'mask': 0x2000, 'shift_by': 0xd}, 'value': int()}}

    def _draw_common_data(self, draw: ImageDraw, scale: int) -> None:
        """
        Draw common part (based on scale) for Mono and Color LCD.

        :param draw: ImageDraw instance
        :param scale: scaling factor (Mono 1, Color 2)
        """
        for rect_xy in [
            (0 * scale, 1 * scale, 85 * scale, 18 * scale),
            (0 * scale, 22 * scale, 85 * scale, 39 * scale),
            (88 * scale, 1 * scale, 103 * scale, 18 * scale),
            (88 * scale, 22 * scale, 103 * scale, 39 * scale),
        ]:
            draw.rectangle(xy=rect_xy, fill=self.lcd.background, outline=self.lcd.foreground)
        line1, line2 = self._generate_pvi_lines()
        draw.text(xy=(2 * scale, 3 * scale), text=line1, fill=self.lcd.foreground, font=self.lcd.font_l)
        draw.text(xy=(2 * scale, 24 * scale), text=line2, fill=self.lcd.foreground, font=self.lcd.font_l)
        self._auto_pilot_switch(draw, scale)

    def _generate_pvi_lines(self) -> Sequence[str]:
        """
        Generate coordinate strings.

        :return: tuple of string
        """
        text1, text2 = '', ''
        line1_text = str(self.get_bios('PVI_LINE1_TEXT'))
        line2_text = str(self.get_bios('PVI_LINE2_TEXT'))
        if line1_text:
            l1_apostr1 = self.get_bios("PVI_LINE1_APOSTROPHE1")
            l1_apostr2 = self.get_bios("PVI_LINE1_APOSTROPHE2")
            text1 = f'{line1_text[-6:-3]}{l1_apostr1}{line1_text[-3:-1]}{l1_apostr2}{line1_text[-1]}'
        if line2_text:
            l2_apostr1 = self.get_bios("PVI_LINE2_APOSTROPHE1")
            l2_apostr2 = self.get_bios("PVI_LINE2_APOSTROPHE2")
            text2 = f'{line2_text[-6:-3]}{l2_apostr1}{line2_text[-3:-1]}{l2_apostr2}{line2_text[-1]}'
        line1 = f'{self.get_bios("PVI_LINE1_SIGN")}{text1} {self.get_bios("PVI_LINE1_POINT")}'
        line2 = f'{self.get_bios("PVI_LINE2_SIGN")}{text2} {self.get_bios("PVI_LINE2_POINT")}'
        return line1, line2

    def _auto_pilot_switch(self, draw_obj: ImageDraw, scale: int) -> None:
        """
        Draw rectangle and add text for autopilot channels in correct coordinates.

        :param draw_obj: ImageDraw object form PIL
        :param scale: scaling factor (Mono 1, Color 2)
        """
        for c_rect, c_text, ap_channel, turn_on in (
                ((111 * scale, 1 * scale, 124 * scale, 18 * scale), (113 * scale, 3 * scale), 'B', self.get_bios('AP_BANK_HOLD_LED')),
                ((128 * scale, 1 * scale, 141 * scale, 18 * scale), (130 * scale, 3 * scale), 'P', self.get_bios('AP_PITCH_HOLD_LED')),
                ((145 * scale, 1 * scale, 158 * scale, 18 * scale), (147 * scale, 3 * scale), 'F', self.get_bios('AP_FD_LED')),
                ((111 * scale, 22 * scale, 124 * scale, 39 * scale), (113 * scale, 24 * scale), 'H', self.get_bios('AP_HDG_HOLD_LED')),
                ((128 * scale, 22 * scale, 141 * scale, 39 * scale), (130 * scale, 24 * scale), 'A', self.get_bios('AP_ALT_HOLD_LED')),
        ):
            draw_autopilot_channels(self.lcd, ap_channel, c_rect, c_text, draw_obj, turn_on)

    def draw_for_lcd_mono(self, img: Image.Image) -> None:
        """Prepare image for Ka-50 Black Shark for Mono LCD."""
        self._draw_common_data(draw=ImageDraw.Draw(img), scale=1)

    def draw_for_lcd_color(self, img: Image.Image) -> None:
        """Prepare image for Ka-50 Black Shark for Mono LCD."""
        self._draw_common_data(draw=ImageDraw.Draw(img), scale=2)

    def button_request(self, button: LcdButton, request: str = '\n') -> str:
        """
        Prepare Ka-50 Black Shark specific DCS-BIOS request for button pressed.

        For G13/G15/G510: 1-4
        For G19 9-15: LEFT = 9, RIGHT = 10, OK = 11, CANCEL = 12, UP = 13, DOWN = 14, MENU = 15

        :param button: LcdButton Enum
        :param request: valid DCS-BIOS command as string
        :return: ready to send DCS-BIOS request
        """
        action = {LcdButton.ONE: 'PVI_WAYPOINTS_BTN 1\nPVI_WAYPOINTS_BTN 0\n',
                  LcdButton.TWO: 'PVI_FIXPOINTS_BTN 1\nPVI_FIXPOINTS_BTN 0\n',
                  LcdButton.THREE: 'PVI_AIRFIELDS_BTN 1\nPVI_AIRFIELDS_BTN 0\n',
                  LcdButton.FOUR: 'PVI_TARGETS_BTN 1\nPVI_TARGETS_BTN 0\n',
                  LcdButton.LEFT: 'PVI_WAYPOINTS_BTN 1\nPVI_WAYPOINTS_BTN 0\n',
                  LcdButton.RIGHT: 'PVI_FIXPOINTS_BTN 1\nPVI_FIXPOINTS_BTN 0\n',
                  LcdButton.DOWN: 'PVI_AIRFIELDS_BTN 1\nPVI_AIRFIELDS_BTN 0\n',
                  LcdButton.UP: 'PVI_TARGETS_BTN 1\nPVI_TARGETS_BTN 0\n'}
        return super().button_request(button, action.get(button, '\n'))


class Ka503(Ka50):
    """Ka-50 Black Shark III."""
    pass


class Mi8MT(Aircraft):
    """Mi-8MTV2 Magnificent Eight."""

    def __init__(self, lcd_type: LcdInfo) -> None:
        """
        Create Mi-8MTV2 Magnificent Eight.

        :param lcd_type: LCD type
        """
        super().__init__(lcd_type)
        self.bios_data: Dict[str, BiosValue] = {
            'LMP_AP_HDG_ON': {'klass': 'IntegerBuffer', 'args': {'address': 0x269e, 'mask': 0x20, 'shift_by': 0x5}, 'value': int()},
            'LMP_AP_PITCH_ROLL_ON': {'klass': 'IntegerBuffer', 'args': {'address': 0x269e, 'mask': 0x80, 'shift_by': 0x7}, 'value': int()},
            'LMP_AP_HEIGHT_ON': {'klass': 'IntegerBuffer', 'args': {'address': 0x269e, 'mask': 0x100, 'shift_by': 0x8}, 'value': int()},
            'R863_CNL_SEL': {'klass': 'IntegerBuffer', 'args': {'address': 0x268c, 'mask': 0x1f, 'shift_by': 0x0}, 'value': int()},
            'R863_MOD': {'klass': 'IntegerBuffer', 'args': {'address': 0x263a, 'mask': 0x1000, 'shift_by': 0xc}, 'value': int()},
            'R863_FREQ': {'klass': 'StringBuffer', 'args': {'address': 0x2804, 'max_length': 7}, 'value': ''},
            'R828_PRST_CHAN_SEL': {'klass': 'IntegerBuffer', 'args': {'address': 0x268e, 'mask': 0x780, 'shift_by': 0x7}, 'value': int()},
            'YADRO1A_FREQ': {'klass': 'StringBuffer', 'args': {'address': 0x2692, 'max_length': 7}, 'value': ''},
        }

    def _draw_common_data(self, draw: ImageDraw, scale: int) -> None:
        """
        Draw common part (based on scale) for Mono and Color LCD.

        :param draw: ImageDraw instance
        :param scale: scaling factor (Mono 1, Color 2)
        """
        for c_rect, c_text, ap_channel, turn_on in (
                ((111 * scale, 1 * scale, 124 * scale, 18 * scale), (113 * scale, 3 * scale), 'H', self.get_bios('LMP_AP_HDG_ON')),
                ((128 * scale, 1 * scale, 141 * scale, 18 * scale), (130 * scale, 3 * scale), 'P', self.get_bios('LMP_AP_PITCH_ROLL_ON')),
                ((145 * scale, 1 * scale, 158 * scale, 18 * scale), (147 * scale, 3 * scale), 'A', self.get_bios('LMP_AP_HEIGHT_ON'))):
            draw_autopilot_channels(self.lcd, ap_channel, c_rect, c_text, draw, turn_on)

        r863, r828, yadro = self._generate_radio_values()
        for i, line in enumerate([f'R828 {r828}', f'YADRO1 {yadro}', f'R863 {r863}'], 1):
            offset = i * 10 * scale
            draw.text(xy=(0, offset), text=line, fill=self.lcd.foreground, font=self.lcd.font_s)

    def draw_for_lcd_mono(self, img: Image.Image) -> None:
        """Prepare image for Mi-8MTV2 Magnificent Eight for Mono LCD."""
        self._draw_common_data(draw=ImageDraw.Draw(img), scale=1)

    def draw_for_lcd_color(self, img: Image.Image) -> None:
        """Prepare image for Mi-8MTV2 Magnificent Eight for Color LCD."""
        self._draw_common_data(draw=ImageDraw.Draw(img), scale=2)

    def _generate_radio_values(self) -> Sequence[str]:
        """
        Generate string data about Hip R863, R828, YADRO1A radios settings.

        :return: All 3 radios settings as strings
        """
        r863_mod = 'FM' if int(self.get_bios("R863_MOD")) else 'AM'
        try:
            r863_freq = float(self.get_bios("R863_FREQ"))
        except ValueError:
            r863_freq = 0.0
        try:
            yadro_freq = float(self.get_bios("YADRO1A_FREQ"))
        except ValueError:
            yadro_freq = 0.0
        r863 = f'Ch:{int(self.get_bios("R863_CNL_SEL")) + 1:>2} {r863_mod} {r863_freq:.3f}'
        r828 = f'Ch:{int(self.get_bios("R828_PRST_CHAN_SEL")) + 1:>2}'
        yadro = f'{yadro_freq:>7.1f}'
        return r863, r828, yadro


class Mi24P(Aircraft):
    """Mi-24P Hind."""
    def __init__(self, lcd_type: LcdInfo) -> None:
        """
        Create Mi-24P Hind.

        :param lcd_type: LCD type
        """
        super().__init__(lcd_type)
        self.bios_data: Dict[str, BiosValue] = {
            'PLT_R863_CHAN': {'klass': 'IntegerBuffer', 'args': {'address': 0x69ec, 'mask': 0x3e0, 'shift_by': 0x5}, 'value': int()},
            'PLT_R863_MODUL': {'klass': 'IntegerBuffer', 'args': {'address': 0x69ec, 'mask': 0x2, 'shift_by': 0x1}, 'value': int()},
            'PLT_R828_CHAN': {'klass': 'IntegerBuffer', 'args': {'address': 0x69fe, 'mask': 0xf00, 'shift_by': 0x8}, 'value': int()},
            'JADRO_FREQ': {'klass': 'StringBuffer', 'args': {'address': 0x6a04, 'max_length': 7}, 'value': ''},
            'PLT_SAU_HOVER_MODE_ON_L': {'klass': 'IntegerBuffer', 'args': {'address': 0x68fc, 'mask': 0x8000, 'shift_by': 0xf}, 'value': int()},
            'PLT_SAU_ROUTE_MODE_ON_L': {'klass': 'IntegerBuffer', 'args': {'address': 0x68fc, 'mask': 0x2000, 'shift_by': 0xd}, 'value': int()},
            'PLT_SAU_ALT_MODE_ON_L': {'klass': 'IntegerBuffer', 'args': {'address': 0x6902, 'mask': 0x100, 'shift_by': 0x8}, 'value': int()},
            'PLT_SAU_H_ON_L': {'klass': 'IntegerBuffer', 'args': {'address': 0x68fc, 'mask': 0x80, 'shift_by': 0x7}, 'value': int()},
            'PLT_SAU_K_ON_L': {'klass': 'IntegerBuffer', 'args': {'address': 0x68fc, 'mask': 0x20, 'shift_by': 0x5}, 'value': int()},
            'PLT_SAU_T_ON_L': {'klass': 'IntegerBuffer', 'args': {'address': 0x68fc, 'mask': 0x800, 'shift_by': 0xb}, 'value': int()},
            'PLT_SAU_B_ON_L': {'klass': 'IntegerBuffer', 'args': {'address': 0x68fc, 'mask': 0x200, 'shift_by': 0x9}, 'value': int()},
        }

    def _draw_common_data(self, draw: ImageDraw, scale: int) -> None:
        """
        Draw common part (based on scale) for Mono and Color LCD.

        :param draw: ImageDraw instance
        :param scale: scaling factor (Mono 1, Color 2)
        """
        for c_rect, c_text, ap_channel, turn_on in (
                ((111 * scale, 1 * scale, 124 * scale, 18 * scale), (113 * scale, 3 * scale), 'H', self.get_bios('PLT_SAU_HOVER_MODE_ON_L')),
                ((128 * scale, 1 * scale, 141 * scale, 18 * scale), (130 * scale, 3 * scale), 'R', self.get_bios('PLT_SAU_ROUTE_MODE_ON_L')),
                ((145 * scale, 1 * scale, 158 * scale, 18 * scale), (147 * scale, 3 * scale), 'A', self.get_bios('PLT_SAU_ALT_MODE_ON_L')),
                ((94 * scale, 22 * scale, 107 * scale, 39 * scale), (96 * scale, 24 * scale), 'Y', self.get_bios('PLT_SAU_H_ON_L')),
                ((111 * scale, 22 * scale, 124 * scale, 39 * scale), (113 * scale, 24 * scale), 'R', self.get_bios('PLT_SAU_K_ON_L')),
                ((128 * scale, 22 * scale, 141 * scale, 39 * scale), (130 * scale, 24 * scale), 'P', self.get_bios('PLT_SAU_T_ON_L')),
                ((145 * scale, 22 * scale, 158 * scale, 39 * scale), (147 * scale, 24 * scale), 'A', self.get_bios('PLT_SAU_B_ON_L')),
        ):
            draw_autopilot_channels(self.lcd, ap_channel, c_rect, c_text, draw, turn_on)

        r863, r828, yadro = self._generate_radio_values()
        for i, line in enumerate([f'R828 {r828}', f'R863 {r863}', f'YADRO1 {yadro}'], 1):
            offset = i * 10 * scale
            draw.text(xy=(0, offset), text=line, fill=self.lcd.foreground, font=self.lcd.font_s)

    def draw_for_lcd_mono(self, img: Image.Image) -> None:
        """Prepare image for Mi-24P Hind for Mono LCD."""
        self._draw_common_data(draw=ImageDraw.Draw(img), scale=1)

    def draw_for_lcd_color(self, img: Image.Image) -> None:
        """Prepare image for Mi-24P Hind for Color LCD."""
        self._draw_common_data(draw=ImageDraw.Draw(img), scale=2)

    def _generate_radio_values(self) -> Sequence[str]:
        """
        Generate string data about Hind R863, R828, YADRO1I radios settings.

        :return: All 3 radios settings as strings
        """
        r863_mod = 'FM' if int(self.get_bios("PLT_R863_MODUL")) else 'AM'
        try:
            yadro_freq = float(self.get_bios("JADRO_FREQ"))
        except ValueError:
            yadro_freq = 0.0
        r863 = f'Ch:{int(self.get_bios("PLT_R863_CHAN")) + 1:>2} {r863_mod}'
        r828 = f'Ch:{int(self.get_bios("PLT_R828_CHAN")) + 1:>2}'
        yadro = f'{yadro_freq:>7.1f}'
        return r863, r828, yadro


class ApacheEufdMode(Enum):
    """Apache EUFD Mode."""
    IDM = 1
    WCA = 2
    PRE = 4


class AH64DBLKII(Aircraft):
    """AH-64D Apache."""
    def __init__(self, lcd_type: LcdInfo) -> None:
        """
        Create AH-64D Apache.

        :param lcd_type: LCD type
        """
        super().__init__(lcd_type)
        self.mode = ApacheEufdMode.IDM
        self.warning_line = 1
        self.bios_data: Dict[str, BiosValue] = {
            'PLT_EUFD_LINE1': {'klass': 'StringBuffer', 'args': {'address': 0x80c2, 'max_length': 56}, 'value': ''},
            'PLT_EUFD_LINE2': {'klass': 'StringBuffer', 'args': {'address': 0x80fa, 'max_length': 56}, 'value': ''},
            'PLT_EUFD_LINE3': {'klass': 'StringBuffer', 'args': {'address': 0x8132, 'max_length': 56}, 'value': ''},
            'PLT_EUFD_LINE4': {'klass': 'StringBuffer', 'args': {'address': 0x816a, 'max_length': 56}, 'value': ''},
            'PLT_EUFD_LINE5': {'klass': 'StringBuffer', 'args': {'address': 0x81a2, 'max_length': 56}, 'value': ''},
            'PLT_EUFD_LINE6': {'klass': 'StringBuffer', 'args': {'address': 0x81da, 'max_length': 56}, 'value': ''},
            'PLT_EUFD_LINE7': {'klass': 'StringBuffer', 'args': {'address': 0x8212, 'max_length': 56}, 'value': ''},
            'PLT_EUFD_LINE8': {'klass': 'StringBuffer', 'args': {'address': 0x824a, 'max_length': 56}, 'value': ''},
            'PLT_EUFD_LINE9': {'klass': 'StringBuffer', 'args': {'address': 0x8282, 'max_length': 56}, 'value': ''},
            'PLT_EUFD_LINE10': {'klass': 'StringBuffer', 'args': {'address': 0x82ba, 'max_length': 56}, 'value': ''},
            'PLT_EUFD_LINE11': {'klass': 'StringBuffer', 'args': {'address': 0x82f2, 'max_length': 56}, 'value': ''},
            'PLT_EUFD_LINE12': {'klass': 'StringBuffer', 'args': {'address': 0x832a, 'max_length': 56}, 'value': ''},
        }

    def draw_for_lcd_mono(self, img: Image.Image) -> None:
        """Prepare image for AH-64D Apache for Mono LCD."""
        LOG.debug(f'Mode: {self.mode}')
        kwargs = {'draw': ImageDraw.Draw(img), 'scale': 1}
        mode = self.mode.name.lower()
        if mode == 'pre':
            kwargs['xcords'] = [0] * 5 + [80] * 5
            kwargs['ycords'] = [j * 8 for j in range(0, 5)] * 2
            kwargs['font'] = self.lcd.font_xs
            del kwargs['scale']
        getattr(self, f'_draw_for_{mode}')(**kwargs)

    def draw_for_lcd_color(self, img: Image.Image) -> None:
        """Prepare image for AH-64D Apache for Color LCD."""
        LOG.debug(f'Mode: {self.mode}')
        kwargs = {'draw': ImageDraw.Draw(img), 'scale': 2}
        mode = self.mode.name.lower()
        if mode == 'pre':
            kwargs['xcords'] = [0] * 10
            kwargs['ycords'] = [j * 24 for j in range(0, 10)]
            kwargs['font'] = self.lcd.font_l
            del kwargs['scale']
        getattr(self, f'_draw_for_{mode}')(**kwargs)

    def _draw_for_idm(self, draw: ImageDraw.Draw, scale: int):
        """
        Draw image for IDM mode.

        :param draw: ImageDraw instance
        :param scale: scaling factor (Mono 1, Color 2)
        """
        for i in range(8, 13):
            offset = (i - 8) * 8 * scale
            mat = search(r'(.*\*)\s+(\d+)([.\dULCA]+)[-\sA-Z]*(\d+)([.\dULCA]+)[\s-]+', str(self.get_bios(f'PLT_EUFD_LINE{i}')))
            if mat:
                spacer = ' ' * (6 - len(mat.group(3)))
                text = f'{mat.group(1):>7}{mat.group(2):>4}{mat.group(3):5<}{spacer}{mat.group(4):>4}{mat.group(5):5<}'
                draw.text(xy=(0, offset), text=text, fill=self.lcd.foreground, font=self.lcd.font_xs)

    def _draw_for_wca(self, draw: ImageDraw.Draw, scale: int):
        """
        Draw image for WCA mode.

        :param draw: ImageDraw instance
        :param scale: scaling factor (Mono 1, Color 2)
        """
        warnings = self._fetch_warning_list()
        LOG.debug(f'Warnings: {warnings}')
        try:
            for idx, warn_no in enumerate(range(self.warning_line - 1, self.warning_line + 4)):
                line = idx * 8 * scale
                draw.text(xy=(0, line), text=f'{idx + self.warning_line:2} {warnings[warn_no]}', fill=self.lcd.foreground, font=self.lcd.font_s)
                if self.warning_line >= len(warnings) - 3:
                    self.warning_line = 1
        except IndexError:
            self.warning_line = 1

    def _fetch_warning_list(self) -> List[str]:
        """
        Fetch all warnings and return as list.

        :return: list of warnings (as strings)
        """
        warn = []
        for i in range(1, 8):
            mat = search(r'(.*)\|(.*)\|(.*)', str(self.get_bios(f'PLT_EUFD_LINE{i}')))
            if mat:
                warn.extend([w for w in [mat.group(1).strip(), mat.group(2).strip(), mat.group(3).strip()] if w])
        return warn

    def _draw_for_pre(self, draw: ImageDraw.Draw, xcords: List[int], ycords: List[int], font: ImageFont.FreeTypeFont):
        """
        Draw image for PRE mode.

        :param draw: ImageDraw instance
        :param xcords: list of X coordinates
        :param ycords: list of Y coordinates
        :param font: font instance
        """
        match_dict = {2: r'.*\|.*\|([\u2192\s]CO CMD)\s*([\d\.]*)\s+',
                      3: r'.*\|.*\|([\u2192\s][A-Z\d\/]*)\s*([\d\.]*)\s+',
                      4: r'.*\|.*\|([\u2192\s][A-Z\d\/]*)\s*([\d\.]*)\s+',
                      5: r'.*\|.*\|([\u2192\s][A-Z\d\/]*)\s*([\d\.]*)\s+',
                      6: r'\s*\|([\u2192\s][A-Z\d\/]*)\s*([\d\.]*)\s+',
                      7: r'\s*\|([\u2192\s][A-Z\d\/]*)\s*([\d\.]*)\s+',
                      8: r'\s*\|([\u2192\s][A-Z\d\/]*)\s*([\d\.]*)\s+',
                      9: r'\s*\|([\u2192\s][A-Z\d\/]*)\s*([\d\.]*)\s+',
                      10: r'\s*\|([\u2192\s][A-Z\d\/]*)\s*([\d\.]*)\s+',
                      11: r'\s*\|([\u2192\s][A-Z\d\/]*)\s*([\d\.]*)\s+'}
        for i, xcord, ycord in zip(range(2, 12), xcords, ycords):
            mat = search(match_dict[i], str(self.get_bios(f'PLT_EUFD_LINE{i}')))
            if mat:
                draw.text(xy=(xcord, ycord), text=f'{mat.group(1):<9}{mat.group(2):>7}',
                          fill=self.lcd.foreground, font=font)

    def set_bios(self, selector: str, value: Union[str, int]) -> None:
        """
        Set new data.

        :param selector:
        :param value:
        """
        if selector == 'PLT_EUFD_LINE1':
            match = search(r'.*\|.*\|(PRESET TUNE)\s\w+', str(value))
            self.mode = ApacheEufdMode.IDM
            if match:
                self.mode = ApacheEufdMode.PRE
        if selector in ('PLT_EUFD_LINE8', 'PLT_EUFD_LINE9', 'PLT_EUFD_LINE10', 'PLT_EUFD_LINE11', 'PLT_EUFD_LINE12'):
            LOG.debug(f'{self.__class__.__name__} {selector} original: "{value}"')
            value = str(value).replace(']', '\u2666').replace('[', '\u25ca').replace('~', '\u25a0'). \
                replace('>', '\u25b8').replace('<', '\u25c2').replace('=', '\u2219')
        if 'PLT_EUFD_LINE' in selector:
            LOG.debug(f'{self.__class__.__name__} {selector} original: "{value}"')
            value = str(value).replace('!', '\u2192')  # replace ! with ->
        super().set_bios(selector, value)

    def button_request(self, button: LcdButton, request: str = '\n') -> str:
        """
        Prepare AH-64D Apache specific DCS-BIOS request for button pressed.

        For G13/G15/G510: 1-4
        For G19 9-15: LEFT = 9, RIGHT = 10, OK = 11, CANCEL = 12, UP = 13, DOWN = 14, MENU = 15

        :param button: LcdButton Enum
        :param request: valid DCS-BIOS command as string
        :return: ready to send DCS-BIOS request
        """
        wca_or_idm = 'PLT_EUFD_WCA 0\nPLT_EUFD_WCA 1\n'
        if self.mode == ApacheEufdMode.IDM:
            wca_or_idm = 'PLT_EUFD_IDM 0\nPLT_EUFD_IDM 1\n'

        if button in (LcdButton.FOUR, LcdButton.UP) and self.mode == ApacheEufdMode.IDM:
            self.mode = ApacheEufdMode.WCA
        elif button in (LcdButton.FOUR, LcdButton.UP) and self.mode != ApacheEufdMode.IDM:
            self.mode = ApacheEufdMode.IDM

        if button in (LcdButton.ONE, LcdButton.LEFT) and self.mode == ApacheEufdMode.WCA:
            self.warning_line += 1

        action = {LcdButton.ONE: wca_or_idm,
                  LcdButton.TWO: 'PLT_EUFD_RTS 0\nPLT_EUFD_RTS 1\n',
                  LcdButton.THREE: 'PLT_EUFD_PRESET 0\nPLT_EUFD_PRESET 1\n',
                  LcdButton.FOUR: 'PLT_EUFD_ENT 0\nPLT_EUFD_ENT 1\n',
                  LcdButton.LEFT: wca_or_idm,
                  LcdButton.RIGHT: 'PLT_EUFD_RTS 0\nPLT_EUFD_RTS 1\n',
                  LcdButton.DOWN: 'PLT_EUFD_PRESET 0\nPLT_EUFD_PRESET 1\n',
                  LcdButton.UP: 'PLT_EUFD_ENT 0\nPLT_EUFD_ENT 1\n'}
        return super().button_request(button, action.get(button, '\n'))


class A10C(Aircraft):
    """A-10C Warthog."""
    def __init__(self, lcd_type: LcdInfo) -> None:
        """
        Create A-10C Warthog or A-10C II Tank Killer.

        :param lcd_type: LCD type
        """
        super().__init__(lcd_type)
        self.bios_data: Dict[str, BiosValue] = {
            'VHFAM_FREQ1': {'klass': 'StringBuffer', 'args': {'address': 0x1190, 'max_length': 2}, 'value': ''},
            'VHFAM_FREQ2': {'klass': 'IntegerBuffer', 'args': {'address': 0x118e, 'mask': 0xf0, 'shift_by': 0x4}, 'value': int()},
            'VHFAM_FREQ3': {'klass': 'IntegerBuffer', 'args': {'address': 0x118e, 'mask': 0xf00, 'shift_by': 0x8}, 'value': int()},
            'VHFAM_FREQ4': {'klass': 'StringBuffer', 'args': {'address': 0x1192, 'max_length': 2}, 'value': ''},
            'VHFFM_FREQ1': {'klass': 'StringBuffer', 'args': {'address': 0x119a, 'max_length': 2}, 'value': ''},
            'VHFFM_FREQ2': {'klass': 'IntegerBuffer', 'args': {'address': 0x119c, 'mask': 0xf, 'shift_by': 0x0}, 'value': int()},
            'VHFFM_FREQ3': {'klass': 'IntegerBuffer', 'args': {'address': 0x119c, 'mask': 0xf0, 'shift_by': 0x4}, 'value': int()},
            'VHFFM_FREQ4': {'klass': 'StringBuffer', 'args': {'address': 0x119e, 'max_length': 2}, 'value': ''},
            'UHF_100MHZ_SEL': {'klass': 'StringBuffer', 'args': {'address': 0x1178, 'max_length': 1}, 'value': ''},
            'UHF_10MHZ_SEL': {'klass': 'IntegerBuffer', 'args': {'address': 0x1170, 'mask': 0x3c00, 'shift_by': 0xa}, 'value': int()},
            'UHF_1MHZ_SEL': {'klass': 'IntegerBuffer', 'args': {'address': 0x1178, 'mask': 0xf00, 'shift_by': 0x8}, 'value': int()},
            'UHF_POINT1MHZ_SEL': {'klass': 'IntegerBuffer', 'args': {'address': 0x1178, 'mask': 0xf000, 'shift_by': 0xc}, 'value': int()},
            'UHF_POINT25_SEL': {'klass': 'StringBuffer', 'args': {'address': 0x117a, 'max_length': 2}, 'value': ''}}

    def _generate_freq_values(self) -> Sequence[str]:
        """
        Generate frequency for all 3 radios (VHF AM, VHF FM and UHF).

        :return: All 3 frequency settings as strings
        """
        vhfam = f'{self.get_bios("VHFAM_FREQ1")}{self.get_bios("VHFAM_FREQ2")}.' \
                f'{self.get_bios("VHFAM_FREQ3")}{self.get_bios("VHFAM_FREQ4")}'
        vhffm = f'{self.get_bios("VHFFM_FREQ1")}{self.get_bios("VHFFM_FREQ2")}.' \
                f'{self.get_bios("VHFFM_FREQ3")}{self.get_bios("VHFFM_FREQ4")}'
        uhf = f'{self.get_bios("UHF_100MHZ_SEL")}{self.get_bios("UHF_10MHZ_SEL")}{self.get_bios("UHF_1MHZ_SEL")}.' \
              f'{self.get_bios("UHF_POINT1MHZ_SEL")}{self.get_bios("UHF_POINT25_SEL")}'
        return uhf, vhfam, vhffm

    def draw_for_lcd_mono(self, img: Image.Image) -> None:
        """Prepare image for A-10C Warthog or A-10C II Tank Killer for Mono LCD."""
        draw = ImageDraw.Draw(img)
        uhf, vhfam, vhffm = self._generate_freq_values()
        for i, line in enumerate(['      *** RADIOS ***', f'VHF AM: {vhfam} MHz',
                                  f'VHF FM: {vhffm} MHz', f'   UHF: {uhf} MHz']):
            offset = i * 10
            draw.text(xy=(0, offset), text=line, fill=self.lcd.foreground, font=self.lcd.font_s)

    def draw_for_lcd_color(self, img: Image.Image) -> None:
        """Prepare image for A-10C Warthog or A-10C II Tank Killer for Color LCD."""
        draw = ImageDraw.Draw(img)
        uhf, vhfam, vhffm = self._generate_freq_values()
        for i, line in enumerate(['      *** RADIOS ***', f'VHF AM: {vhfam} MHz',
                                  f'VHF FM: {vhffm} MHz', f'   UHF: {uhf} MHz']):
            offset = i * 20
            draw.text(xy=(0, offset), text=line, fill=self.lcd.foreground, font=self.lcd.font_s)


class A10C2(A10C):
    """A-10C II Tank Killer."""
    pass


class F14B(Aircraft):
    """F-14B Tomcat."""
    def __init__(self, lcd_type: LcdInfo) -> None:
        """
        Create F-14B Tomcat.

        :param lcd_type: LCD type
        """
        super().__init__(lcd_type)
<<<<<<< HEAD
        # todo - add IAS (kph/mach), wing swept indication
        self.bios_data: Dict[str, BIOS_VALUE] = {
            'PLT_AIRSPEED_INNER': {'class': 'IntegerBuffer', 'args': {'address': 0x1304, 'mask': 0xffff, 'shift_by': 0x0}, 'value': int()},
            'PLT_AIRSPEED_NEEDLE': {'class': 'IntegerBuffer', 'args': {'address': 0x1302, 'mask': 0xffff, 'shift_by': 0x0}, 'value': int()},
            'PLT_AIRSPEED_POINTER1': {'class': 'IntegerBuffer', 'args': {'address': 0x1306, 'mask': 0xffff, 'shift_by': 0x0}, 'value': int()},
            'PLT_AIRSPEED_POINTER2': {'class': 'IntegerBuffer', 'args': {'address': 0x1308, 'mask': 0xffff, 'shift_by': 0x0}, 'value': int()},
            'RIO_CAP_CLEAR': {'class': 'IntegerBuffer', 'args': {'address': 0x12c4, 'mask': 0x4000, 'shift_by': 0xe}, 'value': int()},
            'RIO_CAP_SW': {'class': 'IntegerBuffer', 'args': {'address': 0x12c4, 'mask': 0x2000, 'shift_by': 0xd}, 'value': int()},
            'RIO_CAP_NE': {'class': 'IntegerBuffer', 'args': {'address': 0x12c4, 'mask': 0x1000, 'shift_by': 0xc}, 'value': int()},
            'RIO_CAP_ENTER': {'class': 'IntegerBuffer', 'args': {'address': 0x12c4, 'mask': 0x8000, 'shift_by': 0xf}, 'value': int()}}

    def _draw_common_data(self, draw: ImageDraw) -> None:
        as1 = self.get_bios('PLT_AIRSPEED_INNER')
        as2 = self.get_bios('PLT_AIRSPEED_NEEDLE')
        as3 = self.get_bios('PLT_AIRSPEED_POINTER1')
        as4 = self.get_bios('PLT_AIRSPEED_POINTER2')

        for i, line in enumerate([as1, as2, as3, as4]):
            offset = i * 10
            draw.text(xy=(0, offset), text=str(line), fill=self.lcd.foreground, font=self.lcd.font_s)
=======
        self.bios_data: Dict[str, BiosValue] = {
            'RIO_CAP_CLEAR': {'klass': 'IntegerBuffer', 'args': {'address': 0x12c4, 'mask': 0x4000, 'shift_by': 0xe}, 'value': int()},
            'RIO_CAP_SW': {'klass': 'IntegerBuffer', 'args': {'address': 0x12c4, 'mask': 0x2000, 'shift_by': 0xd}, 'value': int()},
            'RIO_CAP_NE': {'klass': 'IntegerBuffer', 'args': {'address': 0x12c4, 'mask': 0x1000, 'shift_by': 0xc}, 'value': int()},
            'RIO_CAP_ENTER': {'klass': 'IntegerBuffer', 'args': {'address': 0x12c4, 'mask': 0x8000, 'shift_by': 0xf}, 'value': int()}}

    def _draw_common_data(self, draw: ImageDraw) -> None:
        """
        Draw common part for Mono and Color LCD.

        :param draw: ImageDraw instance
        """
        draw.text(xy=(2, 3), text=f'{SUPPORTED_CRAFTS[self.__class__.__name__]["name"]}', fill=self.lcd.foreground, font=self.lcd.font_l)
>>>>>>> 30441af5

    def draw_for_lcd_mono(self, img: Image.Image) -> None:
        """Prepare image for F-14B Tomcat for Mono LCD."""
        self._draw_common_data(draw=ImageDraw.Draw(img))

    def draw_for_lcd_color(self, img: Image.Image) -> None:
        """Prepare image for F-14B Tomcat for Color LCD."""
        self._draw_common_data(draw=ImageDraw.Draw(img))

    def button_request(self, button: LcdButton, request: str = '\n') -> str:
        """
        Prepare F-14B Tomcat specific DCS-BIOS request for button pressed.

        For G13/G15/G510: 1-4
        For G19 9-15: LEFT = 9, RIGHT = 10, OK = 11, CANCEL = 12, UP = 13, DOWN = 14, MENU = 15

        :param button: LcdButton Enum
        :param request: valid DCS-BIOS command as string
        :return: ready to send DCS-BIOS request
        """
        action = {LcdButton.ONE: 'RIO_CAP_CLEAR 1\nRIO_CAP_CLEAR 0\n',
                  LcdButton.TWO: 'RIO_CAP_SW 1\nRIO_CAP_SW 0\n',
                  LcdButton.THREE: 'RIO_CAP_NE 1\nRIO_CAP_NE 0\n',
                  LcdButton.FOUR: 'RIO_CAP_ENTER 1\nRIO_CAP_ENTER 0\n',
                  LcdButton.LEFT: 'RIO_CAP_CLEAR 1\nRIO_CAP_CLEAR 0\n',
                  LcdButton.RIGHT: 'RIO_CAP_SW 1\nRIO_CAP_SW 0\n',
                  LcdButton.DOWN: 'RIO_CAP_NE 1\nRIO_CAP_NE 0\n',
                  LcdButton.UP: 'RIO_CAP_ENTER 1\nRIO_CAP_ENTER 0\n'}
        return super().button_request(button, action.get(button, '\n'))


class F14A135GR(F14B):
    """F-14A-135-GR Tomcat."""
    pass


class AV8BNA(Aircraft):
    """AV-8B Night Attack."""
    def __init__(self, lcd_type: LcdInfo) -> None:
        """
        Create AV-8B Night Attack.

        :param lcd_type: LCD type
        """
        super().__init__(lcd_type)
        self.bios_data: Dict[str, BiosValue] = {
            'UFC_SCRATCHPAD': {'klass': 'StringBuffer', 'args': {'address': 0x7984, 'max_length': 12}, 'value': ''},
            'UFC_COMM1_DISPLAY': {'klass': 'StringBuffer', 'args': {'address': 0x7954, 'max_length': 2}, 'value': ''},
            'UFC_COMM2_DISPLAY': {'klass': 'StringBuffer', 'args': {'address': 0x7956, 'max_length': 2}, 'value': ''},
            'AV8BNA_ODU_1_SELECT': {'klass': 'StringBuffer', 'args': {'address': 0x7966, 'max_length': 1}, 'value': ''},
            'AV8BNA_ODU_1_Text': {'klass': 'StringBuffer', 'args': {'address': 0x7968, 'max_length': 4}, 'value': ''},
            'AV8BNA_ODU_2_SELECT': {'klass': 'StringBuffer', 'args': {'address': 0x796c, 'max_length': 1}, 'value': ''},
            'AV8BNA_ODU_2_Text': {'klass': 'StringBuffer', 'args': {'address': 0x796e, 'max_length': 4}, 'value': ''},
            'AV8BNA_ODU_3_SELECT': {'klass': 'StringBuffer', 'args': {'address': 0x7972, 'max_length': 1}, 'value': ''},
            'AV8BNA_ODU_3_Text': {'klass': 'StringBuffer', 'args': {'address': 0x7974, 'max_length': 4}, 'value': ''},
            'AV8BNA_ODU_4_SELECT': {'klass': 'StringBuffer', 'args': {'address': 0x7978, 'max_length': 1}, 'value': ''},
            'AV8BNA_ODU_4_Text': {'klass': 'StringBuffer', 'args': {'address': 0x797a, 'max_length': 4}, 'value': ''},
            'AV8BNA_ODU_5_SELECT': {'klass': 'StringBuffer', 'args': {'address': 0x797e, 'max_length': 1}, 'value': ''},
            'AV8BNA_ODU_5_Text': {'klass': 'StringBuffer', 'args': {'address': 0x7980, 'max_length': 4}, 'value': ''}}

    def _draw_common_data(self, draw: ImageDraw, scale: int) -> ImageDraw:
        """
        Draw common part (based on scale) for Mono and Color LCD.

        :param draw: ImageDraw instance
        :param scale: scaling factor (Mono 1, Color 2)
        :return: updated image to draw
        """
        draw.text(xy=(50 * scale, 0), fill=self.lcd.foreground, font=self.lcd.font_l, text=f'{self.get_bios("UFC_SCRATCHPAD")}')
        draw.line(xy=(50 * scale, 20 * scale, 160 * scale, 20 * scale), fill=self.lcd.foreground, width=1)

        draw.rectangle(xy=(50 * scale, 29 * scale, 70 * scale, 42 * scale), fill=self.lcd.background, outline=self.lcd.foreground)
        draw.text(xy=(52 * scale, 29 * scale), text=self.get_bios('UFC_COMM1_DISPLAY'), fill=self.lcd.foreground, font=self.lcd.font_l)

        draw.rectangle(xy=(139 * scale, 29 * scale, 159 * scale, 42 * scale), fill=self.lcd.background, outline=self.lcd.foreground)
        draw.text(xy=(140 * scale, 29 * scale), text=self.get_bios('UFC_COMM2_DISPLAY'), fill=self.lcd.foreground, font=self.lcd.font_l)

        for i in range(1, 6):
            offset = (i - 1) * 8 * scale
            draw.text(xy=(0 * scale, offset), fill=self.lcd.foreground, font=self.lcd.font_s,
                      text=f'{i}{self.get_bios(f"AV8BNA_ODU_{i}_SELECT")}{self.get_bios(f"AV8BNA_ODU_{i}_Text")}')
        return draw

    def draw_for_lcd_mono(self, img: Image.Image) -> None:
        """Prepare image for AV-8B N/A for Mono LCD."""
        self._draw_common_data(draw=ImageDraw.Draw(img), scale=1)

    def draw_for_lcd_color(self, img: Image.Image) -> None:
        """Prepare image for AV-8B N/A for Color LCD."""
        self._draw_common_data(draw=ImageDraw.Draw(img), scale=2)

    def button_request(self, button: LcdButton, request: str = '\n') -> str:
        """
        Prepare AV-8B N/A specific DCS-BIOS request for button pressed.

        For G13/G15/G510: 1-4
        For G19 9-15: LEFT = 9, RIGHT = 10, OK = 11, CANCEL = 12, UP = 13, DOWN = 14, MENU = 15

        :param button: LcdButton Enum
        :param request: valid DCS-BIOS command as string
        :return: ready to send DCS-BIOS request
        """
        action = {LcdButton.ONE: 'UFC_COM1_SEL -3200\n',
                  LcdButton.TWO: 'UFC_COM1_SEL 3200\n',
                  LcdButton.THREE: 'UFC_COM2_SEL -3200\n',
                  LcdButton.FOUR: 'UFC_COM2_SEL 3200\n',
                  LcdButton.LEFT: 'UFC_COM1_SEL -3200\n',
                  LcdButton.RIGHT: 'UFC_COM1_SEL 3200\n',
                  LcdButton.DOWN: 'UFC_COM2_SEL -3200\n',
                  LcdButton.UP: 'UFC_COM2_SEL 3200\n'}
        return super().button_request(button, action.get(button, '\n'))


def draw_autopilot_channels(lcd: LcdInfo, ap_channel: str, c_rect: Sequence[int], c_text: Sequence[int], draw_obj: ImageDraw, turn_on: Union[str, int]) -> None:
    """
    Draw rectangles with background for autopilot channels.

    :param lcd: instance of LCD
    :param ap_channel: channel name
    :param c_rect: coordinates for rectangle
    :param c_text: coordinates for name
    :param draw_obj: ImageDraw instance
    :param turn_on: channel on/off, fill on/off
    """
    if turn_on:
        draw_obj.rectangle(c_rect, fill=lcd.foreground, outline=lcd.foreground)
        draw_obj.text(xy=c_text, text=ap_channel, fill=lcd.background, font=lcd.font_l)
    else:
        draw_obj.rectangle(xy=c_rect, fill=lcd.background, outline=lcd.foreground)
        draw_obj.text(xy=c_text, text=ap_channel, fill=lcd.foreground, font=lcd.font_l)<|MERGE_RESOLUTION|>--- conflicted
+++ resolved
@@ -854,19 +854,23 @@
         :param lcd_type: LCD type
         """
         super().__init__(lcd_type)
-<<<<<<< HEAD
         # todo - add IAS (kph/mach), wing swept indication
-        self.bios_data: Dict[str, BIOS_VALUE] = {
-            'PLT_AIRSPEED_INNER': {'class': 'IntegerBuffer', 'args': {'address': 0x1304, 'mask': 0xffff, 'shift_by': 0x0}, 'value': int()},
-            'PLT_AIRSPEED_NEEDLE': {'class': 'IntegerBuffer', 'args': {'address': 0x1302, 'mask': 0xffff, 'shift_by': 0x0}, 'value': int()},
-            'PLT_AIRSPEED_POINTER1': {'class': 'IntegerBuffer', 'args': {'address': 0x1306, 'mask': 0xffff, 'shift_by': 0x0}, 'value': int()},
-            'PLT_AIRSPEED_POINTER2': {'class': 'IntegerBuffer', 'args': {'address': 0x1308, 'mask': 0xffff, 'shift_by': 0x0}, 'value': int()},
-            'RIO_CAP_CLEAR': {'class': 'IntegerBuffer', 'args': {'address': 0x12c4, 'mask': 0x4000, 'shift_by': 0xe}, 'value': int()},
-            'RIO_CAP_SW': {'class': 'IntegerBuffer', 'args': {'address': 0x12c4, 'mask': 0x2000, 'shift_by': 0xd}, 'value': int()},
-            'RIO_CAP_NE': {'class': 'IntegerBuffer', 'args': {'address': 0x12c4, 'mask': 0x1000, 'shift_by': 0xc}, 'value': int()},
-            'RIO_CAP_ENTER': {'class': 'IntegerBuffer', 'args': {'address': 0x12c4, 'mask': 0x8000, 'shift_by': 0xf}, 'value': int()}}
+        self.bios_data: Dict[str, BiosValue] = {
+            'PLT_AIRSPEED_INNER': {'klass': 'IntegerBuffer', 'args': {'address': 0x1304, 'mask': 0xffff, 'shift_by': 0x0}, 'value': int()},
+            'PLT_AIRSPEED_NEEDLE': {'klass': 'IntegerBuffer', 'args': {'address': 0x1302, 'mask': 0xffff, 'shift_by': 0x0}, 'value': int()},
+            'PLT_AIRSPEED_POINTER1': {'klass': 'IntegerBuffer', 'args': {'address': 0x1306, 'mask': 0xffff, 'shift_by': 0x0}, 'value': int()},
+            'PLT_AIRSPEED_POINTER2': {'klass': 'IntegerBuffer', 'args': {'address': 0x1308, 'mask': 0xffff, 'shift_by': 0x0}, 'value': int()},
+            'RIO_CAP_CLEAR': {'klass': 'IntegerBuffer', 'args': {'address': 0x12c4, 'mask': 0x4000, 'shift_by': 0xe}, 'value': int()},
+            'RIO_CAP_SW': {'klass': 'IntegerBuffer', 'args': {'address': 0x12c4, 'mask': 0x2000, 'shift_by': 0xd}, 'value': int()},
+            'RIO_CAP_NE': {'klass': 'IntegerBuffer', 'args': {'address': 0x12c4, 'mask': 0x1000, 'shift_by': 0xc}, 'value': int()},
+            'RIO_CAP_ENTER': {'klass': 'IntegerBuffer', 'args': {'address': 0x12c4, 'mask': 0x8000, 'shift_by': 0xf}, 'value': int()}}
 
     def _draw_common_data(self, draw: ImageDraw) -> None:
+        """
+        Draw common part for Mono and Color LCD.
+
+        :param draw: ImageDraw instance
+        """
         as1 = self.get_bios('PLT_AIRSPEED_INNER')
         as2 = self.get_bios('PLT_AIRSPEED_NEEDLE')
         as3 = self.get_bios('PLT_AIRSPEED_POINTER1')
@@ -875,21 +879,6 @@
         for i, line in enumerate([as1, as2, as3, as4]):
             offset = i * 10
             draw.text(xy=(0, offset), text=str(line), fill=self.lcd.foreground, font=self.lcd.font_s)
-=======
-        self.bios_data: Dict[str, BiosValue] = {
-            'RIO_CAP_CLEAR': {'klass': 'IntegerBuffer', 'args': {'address': 0x12c4, 'mask': 0x4000, 'shift_by': 0xe}, 'value': int()},
-            'RIO_CAP_SW': {'klass': 'IntegerBuffer', 'args': {'address': 0x12c4, 'mask': 0x2000, 'shift_by': 0xd}, 'value': int()},
-            'RIO_CAP_NE': {'klass': 'IntegerBuffer', 'args': {'address': 0x12c4, 'mask': 0x1000, 'shift_by': 0xc}, 'value': int()},
-            'RIO_CAP_ENTER': {'klass': 'IntegerBuffer', 'args': {'address': 0x12c4, 'mask': 0x8000, 'shift_by': 0xf}, 'value': int()}}
-
-    def _draw_common_data(self, draw: ImageDraw) -> None:
-        """
-        Draw common part for Mono and Color LCD.
-
-        :param draw: ImageDraw instance
-        """
-        draw.text(xy=(2, 3), text=f'{SUPPORTED_CRAFTS[self.__class__.__name__]["name"]}', fill=self.lcd.foreground, font=self.lcd.font_l)
->>>>>>> 30441af5
 
     def draw_for_lcd_mono(self, img: Image.Image) -> None:
         """Prepare image for F-14B Tomcat for Mono LCD."""
