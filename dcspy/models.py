from enum import Enum
from pathlib import Path
from re import search
from tempfile import gettempdir
from typing import Any, Callable, Dict, Final, Iterator, List, Optional, Sequence, Tuple, Union

from packaging import version
from PIL import ImageFont
from pydantic import BaseModel, ConfigDict, RootModel, field_validator

# Network
SEND_ADDR: Final = ('127.0.0.1', 7778)
RECV_ADDR: Final = ('', 5010)
MULTICAST_IP: Final = '239.255.50.10'

# LCD types
TYPE_MONO: Final = 1
TYPE_COLOR: Final = 2

# LCD Monochrome size
MONO_WIDTH: Final = 160
MONO_HEIGHT: Final = 43

# LCD Color size
COLOR_WIDTH: Final = 320
COLOR_HEIGHT: Final = 240

# LED constants
LOGI_LED_DURATION_INFINITE: Final = 0
LOGI_DEVICETYPE_MONOCHROME: Final = 1
LOGI_DEVICETYPE_RGB: Final = 2
LOGI_DEVICETYPE_ALL: Final = LOGI_DEVICETYPE_MONOCHROME | LOGI_DEVICETYPE_RGB

# G Key
LOGITECH_MAX_GKEYS: Final = 30
LOGITECH_MAX_M_STATES: Final = 4

# Others
NO_OF_LCD_SCREENSHOTS: Final = 301
TIME_BETWEEN_REQUESTS: Final = 0.2
LOCAL_APPDATA: Final = True
DCSPY_REPO_NAME: Final = 'emcek/dcspy'
DEFAULT_FONT_NAME: Final = 'consola.ttf'
DCS_BIOS_REPO_DIR: Final = Path(gettempdir()) / 'dcsbios_git'
DCS_BIOS_VER_FILE: Final = 'bios_live_ver.txt'
CTRL_LIST_SEPARATOR: Final = '--'
SUPPORTED_CRAFTS = {
    'FA18Chornet': {'name': 'F/A-18C Hornet', 'bios': 'FA-18C_hornet'},
    'Ka50': {'name': 'Ka-50 Black Shark II', 'bios': 'Ka-50'},
    'Ka503': {'name': 'Ka-50 Black Shark III', 'bios': 'Ka-50_3'},
    'Mi8MT': {'name': 'Mi-8MTV2 Magnificent Eight', 'bios': 'Mi-8MT'},
    'Mi24P': {'name': 'Mi-24P Hind', 'bios': 'Mi-24P'},
    'F16C50': {'name': 'F-16C Viper', 'bios': 'F-16C_50'},
    'F15ESE': {'name': 'F-15ESE Eagle', 'bios': 'F-15ESE'},
    'AH64DBLKII': {'name': 'AH-64D Apache', 'bios': 'AH-64D_BLK_II'},
    'A10C': {'name': 'A-10C Warthog', 'bios': 'A-10C'},
    'A10C2': {'name': 'A-10C II Tank Killer', 'bios': 'A-10C_2'},
    'F14A135GR': {'name': 'F-14A Tomcat', 'bios': 'F-14A-135-GR'},
    'F14B': {'name': 'F-14B Tomcat', 'bios': 'F-14B'},
    'AV8BNA': {'name': 'AV-8B N/A Harrier', 'bios': 'AV8BNA'},
}


class Input(BaseModel):
    """Input base class of inputs section of Control."""
    description: str

    def get(self, attribute: str, default=None) -> Optional[Any]:
        """
        Access attribute and get default when is not available.

        :param attribute:
        :param default:
        :return:
        """
        return self.model_dump().get(attribute, default)


class FixedStep(Input):
    """FixedStep input interface of inputs section of Control."""
    interface: str = 'fixed_step'

    @field_validator('interface')
    def validate_interface(cls, value):
        """
        Validate.

        :param value:
        :return:
        """
        if value != 'fixed_step':
            raise ValueError("Invalid value for 'interface'. Only 'fixed_step' is allowed.")
        return value


class VariableStep(Input):
    """VariableStep input interface of inputs section of Control."""
    interface: str = 'variable_step'
    max_value: int
    suggested_step: int

    @field_validator('interface')
    def validate_interface(cls, value):
        """
        Validate.

        :param value:
        :return:
        """
        if value != 'variable_step':
            raise ValueError("Invalid value for 'interface'. Only 'variable_step' is allowed.")
        return value


class SetState(Input):
    """SetState input interface of inputs section of Control."""
    interface: str = 'set_state'
    max_value: int

    @field_validator('interface')
    def validate_interface(cls, value):
        """
        Validate.

        :param value:
        :return:
        """
        if value != 'set_state':
            raise ValueError("Invalid value for 'interface'. Only 'set_state' is allowed.")
        return value


class Action(Input):
    """Action input interface of inputs section of Control."""
    argument: str
    interface: str = 'action'

    @field_validator('interface')
    def validate_interface(cls, value):
        """
        Validate.

        :param value:
        :return:
        """
        if value != 'action':
            raise ValueError("Invalid value for 'interface'. Only 'action' is allowed.")
        return value


class SetString(Input):
    """SetString input interface of inputs section of Control."""
    interface: str = 'set_string'

    @field_validator('interface')
    def validate_interface(cls, value):
        """
        Validate.

        :param value:
        :return:
        """
        if value != 'set_string':
            raise ValueError("Invalid value for 'interface'. Only 'set_string' is allowed.")
        return value


class Output(BaseModel):
    """Output base class of outputs section of Control."""
    address: int
    description: str
    suffix: str


class OutputStr(Output):
    """String output interface of outputs section of Control."""
    max_length: int
    type: str

    @field_validator('type')
    def validate_interface(cls, value):
        """
        Validate.

        :param value:
        :return:
        """
        if value != 'string':
            raise ValueError("Invalid value for 'interface'. Only 'string' is allowed.")
        return value


class OutputInt(Output):
    """Integer output interface of outputs section of Control."""
    mask: int
    max_value: int
    shift_by: int
    type: str

    @field_validator('type')
    def validate_interface(cls, value):
        """
        Validate.

        :param value:
        :return:
        """
        if value != 'integer':
            raise ValueError("Invalid value for 'interface'. Only 'integer' is allowed.")
        return value


# ---------------- DCS-BIOS ----------------
class IntBuffArgs(BaseModel):
    """Arguments of BIOS Integer Buffer."""
    address: int
    mask: int
    shift_by: int


class BiosValueInt(BaseModel):
    """Value of BIOS Integer Buffer."""
    klass: str
    args: IntBuffArgs
    value: Union[int, str]
    max_value: int


class StrBuffArgs(BaseModel):
    """Arguments of BIOS String Buffer."""
    address: int
    max_length: int


class BiosValueStr(BaseModel):
    """Value of BIOS String Buffer."""
    klass: str
    args: StrBuffArgs
    value: Union[int, str]


<<<<<<< HEAD
class ControlDepiction(BaseModel):
    """Represent the depiction of a control."""
    name: str
    description: str
    physical_variant: str = ''
=======
class PhysicalVariant(Enum):
    """Physical variants of BIOS selectors."""

    PUSH_BUTTON = 'push_button'
    TOGGLE_SWITCH = 'toggle_switch'
    THREE_POSITION_SWITCH = '3_position_switch'
    INFINITE_ROTARY = 'infinite_rotary'
    LIMITED_ROTARY = 'limited_rotary'
    ROCKER_SWITCH = 'rocker_switch'
    BUTTON_LIGHT = 'button_light'
    EMPTY = None
>>>>>>> bea503e3


class ControlKeyData:
    """Describes input data for cockpit controller."""

    def __init__(self, name: str, description: str, max_value: int, suggested_step: int = 1, physical_variant: PhysicalVariant = PhysicalVariant.EMPTY) -> None:
        """
        Define type of input for cockpit controller.

        :param name: name of the input
        :param description: short description
        :param max_value: max value (zero based)
        :param suggested_step: 1 by default
        :param physical_variant: physical variant of cockpit controller, EMPTY by default
        """
        self.name = name
        self.description = description
        self.max_value = max_value
        self.suggested_step = suggested_step
        self.list_dict: List[Union[FixedStep, VariableStep, SetState, Action, SetString]] = []
        self.physical_variant = physical_variant

    def __repr__(self) -> str:
        return f'KeyControl({self.name}: {self.description} - max_value={self.max_value}, suggested_step={self.suggested_step}, {self.physical_variant})'

    def __bool__(self) -> bool:
        if not all([self.max_value, self.suggested_step]):
            return False
        return True

    @classmethod
    def from_control(cls, /, ctrl: 'Control') -> 'ControlKeyData':
        """
        Construct object based on Control BIOS model.

        :param ctrl: Control BIOS model
        :return: ControlKeyData instance
        """
        try:
            max_value = cls._get_max_value(ctrl.inputs)
            suggested_step: int = max(d.get('suggested_step', 1) for d in ctrl.inputs)  # type: ignore
        except ValueError:
            max_value = 0
            suggested_step = 0
        instance = cls(name=ctrl.identifier, description=ctrl.description, max_value=max_value, suggested_step=suggested_step,
                       physical_variant=ctrl.physical_variant)
        instance.list_dict = ctrl.inputs
        return instance

    @staticmethod
    def _get_max_value(list_of_dicts: List[Union[FixedStep, VariableStep, SetState, Action, SetString]]) -> int:
        """
        Get max value from list of dictionaries.

        :param list_of_dicts:
        :return: max value
        """
        _real_zero = False
        _max_values = []
        for d in list_of_dicts:
            try:
                _max_values.append(d.max_value)  # type: ignore
                if d.max_value == 0:             # type: ignore
                    _real_zero = True
                    break
            except AttributeError:
                _max_values.append(0)
        max_value = max(_max_values)
        if all([not _real_zero, not max_value]):
            max_value = 1
        return max_value

    @property
    def depiction(self) -> ControlDepiction:
        """
        Return the depiction of the control.

        :return: ControlDepiction object representing the control's name, description and physical variant.
        """
        return ControlDepiction(name=self.name, description=self.description)

    @property
    def input_len(self) -> int:
        """
        Get length of input dictionary.

        :return: int
        """
        return len(self.list_dict)

    @property
    def one_input(self) -> bool:
        """
        Check if input has only one input dict.

        :return: bool
        """
        return bool(len(self.list_dict) == 1)

    @property
    def has_fixed_step(self) -> bool:
        """
        Check if input has fixed step input.

        :return: bool
        """
        return any(isinstance(d, FixedStep) for d in self.list_dict)

    @property
    def has_variable_step(self) -> bool:
        """
        Check if input has variable step input.

        :return: bool
        """
        return any(isinstance(d, VariableStep) for d in self.list_dict)

    @property
    def has_set_state(self) -> bool:
        """
        Check if input has set state input.

        :return: bool
        """
        return any(isinstance(d, SetState) for d in self.list_dict)

    @property
    def has_action(self) -> bool:
        """
        Check if input has action input.

        :return: bool
        """
        return any(isinstance(d, Action) for d in self.list_dict)

    @property
    def has_set_string(self) -> bool:
        """
        Check if input has set string input.

        :return: bool
        """
        return any(isinstance(d, SetString) for d in self.list_dict)

    @property
    def is_push_button(self) -> bool:
        """
        Check if the controller is a push button type.

        :return: bool
        """
        push_btn = self.physical_variant is PhysicalVariant.PUSH_BUTTON
        two_states = self.has_fixed_step and self.has_set_state and self.max_value == 1
        return push_btn or two_states


class Control(BaseModel):
    """Control section of BIOS model."""
    api_variant: Optional[str] = None
    category: str
    control_type: str
    description: str
    identifier: str
    inputs: List[Union[FixedStep, VariableStep, SetState, Action, SetString]]
    momentary_positions: Optional[str] = None
    outputs: List[Union[OutputStr, OutputInt]]
    physical_variant: PhysicalVariant = PhysicalVariant.EMPTY

    @property
    def input(self) -> ControlKeyData:
        """
        Extract inputs data.

        :return: ControlKeyData
        """
        return ControlKeyData.from_control(ctrl=self)

    @property
    def output(self) -> Union[BiosValueInt, BiosValueStr]:
        """
        Extract outputs data.

        :return: Union[BiosValueInt, BiosValueStr]
        """
        if isinstance(self.outputs[0], OutputInt):
            return BiosValueInt(klass='IntegerBuffer',
                                args=IntBuffArgs(address=self.outputs[0].address, mask=self.outputs[0].mask, shift_by=self.outputs[0].shift_by),
                                value=int(),
                                max_value=self.outputs[0].max_value)
        else:
            return BiosValueStr(klass='StringBuffer',
                                args=StrBuffArgs(address=self.outputs[0].address, max_length=self.outputs[0].max_length),
                                value='')


class DcsBiosPlaneData(RootModel):
    """DcsBios plane data model."""
    root: Dict[str, Dict[str, Control]]

    def get_ctrl(self, ctrl_name: str) -> Optional[Control]:
        """
        Get Control from DCS-BIOS with name.

        :param ctrl_name: Control name
        :return: Control instance
        """
        for controllers in self.root.values():
            for ctrl, data in controllers.items():
                if ctrl == ctrl_name:
                    return Control.model_validate(data)
        return None

    def get_inputs(self) -> Dict[str, Dict[str, ControlKeyData]]:
        """
        Get dict with all not empty inputs for plane.

        Inputs are grouped in original sections.

        :return: Dict with sections and ControlKeyData models.
        """
        ctrl_key: Dict[str, Dict[str, ControlKeyData]] = {}

        for section, controllers in self.root.items():
            ctrl_key[section] = {}
            for ctrl, data in controllers.items():
                ctrl_input = Control.model_validate(data).input
                if ctrl_input and not ctrl_input.has_set_string:
                    ctrl_key[section][ctrl] = ctrl_input
            if not ctrl_key[section]:
                del ctrl_key[section]
        return ctrl_key


class CycleButton(BaseModel):
    """Map BIOS key string with iterator to keep current value."""
    model_config = ConfigDict(arbitrary_types_allowed=True)

    ctrl_name: str
    step: int = 1
    max_value: int = 1
    iter: Iterator[int] = iter([0])

    @classmethod
    def from_request(cls, /, req: str) -> 'CycleButton':
        """
        Use BIOS request string from plane configuration yaml.

        :param req: BIOS request string
        """
        selector, _, step, max_value = req.split(' ')
        return CycleButton(ctrl_name=selector, step=int(step), max_value=int(max_value))

    def __bool__(self) -> bool:
        """Return True if any of the attributes: `step`, `max_value`, `ctrl_name` is truthy, False otherwise."""
        return not all([not self.step, not self.max_value, not self.ctrl_name])


class GuiPlaneInputRequest(BaseModel):
    """Input request for Control for GUI."""
    identifier: str
    request: str
    widget_iface: str

    @classmethod
    def from_control_key(cls, ctrl_key: ControlKeyData, rb_iface: str, custom_value: str = '') -> 'GuiPlaneInputRequest':
        """
        Generate GuiPlaneInputRequest from ControlKeyData and radio button widget.

        :param ctrl_key: ControlKeyData
        :param rb_iface: widget interface
        :param custom_value: custom request
        :return: GuiPlaneInputRequest
        """
        rb_iface_request = {
            'rb_action': f'{ctrl_key.name} TOGGLE',
            'rb_fixed_step_inc': f'{ctrl_key.name} INC',
            'rb_fixed_step_dec': f'{ctrl_key.name} DEC',
            'rb_set_state': f'{ctrl_key.name} CYCLE {ctrl_key.suggested_step} {ctrl_key.max_value}',
            'rb_custom': f'{ctrl_key.name} {RequestType.CUSTOM.value} {custom_value}',
            'rb_push_button': f'{ctrl_key.name} {RequestType.PUSH_BUTTON.value}',
            'rb_variable_step_plus': f'{ctrl_key.name} +{ctrl_key.suggested_step}',
            'rb_variable_step_minus': f'{ctrl_key.name} -{ctrl_key.suggested_step}'
        }
        return cls(identifier=ctrl_key.name, request=rb_iface_request[rb_iface], widget_iface=rb_iface)

    @classmethod
    def from_plane_gkeys(cls, /, plane_gkeys: Dict[str, str]) -> Dict[str, 'GuiPlaneInputRequest']:
        """
        Generate GuiPlaneInputRequest from plane_gkeys yaml.

        :param plane_gkeys:
        :return:
        """
        input_reqs = {}
        req_keyword_rb_iface = {
            RequestType.CUSTOM.value: 'rb_custom',
            RequestType.PUSH_BUTTON.value: 'rb_push_button',
            'TOGGLE': 'rb_action',
            'INC': 'rb_fixed_step_inc',
            'DEC': 'rb_fixed_step_dec',
            'CYCLE': 'rb_set_state',
            '+': 'rb_variable_step_plus',
            '-': 'rb_variable_step_minus',
        }

        for gkey, data in plane_gkeys.items():
            try:
                iface = next(rb_iface for req_suffix, rb_iface in req_keyword_rb_iface.items() if req_suffix in data)
            except StopIteration:
                data = ''
                iface = ''
            input_reqs[gkey] = GuiPlaneInputRequest(identifier=data.split(' ')[0], request=data, widget_iface=iface)
        return input_reqs

    @classmethod
    def make_empty(cls) -> 'GuiPlaneInputRequest':
        """Make empty GuiPlaneInputRequest."""
        return cls(identifier='', request='', widget_iface='')


class LcdButton(Enum):
    """LCD Buttons."""
    NONE = 0x0
    ONE = 0x1
    TWO = 0x2
    THREE = 0x4
    FOUR = 0x8
    LEFT = 0x100
    RIGHT = 0x200
    OK = 0x400
    CANCEL = 0x800
    UP = 0x1000
    DOWN = 0x2000
    MENU = 0x4000


class LcdType(Enum):
    """LCD Type."""
    MONO = TYPE_MONO
    COLOR = TYPE_COLOR


class LcdMode(Enum):
    """LCD Mode."""
    BLACK_WHITE = '1'
    TRUE_COLOR = 'RGBA'


class FontsConfig(BaseModel):
    """Fonts configuration for LcdInfo."""
    name: str
    small: int
    medium: int
    large: int


class LcdInfo(BaseModel):
    """LCD info."""
    model_config = ConfigDict(arbitrary_types_allowed=True)

    width: int
    height: int
    type: LcdType
    foreground: Union[int, Tuple[int, int, int, int]]
    background: Union[int, Tuple[int, int, int, int]]
    mode: LcdMode
    font_xs: Optional[ImageFont.FreeTypeFont] = None
    font_s: Optional[ImageFont.FreeTypeFont] = None
    font_l: Optional[ImageFont.FreeTypeFont] = None

    def set_fonts(self, fonts: FontsConfig) -> None:
        """
        Set fonts configuration.

        :param fonts: fonts configuration
        """
        self.font_xs = ImageFont.truetype(fonts.name, fonts.small)
        self.font_s = ImageFont.truetype(fonts.name, fonts.medium)
        self.font_l = ImageFont.truetype(fonts.name, fonts.large)


LcdMono = LcdInfo(width=MONO_WIDTH, height=MONO_HEIGHT, type=LcdType.MONO, foreground=255,
                  background=0, mode=LcdMode.BLACK_WHITE)
LcdColor = LcdInfo(width=COLOR_WIDTH, height=COLOR_HEIGHT, type=LcdType.COLOR, foreground=(0, 255, 0, 255),
                   background=(0, 0, 0, 0), mode=LcdMode.TRUE_COLOR)


class KeyboardModel(BaseModel):
    """Light LCD keyboard model."""
    name: str
    klass: str
    modes: int
    gkeys: int
    lcdkeys: Sequence[LcdButton]
    lcd: str


ModelG19 = KeyboardModel(name='G19', klass='G19', modes=3, gkeys=12, lcd='color',
                         lcdkeys=(LcdButton.LEFT, LcdButton.RIGHT, LcdButton.OK, LcdButton.CANCEL, LcdButton.UP, LcdButton.DOWN, LcdButton.MENU))
ModelG13 = KeyboardModel(name='G13', klass='G13', modes=3, gkeys=29, lcd='mono',
                         lcdkeys=(LcdButton.ONE, LcdButton.TWO, LcdButton.THREE, LcdButton.FOUR))
ModelG15v1 = KeyboardModel(name='G15 v1', klass='G15v1', modes=3, gkeys=18, lcd='mono',
                           lcdkeys=(LcdButton.ONE, LcdButton.TWO, LcdButton.THREE, LcdButton.FOUR))
ModelG15v2 = KeyboardModel(name='G15 v2', klass='G15v2', modes=3, gkeys=6, lcd='mono',
                           lcdkeys=(LcdButton.ONE, LcdButton.TWO, LcdButton.THREE, LcdButton.FOUR))
ModelG510 = KeyboardModel(name='G510', klass='G510', modes=3, gkeys=18, lcd='mono',
                          lcdkeys=(LcdButton.ONE, LcdButton.TWO, LcdButton.THREE, LcdButton.FOUR))

KEYBOARD_TYPES = [ModelG19.klass, ModelG510.klass, ModelG15v1.klass, ModelG15v2.klass, ModelG13.klass]


class Gkey(BaseModel):
    """Logitech G-Key."""
    key: int
    mode: int

    def __str__(self):
        """Return with format G<i>/M<j>."""
        return f'G{self.key}_M{self.mode}'

    def __bool__(self):
        """Return False when any of value is zero."""
        return all([self.key, self.mode])

    def __hash__(self):
        """Hash will be the same for any two Gkey instances with the same key and mode values."""
        return hash((self.key, self.mode))

    @classmethod
    def from_yaml(cls, /, yaml_str: str) -> 'Gkey':
        """
        Construct Gkey from YAML string.

        :param yaml_str: ex. G2_M1
        :return: Gkey instance
        """
        match = search(r'G(\d+)_M(\d+)', yaml_str)
        if match:
            return cls(**{k: int(i) for k, i in zip(('key', 'mode'), match.groups())})
        raise ValueError(f'Invalid Gkey format: {yaml_str}. Expected: G<i>_M<j>')

    @staticmethod
    def generate(key: int, mode: int) -> Sequence['Gkey']:
        """
        Generate sequence of G-Keys.

        :param key: number of keys
        :param mode: number of modes
        :return:
        """
        return tuple([Gkey(key=k, mode=m) for k in range(1, key + 1) for m in range(1, mode + 1)])

    @staticmethod
    def name(row: int, col: int) -> str:
        """
        Return Gkey as string for row and col.

        :param row: row number, zero based
        :param col: column number, zero based
        """
        return str(Gkey(key=row + 1, mode=col + 1))


def get_key_instance(key_str: str) -> Union[Gkey, LcdButton]:
    """
    Get key instance from string.

    :param key_str: key name from yaml configuration
    :return: Gkey or LcdButton instance
    """
    try:
        key = Gkey.from_yaml(key_str)
    except ValueError:
        key = getattr(LcdButton, key_str)
    return key


class MsgBoxTypes(Enum):
    """Message box types."""
    INFO = 'information'
    QUESTION = 'question'
    WARNING = 'warning'
    CRITICAL = 'critical'
    ABOUT = 'about'
    ABOUT_QT = 'aboutQt'


class SystemData(BaseModel):
    """Stores system related information."""
    system: str
    release: str
    ver: str
    proc: str
    dcs_type: str
    dcs_ver: str
    dcspy_ver: str
    bios_ver: str
    dcs_bios_ver: str
    git_ver: str

    @property
    def sha(self) -> str:
        """Get SHA from DCS_BIOS repo."""
        return self.dcs_bios_ver.split(' ')[0]


DcspyConfigYaml = Dict[str, Union[str, int, bool]]


class Direction(Enum):
    """Direction of iteration."""
    FORWARD = 1
    BACKWARD = -1


class ZigZagIterator:
    """Iterate with values from 0 to max_val and back."""
    def __init__(self, current: int, max_val: int, step: int = 1) -> None:
        """
        Initialize with current and max value.

        Default direction is towards max_val.

        :param current: current value
        :param max_val: maximum value
        :param step: step size, 1 by default
        """
        self.current = current
        self.step = step
        self.max_val = max_val
        self._direction = Direction.FORWARD

    def __iter__(self):
        return self

    def __str__(self):
        return f'current: {self.current} step: {self.step} max value: {self.max_val}'

    def __next__(self) -> int:
        if self.current >= self.max_val:
            self._direction = Direction.BACKWARD
        elif self.current <= 0:
            self._direction = Direction.FORWARD
        self.current += self.step * self._direction.value
        if self._direction == Direction.FORWARD:
            self.current = min(self.current, self.max_val)
        else:
            self.current = max(0, self.current)
        return self.current

    @property
    def direction(self) -> Direction:
        """Return direction."""
        return self._direction

    @direction.setter
    def direction(self, value: Direction) -> None:
        """
        Set direction.

        :param value: Direction.FORWARD or Direction.BACKWARD
        """
        self._direction = value


class ReleaseInfo(BaseModel):
    """Store release related information."""
    model_config = ConfigDict(arbitrary_types_allowed=True)

    latest: bool
    ver: version.Version
    dl_url: str
    published: str
    release_type: str
    asset_file: str


class RequestType(Enum):
    """Internal request types."""
    CYCLE = 'CYCLE'
    CUSTOM = 'CUSTOM'
    PUSH_BUTTON = 'PUSH_BUTTON'


class RequestModel(BaseModel):
    """Abstract request representation with common interface to send requests via UDE socket."""

    ctrl_name: str
    raw_request: str
    get_bios_fn: Callable[[str], Union[str, int, float]]
    cycle: CycleButton = CycleButton(ctrl_name='', step=0, max_value=0)
    key: Union[LcdButton, Gkey]

    @field_validator('ctrl_name')
    def validate_interface(cls, value):
        """
        Validate.

        :param value:
        :return:
        """
        if not value or not all(ch.isupper() or ch == '_' or ch.isdigit() for ch in value):
            raise ValueError("Invalid value for 'ctrl_name'. Only A-Z, 0-9 and _ are allowed.")
        return value

    @classmethod
    def from_request(cls, key: Union[LcdButton, Gkey], request: str, get_bios_fn: Callable[[str], Union[str, int, float]]) -> 'RequestModel':
        """
        Build object based on string request.

        For cycle request `get_bios_fn` is used to update current value of BIOS selector.

        :param key: LcdButton or Gkey
        :param request: The raw request string.
        :param get_bios_fn: A callable function that return current value for BIOS selector.
        :return: An instance of the RequestModel class.
        """
        cycle_button = CycleButton(ctrl_name='', step=0, max_value=0)
        if RequestType.CYCLE.value in request:
            cycle_button = CycleButton.from_request(request)
        ctrl_name = request.split(' ')[0]
        return RequestModel(ctrl_name=ctrl_name, raw_request=request, get_bios_fn=get_bios_fn, cycle=cycle_button, key=key)

    @classmethod
    def empty(cls, key: Union[LcdButton, Gkey]) -> 'RequestModel':
        """
        Create an empty request model, for key which isn't assign.

        :param key: LcdButton or Gkey
        :return: The created request model.
        """
        return RequestModel(ctrl_name='EMPTY', raw_request='', get_bios_fn=int, cycle=CycleButton(ctrl_name='', step=0, max_value=0), key=key)

    def _get_next_value_for_button(self) -> int:
        """Get next int value (cycle fore and back) for ctrl_name BIOS selector."""
        if not isinstance(self.cycle.iter, ZigZagIterator):
            self.cycle.iter = ZigZagIterator(current=int(self.get_bios_fn(self.ctrl_name)),
                                             step=self.cycle.step,
                                             max_val=self.cycle.max_value)
        return next(self.cycle.iter)

    @property
    def is_cycle(self) -> bool:
        """Return True if cycle request, False otherwise."""
        return bool(self.cycle)

    @property
    def is_custom(self) -> bool:
        """Return True if custom request, False otherwise."""
        return RequestType.CUSTOM.value in self.raw_request

    @property
    def is_push_button(self) -> bool:
        """Return True if push button request, False otherwise."""
        return RequestType.PUSH_BUTTON.value in self.raw_request

    def bytes_requests(self, key_down: Optional[int] = None) -> List[bytes]:
        """
        Generate list of bytes that represent the individual requests based on the current state of the model.

        :param key_down: 1 indicate when G-Key was push down, 0 when G-Key is up
        :return: a list of bytes representing the individual requests
        """
        if self.is_cycle:
            request = f'{self.ctrl_name} {self._get_next_value_for_button()}\n'
        elif self.is_custom:
            request = self.raw_request.split(f'{RequestType.CUSTOM.value} ')[1]
            request = request.replace('|', '\n|')
            request = request.strip('|')
        elif self.is_push_button and isinstance(self.key, LcdButton):
            request = f'{self.ctrl_name} 1\n|{self.ctrl_name} 0\n'
        elif self.is_push_button and isinstance(self.key, Gkey):
            request = f'{self.ctrl_name} {key_down}\n'
        else:
            request = f'{self.raw_request}\n'
        return [bytes(req, 'utf-8') for req in request.split('|')]

    def __str__(self) -> str:
        return f'{self.ctrl_name}: {self.raw_request}'<|MERGE_RESOLUTION|>--- conflicted
+++ resolved
@@ -239,13 +239,6 @@
     value: Union[int, str]
 
 
-<<<<<<< HEAD
-class ControlDepiction(BaseModel):
-    """Represent the depiction of a control."""
-    name: str
-    description: str
-    physical_variant: str = ''
-=======
 class PhysicalVariant(Enum):
     """Physical variants of BIOS selectors."""
 
@@ -257,7 +250,13 @@
     ROCKER_SWITCH = 'rocker_switch'
     BUTTON_LIGHT = 'button_light'
     EMPTY = None
->>>>>>> bea503e3
+
+
+class ControlDepiction(BaseModel):
+    """Represent the depiction of a control."""
+    name: str
+    description: str
+    physical_variant: str = ''
 
 
 class ControlKeyData:
