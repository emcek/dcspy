import os
import sys
import tkinter as tk
from functools import partial
from logging import getLogger
from pathlib import Path
from platform import architecture, python_implementation, python_version, uname
from shutil import copy, copytree, rmtree, unpack_archive
from tempfile import gettempdir
from threading import Event, Thread
from typing import Optional
from webbrowser import open_new

import customtkinter
from CTkMessagebox import CTkMessagebox
from CTkToolTip import CTkToolTip
from packaging import version
from PIL import Image
from pystray import Icon, MenuItem

from dcspy import DCSPY_REPO_NAME, LCD_TYPES, LOCAL_APPDATA, SystemData, config
from dcspy.starter import dcspy_run
from dcspy.utils import (ReleaseInfo, check_bios_ver, check_dcs_bios_entry, check_dcs_ver, check_github_repo, check_ver_at_github, collect_debug_data,
                         defaults_cfg, download_file, get_default_yaml, get_version_string, is_git_exec_present, proc_is_running, run_pip_command, save_yaml)

__version__ = '2.4.0'
LOG = getLogger(__name__)


class DcspyGui(tk.Frame):
    """Tkinter GUI."""
    def __init__(self, master: tk.Tk) -> None:
        """
        Create basic GUI for dcspy application.

        :param master: Top level widget
        """
        super().__init__(master)
        self.master: tk.Tk = master
        self.cfg_file = get_default_yaml(local_appdata=LOCAL_APPDATA)
        self.l_bios = version.Version('0.0.0')
        self.r_bios = version.Version('0.0.0')
        self.event = Event()

        self.status_txt = tk.StringVar()
        self.lcd_type = tk.StringVar()
        self.bios_path = tk.StringVar()
        self.dcs_path = tk.StringVar()
        self.autostart_switch = customtkinter.BooleanVar()
        self.showgui_switch = customtkinter.BooleanVar()
        self.savelcd_switch = customtkinter.BooleanVar()
        self.checkver_switch = customtkinter.BooleanVar()
        self.verbose_switch = customtkinter.BooleanVar()
        self.dedfont_switch = customtkinter.BooleanVar()
        self.update_bios = customtkinter.BooleanVar()
        self.mono_l = tk.StringVar()
        self.mono_s = tk.StringVar()
        self.mono_xs = tk.StringVar()
        self.color_l = tk.StringVar()
        self.color_s = tk.StringVar()
        self.color_xs = tk.StringVar()
        self.size_mono_l = tk.IntVar()
        self.size_mono_s = tk.IntVar()
        self.size_mono_xs = tk.IntVar()
        self.size_color_l = tk.IntVar()
        self.size_color_s = tk.IntVar()
        self.size_color_xs = tk.IntVar()
        self.font_name = tk.StringVar()
        self.theme_color = tk.StringVar()
        self.theme_mode = tk.StringVar()
        self.bios_git_switch = customtkinter.BooleanVar()
        self.bios_git_ref = tk.StringVar()
        self.about_dcsbios = tk.StringVar()
        self.about_dcsworld = tk.StringVar()

        self._load_cfg()
        self.git_exec = is_git_exec_present()
        self.btn_start: customtkinter.CTkButton
        self.btn_stop: customtkinter.CTkButton
        self.git_bios_switch: customtkinter.CTkSwitch
        self.bios_git_label: customtkinter.CTkLabel
        self.bios_git: customtkinter.CTkEntry
        self.sys_tray_icon = self._setup_system_tray()
        self.sys_tray_icon.run_detached()
        self._init_widgets()
        if config.get('autostart', False):
            self._start_dcspy()
        if not config.get('show_gui', False):
            self.sys_tray_icon.notify('Running in background.', 'DCSpy')

    def _setup_system_tray(self) -> Icon:
        """
        Configure system tray icon and its menu callbacks.

        :return: system ray icon instance
        """
<<<<<<< HEAD
        icon = Image.open(Path(__file__).resolve() / '..' / 'img' / 'dcspy.ico')
        menu = (MenuItem('Show', self._show_gui), MenuItem('Stop', self._stop), MenuItem('Quit', self._close_gui),)
=======
        icon = Image.open(Path(__file__).resolve().with_name('dcspy.ico'))
        menu = (MenuItem('Show', self._show_gui), MenuItem('Stop', self._stop), MenuItem('Quit', self._close_gui))
>>>>>>> aaa41c16
        self.master.protocol('WM_DELETE_WINDOW', self._withdraw_gui)
        return Icon('dcspy', icon, 'DCSpy', menu)

    def _withdraw_gui(self) -> None:
        """Withdraw application and show notification."""
        self.sys_tray_icon.notify('Still running at system tray.', 'DCSpy')
        self.master.withdraw()

    def _init_widgets(self) -> None:
        """Init all GUI widgets."""
        self.master.grid_columnconfigure(index=0, weight=0)
        self.master.grid_columnconfigure(index=1, weight=1)
        self.master.grid_rowconfigure(index=0, weight=1)
        self.master.grid_rowconfigure(index=1, weight=1)
        self.master.grid_rowconfigure(index=2, weight=1)
        self._sidebar()
        tabview = customtkinter.CTkTabview(master=self.master, width=250, height=430, state=tk.ACTIVE)
        tabview.configure(command=partial(self._update_about_tab, tabview))
        tabview.grid(column=1, row=1, padx=30, pady=30, sticky=tk.N + tk.E + tk.S + tk.W)
        tabview.add('Keyboards')
        tabview.add('General')
        tabview.add('Mono')
        tabview.add('Color')
        tabview.add('Special')
        tabview.add('Advanced')
        tabview.add('About')
        self._keyboards(tabview)
        self._general_settings(tabview)
        self._mono_settings(tabview)
        self._color_settings(tabview)
        self._special_settings(tabview)
        self._advanced_settings(tabview)
        self._about(tabview)
        status = customtkinter.CTkLabel(master=self.master, textvariable=self.status_txt)
        status.grid(row=4, column=0, columnspan=2, sticky=tk.SE, padx=7)

    def _sidebar(self) -> None:
        """Configure sidebar of GUI."""
        sidebar_frame = customtkinter.CTkFrame(master=self.master, width=70, corner_radius=0)
        sidebar_frame.grid(row=0, column=0, rowspan=4, sticky=tk.N + tk.S + tk.W)
        sidebar_frame.grid_rowconfigure(4, weight=1)
        logo_label = customtkinter.CTkLabel(master=sidebar_frame, text='Settings', font=customtkinter.CTkFont(size=20, weight='bold'))
        logo_label.grid(row=0, column=0, padx=20, pady=(20, 10))
        reset = customtkinter.CTkButton(master=sidebar_frame, text='Reset to defaults', command=self._set_defaults_cfg)
        reset.grid(row=1, column=0, padx=20, pady=10)
        check_bios = customtkinter.CTkButton(master=sidebar_frame, text='Update DCS-BIOS', command=self._update_bios)
        check_bios.grid(row=2, column=0, padx=20, pady=10)
        check_ver = customtkinter.CTkButton(master=sidebar_frame, text='Check DCSpy version', command=self._check_version)
        check_ver.grid(row=3, column=0, padx=20, pady=10)
        self.btn_start = customtkinter.CTkButton(master=sidebar_frame, text='Start', command=self._start_dcspy)
        logo_icon = customtkinter.CTkImage(Image.open(Path(__file__).resolve() / '..' / 'img' / 'dcspy.png'), size=(130, 60))
        logo_label = customtkinter.CTkLabel(master=sidebar_frame, text='', image=logo_icon)
        logo_label.grid(row=4, column=0, sticky=tk.W + tk.E)
        self.btn_start.grid(row=5, column=0, padx=20, pady=10)
        self.btn_stop = customtkinter.CTkButton(master=sidebar_frame, text='Stop', state=tk.DISABLED, command=self._stop)
        self.btn_stop.grid(row=6, column=0, padx=20, pady=10)
        close = customtkinter.CTkButton(master=sidebar_frame, text='Close', command=self._close_gui)
        close.grid(row=7, column=0, padx=20, pady=10)
        self.btn_start.configure(state=tk.ACTIVE)
        self.btn_stop.configure(state=tk.DISABLED)

    def _keyboards(self, tabview: customtkinter.CTkTabview) -> None:
        """Configure keyboard tab GUI."""
        for i, text in enumerate(LCD_TYPES):
            icon = customtkinter.CTkImage(Image.open(Path(__file__).resolve() / '..' / 'img' / LCD_TYPES[text]['icon']), size=(103, 70))
            label = customtkinter.CTkLabel(master=tabview.tab('Keyboards'), text='', image=icon)
            label.grid(row=i, column=0)
            rb_lcd_type = customtkinter.CTkRadioButton(master=tabview.tab('Keyboards'), text=text, variable=self.lcd_type, value=text,
                                                       command=self._lcd_type_selected)
            rb_lcd_type.grid(row=i, column=1)
            if config.get('keyboard', 'G13') == text:
                rb_lcd_type.select()

    def _general_settings(self, tabview: customtkinter.CTkTabview) -> None:
        """Configure general tab GUI."""
        tabview.tab('General').grid_columnconfigure(index=0, weight=0)
        tabview.tab('General').grid_columnconfigure(index=1, weight=1)
        autostart_label = customtkinter.CTkLabel(master=tabview.tab('General'), text='Autostart DCSpy:')
        autostart_label.grid(column=0, row=0, sticky=tk.W, pady=5)
        autostart = customtkinter.CTkSwitch(master=tabview.tab('General'), text='', variable=self.autostart_switch, onvalue=True, offvalue=False,
                                            command=partial(self._save_cfg))
        autostart.grid(column=1, row=0, sticky=tk.W, padx=(10, 0), pady=5)
        self._set_tool_tip(widget=autostart_label, message='Start dcspy process, after open GUI application')
        self._set_tool_tip(widget=autostart, message='Start dcspy process, after open GUI application')
        showgui_label = customtkinter.CTkLabel(master=tabview.tab('General'), text='Show GUI:')
        showgui_label.grid(column=0, row=1, sticky=tk.W, pady=5)
        showgui = customtkinter.CTkSwitch(master=tabview.tab('General'), text='', variable=self.showgui_switch, onvalue=True, offvalue=False,
                                          command=partial(self._save_cfg))
        showgui.grid(column=1, row=1, sticky=tk.W, padx=(10, 0), pady=5)
        self._set_tool_tip(widget=showgui_label, message='Show/hide GUI after start')
        self._set_tool_tip(widget=showgui, message='Show/hide GUI after start')
        checkver_label = customtkinter.CTkLabel(master=tabview.tab('General'), text='Check DCSpy version:')
        checkver_label.grid(column=0, row=2, sticky=tk.W, pady=5)
        checkver = customtkinter.CTkSwitch(master=tabview.tab('General'), text='', variable=self.checkver_switch, onvalue=True, offvalue=False,
                                           command=partial(self._save_cfg))
        checkver.grid(column=1, row=2, sticky=tk.W, padx=(10, 0), pady=5)
        self._set_tool_tip(widget=checkver_label, message='Auto check DCSpy version during start')
        self._set_tool_tip(widget=checkver, message='Auto check DCSpy version during start')
        dcs_label = customtkinter.CTkLabel(master=tabview.tab('General'), text='DCS folder:')
        dcs_label.grid(column=0, row=3, sticky=tk.W, pady=5)
        dcs = customtkinter.CTkEntry(master=tabview.tab('General'), placeholder_text='DCS installation', width=390, textvariable=self.dcs_path,
                                     validate='key', validatecommand=(self.master.register(self._save_entry_text), '%P', '%W', '%V'))
        dcs.grid(column=1, row=3, sticky=tk.W + tk.E, padx=(10, 0), pady=5)
        self._set_tool_tip(widget=dcs_label, message='Location of installation DCS World (OpenBeta)')
        self._set_tool_tip(widget=dcs, message='Location of installation DCS World (OpenBeta)')
        dcsbios_label = customtkinter.CTkLabel(master=tabview.tab('General'), text='DCS-BIOS folder:')
        dcsbios_label.grid(column=0, row=4, sticky=tk.W, pady=5)
        dcsbios = customtkinter.CTkEntry(master=tabview.tab('General'), placeholder_text='Path to DCS-BIOS', width=390, textvariable=self.bios_path,
                                         validate='key', validatecommand=(self.master.register(self._save_entry_text), '%P', '%W', '%V'))
        dcsbios.grid(column=1, row=4, sticky=tk.W + tk.E, padx=(10, 0), pady=5)
        self._set_tool_tip(widget=dcsbios_label, message='Location of DCS-BIOS in Saved Games')
        self._set_tool_tip(widget=dcsbios, message='Location of DCS-BIOS in Saved Games')
        appearance_mode_label = customtkinter.CTkLabel(master=tabview.tab('General'), text='Appearance Mode:', anchor=tk.W)
        appearance_mode_label.grid(column=0, row=5, sticky=tk.W, pady=5)
        appearance_mode = customtkinter.CTkOptionMenu(master=tabview.tab('General'), values=['Light', 'Dark', 'System'], variable=self.theme_mode,
                                                      command=self._change_mode)
        appearance_mode.grid(column=1, row=5, sticky=tk.W, padx=(10, 0), pady=5)
        color_theme_label = customtkinter.CTkLabel(master=tabview.tab('General'), text='Color Theme:', anchor=tk.W)
        color_theme_label.grid(column=0, row=6, sticky=tk.W, pady=5)
        color_theme = customtkinter.CTkOptionMenu(master=tabview.tab('General'), values=['Blue', 'Green', 'Dark Blue'], variable=self.theme_color,
                                                  command=self._change_color)
        color_theme.grid(column=1, row=6, sticky=tk.W, padx=(10, 0), pady=5)

    def _mono_settings(self, tabview: customtkinter.CTkTabview) -> None:
        """Configure mono tab GUI."""
        tabview.tab('Mono').grid_columnconfigure(index=0, weight=0)
        tabview.tab('Mono').grid_columnconfigure(index=1, weight=1)
        mono_l_label = customtkinter.CTkLabel(master=tabview.tab('Mono'), textvariable=self.mono_l)
        mono_l_label.grid(column=0, row=0, sticky=tk.W, padx=10, pady=5)
        mono_l = customtkinter.CTkSlider(master=tabview.tab('Mono'), from_=7, to=20, number_of_steps=13,
                                         command=partial(self._slider_event, 'mono_l'), variable=self.size_mono_l)
        mono_l.grid(column=1, row=0, sticky=tk.W + tk.E, padx=10, pady=5)
        mono_s_label = customtkinter.CTkLabel(master=tabview.tab('Mono'), textvariable=self.mono_s)
        mono_s_label.grid(column=0, row=1, sticky=tk.W, padx=10, pady=5)
        mono_s = customtkinter.CTkSlider(master=tabview.tab('Mono'), from_=7, to=20, number_of_steps=13,
                                         command=partial(self._slider_event, 'mono_s'), variable=self.size_mono_s)
        mono_s.grid(column=1, row=1, sticky=tk.W + tk.E, padx=10, pady=5)
        mono_xs_label = customtkinter.CTkLabel(master=tabview.tab('Mono'), textvariable=self.mono_xs)
        mono_xs_label.grid(column=0, row=2, sticky=tk.W, padx=10, pady=5)
        mono_xs = customtkinter.CTkSlider(master=tabview.tab('Mono'), from_=7, to=20, number_of_steps=13,
                                          command=partial(self._slider_event, 'mono_xs'), variable=self.size_mono_xs)
        mono_xs.grid(column=1, row=2, sticky=tk.W + tk.E, padx=10, pady=5)
        font_label = customtkinter.CTkLabel(master=tabview.tab('Mono'), text='Font name:')
        font_label.grid(column=0, row=3, sticky=tk.W, padx=10, pady=5)
        fontname = customtkinter.CTkEntry(master=tabview.tab('Mono'), placeholder_text='font name', textvariable=self.font_name, validate='key',
                                          validatecommand=(self.master.register(self._save_entry_text), '%P', '%W', '%V'))
        fontname.grid(column=1, row=3, sticky=tk.W + tk.E, padx=10, pady=5)

    def _color_settings(self, tabview: customtkinter.CTkTabview) -> None:
        """Configure color tab GUI."""
        tabview.tab('Color').grid_columnconfigure(index=0, weight=0)
        tabview.tab('Color').grid_columnconfigure(index=1, weight=1)
        color_l_label = customtkinter.CTkLabel(master=tabview.tab('Color'), textvariable=self.color_l)
        color_l_label.grid(column=0, row=0, sticky=tk.W, padx=10, pady=5)
        color_l = customtkinter.CTkSlider(master=tabview.tab('Color'), from_=15, to=40, number_of_steps=25, command=partial(self._slider_event, 'color_l'),
                                          variable=self.size_color_l)
        color_l.grid(column=1, row=0, sticky=tk.W + tk.E, padx=10, pady=5)
        color_s_label = customtkinter.CTkLabel(master=tabview.tab('Color'), textvariable=self.color_s)
        color_s_label.grid(column=0, row=1, sticky=tk.W, padx=10, pady=5)
        color_s = customtkinter.CTkSlider(master=tabview.tab('Color'), from_=15, to=40, number_of_steps=25, command=partial(self._slider_event, 'color_s'),
                                          variable=self.size_color_s)
        color_s.grid(column=1, row=1, sticky=tk.W + tk.E, padx=10, pady=5)
        color_xs_label = customtkinter.CTkLabel(master=tabview.tab('Color'), textvariable=self.color_xs)
        color_xs_label.grid(column=0, row=2, sticky=tk.W, padx=10, pady=5)
        color_xs = customtkinter.CTkSlider(master=tabview.tab('Color'), from_=15, to=40, number_of_steps=25,
                                           command=partial(self._slider_event, 'color_xs'), variable=self.size_color_xs)
        color_xs.grid(column=1, row=2, sticky=tk.W + tk.E, padx=10, pady=5)
        font_label = customtkinter.CTkLabel(master=tabview.tab('Color'), text='Font name:')
        font_label.grid(column=0, row=3, sticky=tk.W, padx=10, pady=5)
        fontname = customtkinter.CTkEntry(master=tabview.tab('Color'), placeholder_text='font name', width=150, textvariable=self.font_name, validate='key',
                                          validatecommand=(self.master.register(self._save_entry_text), '%P', '%W', '%V'))
        fontname.grid(column=1, row=3, sticky=tk.W + tk.E, padx=10, pady=5)

    def _special_settings(self, tabview: customtkinter.CTkTabview) -> None:
        """Configure special tab GUI."""
        tabview.tab('Special').grid_columnconfigure(index=0, weight=0)
        tabview.tab('Special').grid_columnconfigure(index=1, weight=1)
        dedfont_label = customtkinter.CTkLabel(master=tabview.tab('Special'), text='F-16 DED Font (only G19):')
        dedfont_label.grid(column=0, row=1, sticky=tk.W, pady=5)
        dedfont = customtkinter.CTkSwitch(master=tabview.tab('Special'), text='', variable=self.dedfont_switch, onvalue=True, offvalue=False,
                                          command=partial(self._save_cfg))
        dedfont.grid(column=1, row=1, sticky=tk.W, padx=(10, 0), pady=5)

    def _advanced_settings(self, tabview: customtkinter.CTkTabview) -> None:
        """Configure advanced tab GUI."""
        tabview.tab('Advanced').grid_columnconfigure(index=0, weight=0)
        tabview.tab('Advanced').grid_columnconfigure(index=1, weight=1)
        save_lcd_label = customtkinter.CTkLabel(master=tabview.tab('Advanced'), text='Save LCD screenshot:')
        save_lcd_label.grid(column=0, row=0, sticky=tk.W, pady=5)
        save_lcd = customtkinter.CTkSwitch(master=tabview.tab('Advanced'), text='', variable=self.savelcd_switch, onvalue=True, offvalue=False,
                                           command=partial(self._save_cfg))
        save_lcd.grid(column=1, row=0, sticky=tk.W, padx=(10, 0), pady=5)
        self._set_tool_tip(widget=save_lcd_label, message='Make screenshot when LCD is updating\n(good for troubleshooting)')
        self._set_tool_tip(widget=save_lcd, message='Make screenshot when LCD is updating\n(good for troubleshooting)')
        verbose_label = customtkinter.CTkLabel(master=tabview.tab('Advanced'), text='Show more logs:')
        verbose_label.grid(column=0, row=1, sticky=tk.W, pady=5)
        verbose = customtkinter.CTkSwitch(master=tabview.tab('Advanced'), text='', variable=self.verbose_switch, onvalue=True, offvalue=False,
                                          command=partial(self._save_cfg))
        verbose.grid(column=1, row=1, sticky=tk.W, padx=(10, 0), pady=5)
        self._set_tool_tip(widget=verbose_label, message='Log more data\n(good for troubleshooting)')
        self._set_tool_tip(widget=verbose, message='Log more data\n(good for troubleshooting)')
        update_bios_label = customtkinter.CTkLabel(master=tabview.tab('Advanced'), text='Auto Update DCS-BIOS:')
        update_bios_label.grid(column=0, row=2, sticky=tk.W, pady=5)
        update_bios = customtkinter.CTkSwitch(master=tabview.tab('Advanced'), text='', variable=self.update_bios, onvalue=True, offvalue=False,
                                              command=partial(self._save_cfg))
        update_bios.grid(column=1, row=2, sticky=tk.W, padx=(10, 0), pady=5)
        self._set_tool_tip(widget=update_bios_label, message='Auto check DCS-BIOS version during start')
        self._set_tool_tip(widget=update_bios, message='Auto check DCS-BIOS version during start')
        git_bios_label = customtkinter.CTkLabel(master=tabview.tab('Advanced'), text='Use live DCS-BIOS version:')
        git_bios_label.grid(column=0, row=3, sticky=tk.W, pady=5)
        self.git_bios_switch = customtkinter.CTkSwitch(master=tabview.tab('Advanced'), text='', variable=self.bios_git_switch, onvalue=True, offvalue=False,
                                                       command=self._bios_git_switch)
        self.git_bios_switch.grid(column=1, row=3, sticky=tk.W, padx=(10, 0), pady=5)
        self.bios_git_label = customtkinter.CTkLabel(master=tabview.tab('Advanced'), text='DCS-BIOS Git reference:', state=tk.DISABLED)
        self.bios_git = customtkinter.CTkEntry(master=tabview.tab('Advanced'), validatecommand=(self.master.register(self._save_entry_text), '%P', '%W', '%V'),
                                               placeholder_text='git reference', width=390, textvariable=self.bios_git_ref, state=tk.DISABLED, validate='key')
        if not self.git_exec:
            self.bios_git_switch.set(False)
            git_bios_label.configure(state=tk.DISABLED)
            self.git_bios_switch.configure(state=tk.DISABLED)
            self._set_tool_tip(widget=self.git_bios_switch, message='Git is missing, download:\nhttps://git-scm.com/download/win')
            self._set_tool_tip(widget=git_bios_label, message='Git is missing, download:\nhttps://git-scm.com/download/win')
        else:
            self._set_tool_tip(widget=git_bios_label, message='Regular release or live version (git needed)')
            self._set_tool_tip(widget=self.git_bios_switch, message='Regular release or live version (git needed)')

        if self.bios_git_switch.get():
            self.bios_git_label.configure(state=tk.NORMAL)
            self.bios_git.configure(state=tk.NORMAL)

        self.bios_git_label.grid(column=0, row=4, sticky=tk.W, pady=5)
        self.bios_git.grid(column=1, row=4, sticky=tk.W + tk.E, padx=(10, 0), pady=5)
        self._set_tool_tip(widget=self.bios_git_label, message='Any valid Git reference: branch, tag, commit')
        self._set_tool_tip(widget=self.bios_git, message='Any valid Git reference: branch, tag, commit')

        collect_data = customtkinter.CTkButton(master=tabview.tab('Advanced'), text='Collect data', command=self._collect_data)
        collect_data.grid(column=1, row=5, padx=10, pady=10, sticky=tk.E)
        self._set_tool_tip(widget=collect_data, message='Collect data for troubleshooting')

    def _about(self, tabview: customtkinter.CTkTabview) -> None:
        """About information."""
        data = self._fetch_system_data()
        self._auto_update_bios(silence=True)
        self._show_status_versions(data.bios_ver, data.dcspy_ver)
        tabview.tab('About').grid_columnconfigure(index=0, weight=0)
        tabview.tab('About').grid_columnconfigure(index=1, weight=1)
        python1_label = customtkinter.CTkLabel(master=tabview.tab('About'), text='Python:')
        python1_label.grid(column=0, row=0, sticky=tk.W, padx=10, pady=5)
        python2_label = customtkinter.CTkLabel(master=tabview.tab('About'), text=f'{python_implementation()}-{python_version()}')
        python2_label.grid(column=1, row=0, sticky=tk.W, padx=10, pady=5)
        system1_label = customtkinter.CTkLabel(master=tabview.tab('About'), text='System:')
        system1_label.grid(column=0, row=1, sticky=tk.W, padx=10, pady=5)
        system2_label = customtkinter.CTkLabel(master=tabview.tab('About'), text=f'{data.system}{data.release} ver. {data.ver} ({architecture()[0]})')
        system2_label.grid(column=1, row=1, sticky=tk.W, padx=10, pady=5)
        processor1_label = customtkinter.CTkLabel(master=tabview.tab('About'), text='Processor:')
        processor1_label.grid(column=0, row=2, sticky=tk.W, padx=10, pady=5)
        processor2_label = customtkinter.CTkLabel(master=tabview.tab('About'), text=f'{data.proc}')
        processor2_label.grid(column=1, row=2, sticky=tk.W, padx=10, pady=5)
        config1_label = customtkinter.CTkLabel(master=tabview.tab('About'), text='Config:')
        config1_label.grid(column=0, row=3, sticky=tk.W, padx=10, pady=5)
        config2_label = customtkinter.CTkLabel(master=tabview.tab('About'), text=f'{self.cfg_file}')
        config2_label.grid(column=1, row=3, sticky=tk.W, padx=10, pady=5)
        config2_label.bind('<Button-1>', lambda e: self._open_webpage(rf'file://{self.cfg_file}'))
        self._set_tool_tip(widget=config2_label, message='Click to open')
        git1_label = customtkinter.CTkLabel(master=tabview.tab('About'), text='Git:')
        git1_label.grid(column=0, row=4, sticky=tk.W, padx=10, pady=5)
        git2_label = customtkinter.CTkLabel(master=tabview.tab('About'), text=f'{data.git_ver}')
        git2_label.grid(column=1, row=4, sticky=tk.W, padx=10, pady=5)
        dcspy1_label = customtkinter.CTkLabel(master=tabview.tab('About'), text='DCSpy:')
        dcspy1_label.grid(column=0, row=5, sticky=tk.W, padx=10, pady=5)
        dcspy2_label = customtkinter.CTkLabel(master=tabview.tab('About'), text=f'{data.dcspy_ver}')
        dcspy2_label.grid(column=1, row=5, sticky=tk.W, padx=10, pady=5)
        dcsbios1_label = customtkinter.CTkLabel(master=tabview.tab('About'), text='DCS-BIOS:')
        dcsbios1_label.grid(column=0, row=6, sticky=tk.W, padx=10, pady=5)
        dcsbios2_label = customtkinter.CTkLabel(master=tabview.tab('About'), textvariable=self.about_dcsbios, text=f'{data.dcs_bios_ver}')
        dcsbios2_label.grid(column=1, row=6, sticky=tk.W, padx=10, pady=5)
        dcsworld1_label = customtkinter.CTkLabel(master=tabview.tab('About'), text='DCS World:')
        dcsworld1_label.grid(column=0, row=7, sticky=tk.W, padx=10, pady=5)
        dcsworld2_label = customtkinter.CTkLabel(master=tabview.tab('About'), textvariable=self.about_dcsworld, text=f'{data.dcs_ver} {data.dcs_type}')
        dcsworld2_label.grid(column=1, row=7, sticky=tk.W, padx=10, pady=5)
        dcsworld2_label.bind('<Button-1>', lambda e: self._open_webpage('https://www.digitalcombatsimulator.com/en/news/changelog/openbeta/2.8.5.40170/'))
        self._set_tool_tip(widget=dcsworld2_label, message='Click to open changelog')
        homepage1_label = customtkinter.CTkLabel(master=tabview.tab('About'), text='Home page:')
        homepage1_label.grid(column=0, row=8, sticky=tk.W, padx=10, pady=5)
        homepage2_label = customtkinter.CTkLabel(master=tabview.tab('About'), text='https://github.com/emcek/dcspy')
        homepage2_label.grid(column=1, row=8, sticky=tk.W, padx=10, pady=5)
        homepage2_label.bind('<Button-1>', lambda e: self._open_webpage('https://github.com/emcek/dcspy'))
        self._set_tool_tip(widget=homepage2_label, message='Click to open')
        discord1_label = customtkinter.CTkLabel(master=tabview.tab('About'), text='Discord:')
        discord1_label.grid(column=0, row=9, sticky=tk.W, padx=10, pady=5)
        discord2_label = customtkinter.CTkLabel(master=tabview.tab('About'), text='https://discord.gg/SP5Yjx3')
        discord2_label.grid(column=1, row=9, sticky=tk.W, padx=10, pady=5)
        discord2_label.bind('<Button-1>', lambda e: self._open_webpage('https://discord.gg/SP5Yjx3'))
        self._set_tool_tip(widget=discord2_label, message='Click to open')

    def _update_about_tab(self, tabview: customtkinter.CTkTabview) -> None:
        """
        Update content of About tab.

        :param tabview: TkTabView widget
        """
        if tabview.get() == 'About':
            data = self._fetch_system_data()
            self.about_dcsbios.set(data.dcs_bios_ver)
            self.about_dcsworld.set(f'{data.dcs_ver} {data.dcs_type}')

    def _show_status_versions(self, bios_ver: str, dcspy_ver: str) -> None:
        """
        Check dcspy and BIOS versions and update status bar.

        :param bios_ver: Bios version
        :param dcspy_ver: Dcspy version
        """
        status_ver = ''
        status_ver += f'Dcspy: {dcspy_ver} ' if config['check_ver'] else ''
        status_ver += f'BIOS: {bios_ver}' if config['check_bios'] else ''
        self.status_txt.set(status_ver)

    def _get_bios_full_version(self, bios_ver: str) -> str:
        """
        Get full with SHA and git details DCS-BIOS version as string.

        :param bios_ver: version string
        :return: full BIOS version
        """
        sha_commit = ''
        if self.git_exec and self.bios_git_switch.get():
            try:
                sha_commit = f' SHA: {check_github_repo(git_ref=self.bios_git_ref.get(), update=False)}'
            except Exception as exc:
                CTkMessagebox(title='Error', message=f'\n\n{exc}\n\nTry remove directory and restart DCSpy.', icon='warning', option_1='OK')
        dcs_bios_ver = f'{bios_ver}{sha_commit}'
        return dcs_bios_ver

    @staticmethod
    def _open_webpage(url: str) -> None:
        """
        Open default web browser URL page.

        :param url: URL address of web page
        """
        open_new(url)

    @staticmethod
    def _set_tool_tip(widget: customtkinter.CTkBaseClass, message: str) -> None:
        """
        Set tooltip with message for widget.

        :param widget: widget instance
        :param message: as string
        """
        CTkToolTip(widget, border_color='black', border_width=2, alpha=0.9, message=message)

    def _slider_event(self, label: str, value: float) -> None:
        """
        Update correct label when slider is moved.

        :param label:
        :param value:
        """
        getattr(self, label).set(f'Font {" ".join([word.capitalize() for word in label.split("_")])} : {int(value)}')
        self._save_cfg()

    def _bios_git_switch(self) -> None:
        """Change state of DSC-BIOS git version controls."""
        if self.git_bios_switch.get():
            self.bios_git_label.configure(state=tk.NORMAL)
            self.bios_git.configure(state=tk.NORMAL)
        else:
            self.bios_git_label.configure(state=tk.DISABLED)
            self.bios_git.configure(state=tk.DISABLED)
        self._update_bios(silence=False)
        self._save_cfg()

    def _load_cfg(self) -> None:
        """Load configuration into GUI."""
        self.autostart_switch.set(config['autostart'])
        self.showgui_switch.set(config['show_gui'])
        self.savelcd_switch.set(config['save_lcd'])
        self.checkver_switch.set(config['check_ver'])
        self.verbose_switch.set(config['verbose'])
        self.dedfont_switch.set(config['f16_ded_font'])
        self.dcs_path.set(str(config['dcs']))
        self.bios_path.set(str(config['dcsbios']))
        self.bios_git_switch.set(config['git_bios'])
        self.update_bios.set(config['check_bios'])
        self.bios_git_ref.set(str(config['git_bios_ref']))
        self.mono_l.set(f'Font Mono L : {config["font_mono_l"]}')
        self.mono_s.set(f'Font Mono S : {config["font_mono_s"]}')
        self.mono_xs.set(f'Font Mono Xs : {config["font_mono_xs"]}')
        self.color_l.set(f'Font Color L : {config["font_color_l"]}')
        self.color_s.set(f'Font Color S : {config["font_color_s"]}')
        self.color_xs.set(f'Font Color Xs : {config["font_color_xs"]}')
        self.size_mono_l.set(int(config['font_mono_l']))
        self.size_mono_s.set(int(config['font_mono_s']))
        self.size_mono_xs.set(int(config['font_mono_xs']))
        self.size_color_l.set(int(config['font_color_l']))
        self.size_color_s.set(int(config['font_color_s']))
        self.size_color_xs.set(int(config['font_color_xs']))
        self.font_name.set(str(config['font_name']))
        self.theme_mode.set(str(config['theme_mode']).capitalize())
        self.theme_color.set(str(config['theme_color']).replace('-', ' ').title())

    def _save_cfg(self, conf: Optional[dict] = None) -> None:
        """
        Save configuration from GUI.

        :param conf: optional dict with configuration
        """
        cfg = {
            'keyboard': self.lcd_type.get(),
            'autostart': self.autostart_switch.get(),
            'show_gui': self.showgui_switch.get(),
            'save_lcd': self.savelcd_switch.get(),
            'check_ver': self.checkver_switch.get(),
            'check_bios': self.update_bios.get(),
            'verbose': self.verbose_switch.get(),
            'f16_ded_font': self.dedfont_switch.get(),
            'dcs': self.dcs_path.get(),
            'dcsbios': self.bios_path.get(),
            'font_mono_l': self.size_mono_l.get(),
            'font_mono_s': self.size_mono_s.get(),
            'font_mono_xs': self.size_mono_xs.get(),
            'font_color_l': self.size_color_l.get(),
            'font_color_s': self.size_color_s.get(),
            'font_color_xs': self.size_color_xs.get(),
            'font_name': self.font_name.get(),
            'git_bios': self.bios_git_switch.get(),
            'git_bios_ref': self.bios_git_ref.get(),
            'theme_mode': self.theme_mode.get().lower(),
            'theme_color': self.theme_color.get().lower().replace(' ', '-'),
        }
        if conf:
            cfg.update(conf)
        save_yaml(data=cfg, full_path=self.cfg_file)

    def _set_defaults_cfg(self) -> None:
        """Set defaults and stop application."""
        save_yaml(data=defaults_cfg, full_path=self.cfg_file)
        CTkMessagebox(title='Restart', message='DCSpy needs to be close.\nPlease start again manually!', icon='warning', option_1='OK')
        self.master.destroy()

    def _lcd_type_selected(self) -> None:
        """Handle selected LCD type."""
        keyboard = self.lcd_type.get()
        LOG.debug(f'Logitech {keyboard} selected')
        self.status_txt.set(f'Logitech {keyboard} selected')
        self._save_cfg()

    def _change_mode(self, theme_mode: str) -> None:
        """
        Change theme mode.

        :param theme_mode: "System" (standard), "Dark", "Light"
        """
        customtkinter.set_appearance_mode(theme_mode)
        self._save_cfg()

    def _change_color(self, theme_color: str) -> None:
        """
        Save color theme and show message box to restart DCSpy.

        :param theme_color: value of color theme
        """
        msg = CTkMessagebox(title='Change theme color', icon='question', option_1='Yes', option_2='No',
                            message='DCSpy needs to be close.\nIn order to apply color changes.\n\nPlease start again manually!')
        if msg.get() == 'Yes':
            self._save_cfg()
            LOG.debug(f'Select: {theme_color}')
            self.master.destroy()

    def _save_entry_text(self, what: str, widget: str, trigger: str) -> bool:
        """
        Hacking way to be able to trigger save method, when text of entry widget is changed.

        :param what: Value of the entry if the modification is allowed
        :param widget: The name of the Entry widget
        :param trigger: Type of validation that triggered the action
        :return: always True
        """
        map_tk_to_cfg_value = {
            'ctkframe2.ctkentry': 'dcs',
            'ctkframe2.ctkentry2': 'dcsbios',
            'ctkframe3.ctkentry': 'font_name',
            'ctkframe4.ctkentry': 'font_name',
            'ctkframe6.ctkentry': 'git_bios_ref',
        }
        LOG.debug(f'Content: {what} Trigger: {trigger} Raw: {widget}')
        raw_widget = '.'.join(widget.split('.!')[2:-1])
        LOG.debug(f'Key: {map_tk_to_cfg_value[raw_widget]} Widget: {raw_widget}')
        self._save_cfg(conf={map_tk_to_cfg_value[raw_widget]: what})
        return True

    def _check_version(self) -> None:
        """Check version of DCSpy and show message box."""
        ver_string = get_version_string(repo=DCSPY_REPO_NAME, current_ver=__version__, check=True)
        self.status_txt.set(ver_string)
        if 'update!' in ver_string:
            self.sys_tray_icon.notify(f'New version: {ver_string}', 'DCSpy')
            self._download_new_release()
        elif 'latest' in ver_string:
            CTkMessagebox(title='No updates', message='You are running latest version')
        elif 'failed' in ver_string:
            CTkMessagebox(title='Warning', message='Unable to check DCSpy version online', icon='warning', option_1='OK')

    def _download_new_release(self):
        """Download new release if running PyInstaller version or show instruction when running Pip version."""
        if getattr(sys, 'frozen', False):
<<<<<<< HEAD
            rel_info = check_ver_at_github(repo=DCSPY_REPO_NAME, current_ver=__version__, extension='.exe')
            directory = tk.filedialog.askdirectory(initialdir=Path.cwd(), parent=self.master, title="Select a directory")
=======
            rel_info = check_ver_at_github(repo='emcek/dcspy', current_ver=__version__, extension='.exe')
            directory = tk.filedialog.askdirectory(initialdir=Path.cwd(), parent=self.master, title='Select a directory')
>>>>>>> aaa41c16
            try:
                destination = Path(directory) / rel_info.asset_file
                download_file(url=rel_info.dl_url, save_path=destination)
                LOG.debug(f'Save new release: {destination}')
            except PermissionError as exc:
                CTkMessagebox(title=exc.args[1], message=f'Can not save file:\n{exc.filename}', icon='warning', option_1='OK')
        else:
            rc, err, out = run_pip_command('install --upgrade dcspy')
            if not rc:
                CTkMessagebox(title='Pip Install', message=out.split('\r\n')[-2], option_1='OK')
            else:
                CTkMessagebox(title='Pip Install', message=err, icon='warning', option_1='OK')

    def _auto_update_bios(self, silence=False) -> None:
        """
        Auto update DCS-BIOS version.

        :param silence: perform action with silence
        """
        if self.update_bios.get():
            self._update_bios(silence=silence)

    def _update_bios(self, silence=False) -> None:
        """
        Do real update Git or stable DCS-BIOS version.

        :param silence: perform action with silence
        """
        if not self._check_dcs_bios_path():
            return

        if self.git_bios_switch.get():
            self._check_bios_git(silence=silence)
        else:
            self._check_bios_release(silence=silence)

    def _check_dcs_bios_path(self) -> bool:
        """
        Check if DCS-BIOS path fulfill two conditions.

        - path is not empty
        - drive letter exists in system

        If those two are met return True, False otherwise.

        :return: True if path to DCS-BIOS is correct
        """
        bios_path = str(self.bios_path.get())
        result = True
        if bios_path:
            drive_letter = Path(str(self.bios_path.get())).parts[0]
            if not Path(drive_letter).exists():
                CTkMessagebox(title='Warning', message=f'Wrong drive: {drive_letter}\n\nCheck DCS-BIOS path.', icon='warning', option_1='OK')
                result = False
        else:
            CTkMessagebox(title='Warning', message='Empty path.\n\nCheck DCS-BIOS path.', icon='warning', option_1='OK')
            result = False
        return result

    def _check_bios_git(self, silence=False) -> None:
        """
        Check git/live version and configuration of DCS-BIOS.

        :param silence: perform action with silence
        """
        repo_dir = Path(gettempdir()) / 'dcsbios_git'
        sha = ''
        try:
            sha = check_github_repo(git_ref=self.bios_git_ref.get(), update=True, repo_dir=repo_dir)
        except Exception as exc:
            CTkMessagebox(title='Error', message=f'\n\n{exc}\n\nTry remove directory and restart DCSpy.', icon='warning', option_1='OK')
        LOG.debug(f'Remove: {self.bios_path.get()} ')
        rmtree(path=self.bios_path.get(), ignore_errors=True)
        LOG.debug(f'Copy Git DCS-BIOS to: {self.bios_path.get()} ')
        copytree(src=repo_dir / 'Scripts' / 'DCS-BIOS', dst=self.bios_path.get())
        local_bios = self._check_local_bios()
        self.status_txt.set(sha)
        LOG.info(f'Git DCS-BIOS: {sha}')
        if not silence:
            install_result = self._handling_export_lua(temp_dir=repo_dir / 'Scripts')
            install_result = f'{install_result}\n\nUsing Git/Live version.'
            CTkMessagebox(title=f'Updated {local_bios.ver}', message=install_result)

    def _check_bios_release(self, silence=False) -> None:
        """
        Check release version and configuration of DCS-BIOS.

        :param silence: perform action with silence
        """
        self._check_local_bios()
        remote_bios_info = self._check_remote_bios()
        self.status_txt.set(f'Local BIOS: {self.l_bios} | Remote BIOS: {self.r_bios}')
        correct_local_bios_ver = all([isinstance(self.l_bios, version.Version), any([self.l_bios.major, self.l_bios.minor, self.l_bios.micro])])
        correct_remote_bios_ver = all([isinstance(self.r_bios, version.Version), remote_bios_info.dl_url, remote_bios_info.asset_file])
        dcs_runs = proc_is_running(name='DCS.exe')

        if silence and correct_remote_bios_ver and not remote_bios_info.latest:
            self._update_release_bios(rel_info=remote_bios_info)
        elif not silence and correct_remote_bios_ver:
            self._ask_to_update(rel_info=remote_bios_info)
        elif not all([silence, correct_remote_bios_ver]):
            msg = self._get_problem_desc(correct_local_bios_ver, correct_remote_bios_ver, bool(dcs_runs))
            msg = f'{msg}\n\nUsing stable release version.'
            CTkMessagebox(title='Update', message=msg, icon='warning', option_1='OK')

    def _get_problem_desc(self, local_bios: bool, remote_bios: bool, dcs: bool) -> str:
        """
        Describe issues with DCS-BIOS update.

        :param local_bios: local BIOS version
        :param remote_bios: remote BIOS version
        :param dcs: DCS is running
        :return: description as string
        """
        dcs_chk = '\u2716 DCS' if dcs else '\u2714 DCS'
        dcs_sta = 'running' if dcs else 'not running'
        dcs_note = '\n     Be sure stay on Main menu.' if dcs else ''
        lbios_chk = '\u2714 Local' if local_bios else '\u2716 Local'
        lbios_note = '' if local_bios else '\n     Check "dcsbios" path in config'
        rbios_chk = '\u2714 Remote' if remote_bios else '\u2716 Remote'
        rbios_note = '' if remote_bios else '\n     Check internet connection.'

        return f'{dcs_chk}: {dcs_sta}{dcs_note}\n' \
               f'{lbios_chk} Bios ver: {self.l_bios}{lbios_note}\n' \
               f'{rbios_chk} Bios ver: {self.r_bios}{rbios_note}'

    def _check_local_bios(self) -> ReleaseInfo:
        """
        Check version of local BIOS.

        :return: release description info
        """
        result = check_bios_ver(bios_path=self.bios_path.get())
        self.l_bios = result.ver
        return result

    def _check_remote_bios(self) -> ReleaseInfo:
        """
        Check version of remote BIOS.

        :return: release description info
        """
        release_info = check_ver_at_github(repo='DCSFlightpanels/dcs-bios', current_ver=str(self.l_bios), extension='.zip')
        self.r_bios = release_info.ver
        return release_info

    def _ask_to_update(self, rel_info: ReleaseInfo) -> None:
        """
        Ask user if update BIOS or not.

        :param rel_info: remote release information
        """
        msg_txt = f'You are running {self.l_bios} version.\n\n' \
                  f'Would you like to download\n' \
                  f'stable release:\n\n{rel_info.asset_file}\n\n' \
                  f'and overwrite update?'
        if not rel_info.latest:
            msg_txt = f'You are running {self.l_bios} version.\n' \
                      f'New version {rel_info.ver} available.\n' \
                      f'Released: {rel_info.published}\n\n' \
                      f'Would you like to update?'
        msg = CTkMessagebox(title='Update DCS-BIOS', message=msg_txt, icon='question', option_1='Yes', option_2='No')
        if msg.get() == 'Yes':
            self._update_release_bios(rel_info=rel_info)

    def _update_release_bios(self, rel_info: ReleaseInfo) -> None:
        """
        Perform update of release version of BIOS and check configuration.

        :param rel_info: remote release information
        """
        tmp_dir = Path(gettempdir())
        local_zip = tmp_dir / rel_info.asset_file
        download_file(url=rel_info.dl_url, save_path=local_zip)
        LOG.debug(f'Remove DCS-BIOS from: {tmp_dir} ')
        rmtree(path=tmp_dir / 'DCS-BIOS', ignore_errors=True)
        LOG.debug(f'Unpack file: {local_zip} ')
        unpack_archive(filename=local_zip, extract_dir=tmp_dir)
        LOG.debug(f'Remove: {self.bios_path.get()} ')
        rmtree(path=self.bios_path.get(), ignore_errors=True)
        LOG.debug(f'Copy DCS-BIOS to: {self.bios_path.get()} ')
        copytree(src=tmp_dir / 'DCS-BIOS', dst=self.bios_path.get())
        install_result = self._handling_export_lua(tmp_dir)
        if 'github' in install_result:
            msg = CTkMessagebox(title='Open browser', message=install_result, icon='question', option_1='Yes', option_2='No')
            if msg.get() == 'Yes':
                self._open_webpage(r'https://github.com/DCSFlightpanels/DCSFlightpanels/wiki/Installation')
        else:
            local_bios = self._check_local_bios()
            self.status_txt.set(f'Local BIOS: {local_bios.ver} | Remote BIOS: {self.r_bios}')
            install_result = f'{install_result}\n\nUsing stable release version.'
            CTkMessagebox(title=f'Updated {local_bios.ver}', message=install_result)

    def _handling_export_lua(self, temp_dir: Path) -> str:
        """
        Check if Export.lua file exist and its content.

        If not copy Export.lua from DCS-BIOS installation archive.

        :param temp_dir: directory with DCS-BIOS archive
        :return: result of checks
        """
        result = 'Installation Success. Done.'
        lua_dst_path = Path(self.bios_path.get()).parent
        lua = 'Export.lua'
        try:
            with open(file=lua_dst_path / lua, encoding='utf-8') as lua_dst:
                lua_dst_data = lua_dst.read()
        except FileNotFoundError as err:
            LOG.debug(f'{type(err).__name__}: {err.filename}')
            copy(src=temp_dir / lua, dst=lua_dst_path)
            LOG.debug(f'Copy Export.lua from: {temp_dir} to {lua_dst_path} ')
        else:
            result += check_dcs_bios_entry(lua_dst_data, lua_dst_path, temp_dir)
        return result

    def _fetch_system_data(self) -> SystemData:
        """
        Fetch various system related data.

        :return: SystemData named tuple with all data
        """
        system, _, release, ver, _, proc = uname()
<<<<<<< HEAD
        dcs_type, dcs_ver = check_dcs_ver(Path(str(config["dcs"])))
        dcspy_ver = get_version_string(repo=DCSPY_REPO_NAME, current_ver=__version__, check=config['check_ver'])
=======
        dcs_type, dcs_ver = check_dcs_ver(Path(str(config['dcs'])))
        dcspy_ver = get_version_string(repo='emcek/dcspy', current_ver=__version__, check=config['check_ver'])
>>>>>>> aaa41c16
        bios_ver = str(self._check_local_bios().ver)
        dcs_bios_ver = self._get_bios_full_version(bios_ver)
        git_ver = 'Not installed'
        if self.git_exec:
            from git import cmd
            git_ver = '.'.join([str(i) for i in cmd.Git().version_info])
        return SystemData(system=system, release=release, ver=ver, proc=proc, dcs_type=dcs_type, dcs_ver=dcs_ver,
                          dcspy_ver=dcspy_ver, bios_ver=bios_ver, dcs_bios_ver=dcs_bios_ver, git_ver=git_ver)

    def _collect_data(self):
        """Collect data for troubleshooting and ask user where to save."""
        zip_file = collect_debug_data()
        try:
            dst_dir = Path(os.environ['USERPROFILE']) / 'Desktop'
        except KeyError:
            dst_dir = 'C:\\'
        directory = tk.filedialog.askdirectory(initialdir=dst_dir, parent=self.master, title='Select a directory')
        try:
            destination = Path(directory) / zip_file.name
            copy(zip_file, destination)
            LOG.debug(f'Save debug file: {destination}')
        except PermissionError as err:
            LOG.debug(f'Error: {err}, Collected data: {zip_file}')
            CTkMessagebox(title=err.args[1], message=f'Can not save file:\n{err.filename}', icon='warning', option_1='OK')

    def _show_gui(self) -> None:
        """Show main GUI application window from system tray."""
        self.master.after(0, self.master.deiconify)

    def _stop(self) -> None:
        """Set event to stop DCSpy."""
        self.status_txt.set('Start again or close DCSpy')
        self.btn_start.configure(state=tk.ACTIVE)
        self.btn_stop.configure(state=tk.DISABLED)
        self.event.set()

    def _close_gui(self) -> None:
        """
        Quit DCSpy application.

        * Stop system tray
        * Stop dcspy thread
        * Quit GUI window
        """
        self.sys_tray_icon.visible = False
        self.sys_tray_icon.stop()
        self.event.set()
        self.master.quit()

    def _start_dcspy(self) -> None:
        """Run real application in thread."""
        self.event = Event()
        LOG.debug(f'Local DCS-BIOS version: {self._check_local_bios().ver}')
        keyboard = self.lcd_type.get()
        self._save_cfg()
        app_params = {'lcd_type': LCD_TYPES[keyboard]['klass'], 'event': self.event}
        app_thread = Thread(target=dcspy_run, kwargs=app_params)
        app_thread.name = 'dcspy-app'
        LOG.debug(f'Starting thread {app_thread} for: {app_params}')
        self.btn_start.configure(state=tk.DISABLED)
        self.btn_stop.configure(state=tk.ACTIVE)
        app_thread.start()<|MERGE_RESOLUTION|>--- conflicted
+++ resolved
@@ -94,13 +94,8 @@
 
         :return: system ray icon instance
         """
-<<<<<<< HEAD
         icon = Image.open(Path(__file__).resolve() / '..' / 'img' / 'dcspy.ico')
-        menu = (MenuItem('Show', self._show_gui), MenuItem('Stop', self._stop), MenuItem('Quit', self._close_gui),)
-=======
-        icon = Image.open(Path(__file__).resolve().with_name('dcspy.ico'))
         menu = (MenuItem('Show', self._show_gui), MenuItem('Stop', self._stop), MenuItem('Quit', self._close_gui))
->>>>>>> aaa41c16
         self.master.protocol('WM_DELETE_WINDOW', self._withdraw_gui)
         return Icon('dcspy', icon, 'DCSpy', menu)
 
@@ -609,13 +604,8 @@
     def _download_new_release(self):
         """Download new release if running PyInstaller version or show instruction when running Pip version."""
         if getattr(sys, 'frozen', False):
-<<<<<<< HEAD
             rel_info = check_ver_at_github(repo=DCSPY_REPO_NAME, current_ver=__version__, extension='.exe')
-            directory = tk.filedialog.askdirectory(initialdir=Path.cwd(), parent=self.master, title="Select a directory")
-=======
-            rel_info = check_ver_at_github(repo='emcek/dcspy', current_ver=__version__, extension='.exe')
             directory = tk.filedialog.askdirectory(initialdir=Path.cwd(), parent=self.master, title='Select a directory')
->>>>>>> aaa41c16
             try:
                 destination = Path(directory) / rel_info.asset_file
                 download_file(url=rel_info.dl_url, save_path=destination)
@@ -839,13 +829,8 @@
         :return: SystemData named tuple with all data
         """
         system, _, release, ver, _, proc = uname()
-<<<<<<< HEAD
-        dcs_type, dcs_ver = check_dcs_ver(Path(str(config["dcs"])))
+        dcs_type, dcs_ver = check_dcs_ver(Path(str(config['dcs'])))
         dcspy_ver = get_version_string(repo=DCSPY_REPO_NAME, current_ver=__version__, check=config['check_ver'])
-=======
-        dcs_type, dcs_ver = check_dcs_ver(Path(str(config['dcs'])))
-        dcspy_ver = get_version_string(repo='emcek/dcspy', current_ver=__version__, check=config['check_ver'])
->>>>>>> aaa41c16
         bios_ver = str(self._check_local_bios().ver)
         dcs_bios_ver = self._get_bios_full_version(bios_ver)
         git_ver = 'Not installed'
