import json
import sys
import zipfile
from datetime import datetime
from glob import glob
from itertools import chain
from logging import getLogger
from os import environ, makedirs, walk
from pathlib import Path
from platform import python_implementation, python_version, uname
from pprint import pformat, pprint
from re import search
from shutil import rmtree
from subprocess import CalledProcessError, run
from tempfile import gettempdir
from typing import Any, Dict, List, NamedTuple, Optional, Tuple, Union

import yaml
from packaging import version
from psutil import process_iter
from requests import get

from dcspy.models import CTRL_LIST_SEPARATOR, Control, ControlKeyData, DcsBios

try:
    import git
except ImportError:
    pass

LOG = getLogger(__name__)
__version__ = '2.4.0'
ConfigDict = Dict[str, Union[str, int, bool]]
<<<<<<< HEAD
CONFIG_YAML = 'config.yaml'
DEFAULT_YAML_FILE = Path(__file__).resolve().with_name(CONFIG_YAML)

with open(DEFAULT_YAML_FILE) as c_file:
    defaults_cfg: ConfigDict = yaml.load(c_file, Loader=yaml.FullLoader)
    defaults_cfg['dcsbios'] = f'D:\\Users\\{environ.get("USERNAME", "UNKNOWN")}\\Saved Games\\DCS.openbeta\\Scripts\\DCS-BIOS'
=======
defaults_cfg: ConfigDict = {
    'dcsbios': f'D:\\Users\\{environ.get("USERNAME", "UNKNOWN")}\\Saved Games\\DCS.openbeta\\Scripts\\DCS-BIOS',
    'dcs': 'C:\\Program Files\\Eagle Dynamics\\DCS World OpenBeta',
    'check_bios': True,
    'check_ver': True,
    'autostart': False,
    'verbose': False,
    'keyboard': 'G13',
    'save_lcd': False,
    'show_gui': True,
    'font_name': 'consola.ttf',
    'font_mono_s': 11,
    'font_mono_xs': 9,
    'font_mono_l': 16,
    'font_color_s': 22,
    'font_color_xs': 18,
    'font_color_l': 32,
    'git_bios': False,
    'git_bios_ref': 'master',
    'theme_mode': 'system',
    'theme_color': 'blue',
    'f16_ded_font': True,
}
>>>>>>> aaa41c16


def get_default_yaml(local_appdata=False) -> Path:
    """
    Return full path to default configuration file.

    :param local_appdata: if True C:/Users/<user_name>/AppData/Local is used
    :return: Path like object
    """
    cfg_ful_path = DEFAULT_YAML_FILE
    if local_appdata:
        localappdata = environ.get('LOCALAPPDATA', None)
        user_appdata = Path(localappdata) / 'dcspy' if localappdata else DEFAULT_YAML_FILE.parent
        makedirs(name=user_appdata, exist_ok=True)
        cfg_ful_path = Path(user_appdata / CONFIG_YAML).resolve()
        if not cfg_ful_path.exists():
            save_yaml(data=defaults_cfg, full_path=cfg_ful_path)
    return cfg_ful_path


class ReleaseInfo(NamedTuple):
    """Tuple to store release related information."""
    latest: bool
    ver: version.Version
    dl_url: str
    published: str
    release_type: str
    asset_file: str


def load_yaml(full_path: Path) -> Dict[str, Any]:
    """
    Load yaml from file into dictionary.

    :param full_path: full path to yaml file
    :return: dictionary
    """
    try:
        with open(file=full_path, encoding='utf-8') as yaml_file:
            data = yaml.load(yaml_file, Loader=yaml.FullLoader)
            if not isinstance(data, dict):
                data = {}
    except (FileNotFoundError, yaml.parser.ParserError) as err:
        makedirs(name=full_path.parent, exist_ok=True)
        LOG.warning(f'{type(err).__name__}: {full_path}.')
        LOG.debug(f'{err}')
        data = {}
    return data


def save_yaml(data: Dict[str, Any], full_path: Path) -> None:
    """
    Save disc as yaml file.

    :param data: dict
    :param full_path: full path to yaml file
    """
    with open(file=full_path, mode='w', encoding='utf-8') as yaml_file:
        yaml.dump(data, yaml_file)


def set_defaults(cfg: ConfigDict, filename: Path) -> ConfigDict:
    """
    Set defaults to not existing config options.

    :param cfg: dict before migration
    :param filename: path to yam file - default <package_dir>/config.yaml
    :return: dict after migration
    """
    LOG.debug(f'Before migration: {cfg}')
    migrated_cfg = {key: cfg.get(key, value) for key, value in defaults_cfg.items()}
    if 'UNKNOWN' in str(migrated_cfg['dcsbios']):
        migrated_cfg['dcsbios'] = defaults_cfg['dcsbios']
    save_yaml(data=migrated_cfg, full_path=filename)
    LOG.debug(f'Save: {migrated_cfg}')
    return migrated_cfg


def check_ver_at_github(repo: str, current_ver: str, extension: str) -> ReleaseInfo:
    """
    Check version of <organization>/<package> at GitHub.

    Return tuple with:
    - result (bool) - if local version is latest
    - online version (version.Version) - the latest version
    - download url (str) - ready to download
    - published date (str) - format DD MMMM YYYY
    - release type (str) - Regular or Pre-release
    - asset file (str) - file name of asset

    :param repo: format '<organization or user>/<package>'
    :param current_ver: current local version
    :param extension: file extension to be returned
    :return: ReleaseInfo NamedTuple with information
    """
    latest, online_version, asset_url, published, pre_release = False, '0.0.0', '', '', False
    package = repo.split('/')[1]
    try:
        response = get(url=f'https://api.github.com/repos/{repo}/releases/latest', timeout=5)
        if response.ok:
            dict_json = response.json()
            online_version = dict_json['tag_name']
            pre_release = dict_json['prerelease']
            published = datetime.strptime(dict_json['published_at'], '%Y-%m-%dT%H:%M:%S%z').strftime('%d %B %Y')
            asset_url = next(url for url in [asset['browser_download_url'] for asset in dict_json['assets']] if url.endswith(extension))
            LOG.debug(f'Latest GitHub version:{online_version} pre:{pre_release} date:{published} url:{asset_url}')
            latest = _compare_versions(package, current_ver, online_version)
        else:
            LOG.warning(f'Unable to check {package} version online. Try again later. Status={response.status_code}')
    except Exception as exc:
        LOG.warning(f'Unable to check {package} version online: {exc}')
    return ReleaseInfo(
        latest=latest,
        ver=version.parse(online_version),
        dl_url=asset_url,
        published=published,
        release_type='Pre-release' if pre_release else 'Regular',
        asset_file=asset_url.split('/')[-1],
    )


def _compare_versions(package: str, current_ver: str, remote_ver: str) -> bool:
    """
    Compare two version of package and return result.

    :param package: package name
    :param current_ver: current/local version
    :param remote_ver: remote/online version
    :return:
    """
    latest = False
    if version.parse(remote_ver) > version.parse(current_ver):
        LOG.info(f'There is new version of {package}: {remote_ver}')
    elif version.parse(remote_ver) <= version.parse(current_ver):
        LOG.info(f'{package} is up-to-date version: {current_ver}')
        latest = True
    return latest


def get_version_string(repo: str, current_ver: str, check=True) -> str:
    """
    Generate formatted string with version number.

    :param repo: format '<organization or user>/<package>'.
    :param current_ver: current local version.
    :param check: version online.
    :return: formatted version as string.
    """
    ver_string = f'v{current_ver}'
    if check:
        result = check_ver_at_github(repo=repo, current_ver=current_ver, extension='')
        details = ''
        if result.latest:
            details = ' (latest)'
        elif str(result.ver) != '0.0.0':
            details = ' (update!)'
        elif str(result.ver) == '0.0.0':
            details = ' (failed)'
        ver_string = f'v{current_ver}{details}'
    return ver_string


def download_file(url: str, save_path: Path) -> bool:
    """
    Download file from URL and save to save_path.

    :param url: URL address
    :param save_path: full path to save
    """
    response = get(url=url, stream=True, timeout=5)
    if response.ok:
        LOG.debug(f'Download file from: {url}')
        with open(save_path, 'wb+') as dl_file:
            for chunk in response.iter_content(chunk_size=128):
                dl_file.write(chunk)
            LOG.debug(f'Saved as: {save_path}')
            return True
    else:
        LOG.warning(f'Can not download from: {url}')
        return False


def proc_is_running(name: str) -> int:
    """
    Check if process is running and return its PID.

    If process name is not found, 0 (zero) is returned.
    :param name: process name
    :return: PID as int
    """
    for proc in process_iter(['pid', 'name']):
        if name in proc.info['name']:  # type: ignore
            return proc.info['pid']  # type: ignore
    return 0


def check_dcs_ver(dcs_path: Path) -> Tuple[str, str]:
    """
    Check DCS version and release type.

    :param dcs_path: path to DCS installation directory
    :return: dcs type and version as strings
    """
    result_type, result_ver = 'Unknown', 'Unknown'
    try:
        with open(file=dcs_path / 'autoupdate.cfg', encoding='utf-8') as autoupdate_cfg:
            autoupdate_data = autoupdate_cfg.read()
    except (FileNotFoundError, PermissionError) as err:
        LOG.debug(f'{type(err).__name__}: {err.filename}')
    else:
        result_type = 'stable'
        dcs_type = search(r'"branch":\s"([\w.]*)"', autoupdate_data)
        if dcs_type:
            result_type = str(dcs_type.group(1))
        dcs_ver = search(r'"version":\s"([\d.]*)"', autoupdate_data)
        if dcs_ver:
            result_ver = str(dcs_ver.group(1))
    return result_type, result_ver


def check_bios_ver(bios_path: Union[Path, str]) -> ReleaseInfo:
    """
    Check DSC-BIOS release version.

    :param bios_path: path to DCS-BIOS directory in Saved Games folder
    :return: ReleaseInfo named tuple
    """
    result = ReleaseInfo(latest=False, ver=version.parse('0.0.0'), dl_url='', published='', release_type='', asset_file='')
    try:
        with open(file=Path(bios_path) / 'lib' / 'CommonData.lua', encoding='utf-8') as cd_lua:
            cd_lua_data = cd_lua.read()
    except FileNotFoundError as err:
        LOG.debug(f'While checking DCS-BIOS version {type(err).__name__}: {err.filename}')
    else:
        bios_re = search(r'function getVersion\(\)\s*return\s*\"([\d.]*)\"', cd_lua_data)
        if bios_re:
            bios = version.parse(bios_re.group(1))
            result = ReleaseInfo(latest=False, ver=bios, dl_url='', published='', release_type='', asset_file='')
    return result


def is_git_repo(dir_path: str) -> bool:
    """
    Check if dir_path ios Git repository.

    :param dir_path: path as string
    :return: true if dir is git repo
    """
    import git
    try:
        _ = git.Repo(dir_path).git_dir
        return True
    except (git.InvalidGitRepositoryError, git.exc.NoSuchPathError):
        return False


def check_github_repo(git_ref: str, update=True, repo='DCSFlightpanels/dcs-bios', repo_dir=Path(gettempdir()) / 'dcsbios_git') -> str:
    """
    Update DCS-BIOS git repository.

    Return SHA of latest commit.

    :param git_ref: any Git reference as string
    :param update: perform update process
    :param repo: GitHub repository
    :param repo_dir: local directory for repository
    """
    try:
        import git
    except ImportError:
        raise OSError('Git executable is not available!')

    bios_repo = _checkout_master(repo, repo_dir)
    if update:
        f_info = bios_repo.remotes[0].pull()
        LOG.debug(f'Pulled: {f_info[0].name} as: {f_info[0].commit}')
        try:
            bios_repo.git.checkout(git_ref)
            branch = bios_repo.active_branch.name
            head_commit = bios_repo.head.commit
            sha = f'{branch}: {head_commit.committed_datetime} by: {head_commit.author}'
        except (git.exc.GitCommandError, TypeError):  # type: ignore
            head_commit = bios_repo.head.commit
            sha = f'{head_commit.hexsha[0:8]} from: {head_commit.committed_datetime} by: {head_commit.author}'
<<<<<<< HEAD
        LOG.debug(f"Checkout: {head_commit.hexsha} from: {head_commit.committed_datetime} | by: {head_commit.author}\n{head_commit.message}")  # type: ignore
=======
        LOG.debug(f'Checkout: {head_commit.hexsha} from: {head_commit.committed_datetime} | {head_commit.message} | by: {head_commit.author}')  # type: ignore
>>>>>>> aaa41c16
    else:
        bios_repo.git.checkout(git_ref)
        head_commit = bios_repo.head.commit
        sha = f'{head_commit.hexsha[0:8]} from: {head_commit.committed_datetime}'
    return sha


def _checkout_master(repo: str, repo_dir: Path) -> 'git.Repo':
    """
    Checkout repository at master branch or clone it when not exists in system.

    :param repo: repository name
    :param repo_dir: local repository directory
    :return: Repo object to repository
    """
    import git

    makedirs(name=repo_dir, exist_ok=True)
    if is_git_repo(str(repo_dir)):
        bios_repo = git.Repo(repo_dir)
        bios_repo.git.checkout('master')
    else:
        rmtree(path=repo_dir, ignore_errors=True)
        bios_repo = git.Repo.clone_from(url=f'https://github.com/{repo}.git', to_path=repo_dir)
    return bios_repo


def check_dcs_bios_entry(lua_dst_data: str, lua_dst_path: Path, temp_dir: Path) -> str:
    """
    Check DCS-BIOS entry in Export.lua file.

    :param lua_dst_data: content of Export.lua
    :param lua_dst_path: Export.lua path
    :param temp_dir: directory with DCS-BIOS archive
    :return: result of checks
    """
    result = '\n\nExport.lua exists.'
    lua = 'Export.lua'
    with open(file=temp_dir / lua, encoding='utf-8') as lua_src:
        lua_src_data = lua_src.read()
    export_re = search(r'dofile\(lfs.writedir\(\)\.\.\[\[Scripts\\DCS-BIOS\\BIOS\.lua\]\]\)', lua_dst_data)
    if not export_re:
        with open(file=lua_dst_path / lua, mode='a+', encoding='utf-8') as exportlua_dst:
            exportlua_dst.write(f'\n{lua_src_data}')
        LOG.debug(f'Add DCS-BIOS to Export.lua: {lua_src_data}')
        result += '\n\nDCS-BIOS entry added.\n\nYou verify installation at:\ngithub.com/DCSFlightpanels/DCSFlightpanels/wiki/Installation'
    else:
        result += '\n\nDCS-BIOS entry detected.'
    return result


def is_git_exec_present() -> bool:
    """
    Check if git executable is present in system.

    :return: True if git.exe is available
    """
    try:
        import git
        return bool(git.GIT_OK)
    except ImportError as err:
        LOG.debug(type(err).__name__, exc_info=True)
        return False


def is_git_object(repo_dir: Path, git_obj: str) -> bool:
    """
    Check if git_obj is valid Git reference.

    :param repo_dir: directory with repository
    :param git_obj: git reference to check
    :return: True if git_obj is git reference, False otherwise
    """
    import gitdb
    result = False
    if is_git_repo(str(repo_dir)):
        bios_repo = git.Repo(repo_dir)
        bios_repo.git.checkout('master')
        try:
            bios_repo.commit(git_obj)
            result = True
        except gitdb.exc.BadName:
            pass
    return result


def get_all_git_refs(repo_dir: Path) -> List[str]:
    """
    Get list of branches and tags for repo.

    :param repo_dir: directory with repository
    :return: list of git references as  strings
    """
    refs = []
    if is_git_repo(str(repo_dir)):
        for ref in chain(git.Repo(repo_dir).heads, git.Repo(repo_dir).tags):
            refs.append(str(ref))
    return refs


def collect_debug_data() -> Path:
    """
    Collect add zipp all data for troubleshooting.

    :return: Path object to zip file
    """
    aircrafts = ['FA18Chornet', 'Ka50', 'Ka503', 'Mi8MT', 'Mi24P', 'F16C50', 'F15ESE', 'AH64DBLKII', 'A10C', 'A10C2', 'F14A135GR', 'F14B', 'AV8BNA']
    localappdata = environ.get('LOCALAPPDATA', None)
    user_appdata = Path(localappdata) / 'dcspy' if localappdata else DEFAULT_YAML_FILE.parent
    config_file = Path(user_appdata / CONFIG_YAML).resolve()

    conf_dict = load_yaml(config_file)
    name = uname()
    pyver = (python_version(), python_implementation())
    pyexec = sys.executable
    dcs = check_dcs_ver(dcs_path=Path(str(conf_dict['dcs'])))
    bios_ver = check_bios_ver(bios_path=str(conf_dict['dcsbios'])).ver
    git_ver = (0, 0, 0, 0)
    head_commit = 'N/A'
    try:
        import git
        git_ver = git.cmd.Git().version_info
        head_commit = git.Repo(Path(gettempdir()) / 'dcsbios_git').head.commit
    except (git.exc.NoSuchPathError, ImportError):
        pass

    lgs_dir = '\n'.join([
        str(Path(dirpath) / filename)
        for dirpath, _, filenames in walk('C:\\Program Files\\Logitech Gaming Software\\SDK')
        for filename in filenames
    ])

    png_files = [
        Path(dirpath) / filename
        for dirpath, _, filenames in walk(gettempdir())
        for filename in filenames
        if any([True for aircraft in aircrafts if aircraft in filename and filename.endswith('png')])
    ]

    log_files = []
    for logfile in glob(str(Path(gettempdir()) / 'dcspy.log*')):
        log_files.append(Path(Path(gettempdir()) / logfile))
    sys_data = Path(gettempdir()) / 'system_data.txt'
    zip_file = Path(gettempdir()) / f'dcspy_debug_{str(datetime.now()).replace(" ", "_").replace(":", "")}.zip'

    with open(sys_data, 'w+') as debug_file:
        debug_file.write(f'{__version__=}\n{name=}\n{pyver=}\n{pyexec=}\n{dcs=}\n{bios_ver=}\n{git_ver=}\n{head_commit=}\n{lgs_dir}\ncfg={pformat(conf_dict)}')

    with zipfile.ZipFile(file=zip_file, mode='w', compresslevel=9, compression=zipfile.ZIP_DEFLATED) as zipf:
        zipf.write(sys_data, arcname=sys_data.name)
        for log_file in log_files:
            zipf.write(log_file, arcname=log_file.name)
        zipf.write(config_file, arcname=config_file.name)
        for png in png_files:
            zipf.write(png, arcname=png.name)

    return zip_file


def run_pip_command(cmd: str) -> Tuple[int, str, str]:
    """
    Execute pip command.

    :param cmd: as string
    :return: tuple with return code, stderr and stdout
    """
    try:
        result = run([sys.executable, '-m', 'pip', *cmd.split(' ')], capture_output=True, check=True)
        return result.returncode, result.stderr.decode('utf-8'), result.stdout.decode('utf-8')
    except CalledProcessError as e:
        LOG.debug(f'Result: {e}')
        return e.returncode, e.stderr.decode('utf-8'), e.stdout.decode('utf-8')


def load_json(path: Path) -> Dict[str, Any]:
    """
    Load json from file into dictionary.

    :param path: full path
    :return: dict
    """
    with open(path, encoding='utf-8') as json_file:
        data = json_file.read()
    return json.loads(data)


def get_full_bios_for_plane(name: str, bios_dir: Path) -> Dict[str, Any]:
    """
    Collect full BIOS for plane with name.

    :param name: BIOS plane name
    :param bios_dir: path to DCS-BIOS directory
    :return: dict
    """
    alias_path = bios_dir / 'doc' / 'json' / 'AircraftAliases.json'
    local_json: Dict[str, Any] = {}
    aircraft_aliases = load_json(path=alias_path)
    for json_file in aircraft_aliases[name]:
        local_json = {**local_json, **load_json(path=bios_dir / 'doc' / 'json' / f'{json_file}.json')}

    return local_json


def get_inputs_for_plane(name: str, bios_dir: Path) -> Dict[str, Dict[str, ControlKeyData]]:
    """
    Get dict with all not empty inputs for plane.

    :param name: BIOS plane name
    :param bios_dir: path to DCS-BIOS
    :return: dict.
    """
    ctrl_key: Dict[str, Dict[str, ControlKeyData]] = {}
    json_data = get_full_bios_for_plane(name=name, bios_dir=bios_dir)

    for section, controllers in json_data.items():
        ctrl_key[section] = {}
        for ctrl_name, ctrl_data in controllers.items():
            ctrl_input = Control.model_validate(ctrl_data).input
            if ctrl_input:
                ctrl_key[section][ctrl_name] = ctrl_input
        if not len(ctrl_key[section]):
            del ctrl_key[section]
    return ctrl_key


def get_list_of_ctrls(inputs: Dict[str, Dict[str, ControlKeyData]]) -> List[str]:
    """
    Get list of all controllers from dict with sections and inputs.

    :param inputs: dict with ControlKeyData
    :return: list of string
    """
    result_list = []
    for section, controllers in inputs.items():
        result_list.append(f'{CTRL_LIST_SEPARATOR} {section} {CTRL_LIST_SEPARATOR}')
        for ctrl_name in controllers:
            result_list.append(ctrl_name)
    return result_list


def get_planes_list(bios_dir: Path) -> List[str]:
    """
    Get list of all DCS-BIOS supported planes with clickable cockpit.

    :param bios_dir: path to DCS-BIOS
    :return: list of all supported planes
    """
    aircraft_aliases = get_plane_aliases(bios_dir=bios_dir, name=None)
    return [name for name, yaml_data in aircraft_aliases.items() if yaml_data not in (['CommonData', 'FC3'], ['CommonData'])]


def get_plane_aliases(bios_dir: Path, name: Optional[str] = None) -> Dict[str, List[str]]:
    """
    Get list of all yaml files for plane with name.

    :param name: BIOS plane name
    :param bios_dir: path to DCS-BIOS
    :return: list of all yaml files for plane definition
    """
    alias_path = bios_dir / 'doc' / 'json' / 'AircraftAliases.json'
    aircraft_aliases = load_json(path=alias_path)
    if name:
        aircraft_aliases = {name: aircraft_aliases[name]}
    return aircraft_aliases


if __name__ == '__main__':
    bios_local_dir = Path('D:\\Users\\mplic\\Saved Games\\DCS.openbeta\\Scripts\\DCS-BIOS')
    plane_json = get_full_bios_for_plane('F-16C_50', bios_local_dir)
    DcsBios.model_validate(plane_json)
    print('*' * 100)
    pprint(plane_json, width=500)
    ctrl_inputs = get_inputs_for_plane('F-16C_50', bios_local_dir)
    print('*' * 100)
    pprint(ctrl_inputs, width=150)
    in_list = get_list_of_ctrls(ctrl_inputs)
    print('*' * 100)
    print(in_list)<|MERGE_RESOLUTION|>--- conflicted
+++ resolved
@@ -30,38 +30,12 @@
 LOG = getLogger(__name__)
 __version__ = '2.4.0'
 ConfigDict = Dict[str, Union[str, int, bool]]
-<<<<<<< HEAD
 CONFIG_YAML = 'config.yaml'
 DEFAULT_YAML_FILE = Path(__file__).resolve().with_name(CONFIG_YAML)
 
 with open(DEFAULT_YAML_FILE) as c_file:
     defaults_cfg: ConfigDict = yaml.load(c_file, Loader=yaml.FullLoader)
     defaults_cfg['dcsbios'] = f'D:\\Users\\{environ.get("USERNAME", "UNKNOWN")}\\Saved Games\\DCS.openbeta\\Scripts\\DCS-BIOS'
-=======
-defaults_cfg: ConfigDict = {
-    'dcsbios': f'D:\\Users\\{environ.get("USERNAME", "UNKNOWN")}\\Saved Games\\DCS.openbeta\\Scripts\\DCS-BIOS',
-    'dcs': 'C:\\Program Files\\Eagle Dynamics\\DCS World OpenBeta',
-    'check_bios': True,
-    'check_ver': True,
-    'autostart': False,
-    'verbose': False,
-    'keyboard': 'G13',
-    'save_lcd': False,
-    'show_gui': True,
-    'font_name': 'consola.ttf',
-    'font_mono_s': 11,
-    'font_mono_xs': 9,
-    'font_mono_l': 16,
-    'font_color_s': 22,
-    'font_color_xs': 18,
-    'font_color_l': 32,
-    'git_bios': False,
-    'git_bios_ref': 'master',
-    'theme_mode': 'system',
-    'theme_color': 'blue',
-    'f16_ded_font': True,
-}
->>>>>>> aaa41c16
 
 
 def get_default_yaml(local_appdata=False) -> Path:
@@ -346,11 +320,7 @@
         except (git.exc.GitCommandError, TypeError):  # type: ignore
             head_commit = bios_repo.head.commit
             sha = f'{head_commit.hexsha[0:8]} from: {head_commit.committed_datetime} by: {head_commit.author}'
-<<<<<<< HEAD
-        LOG.debug(f"Checkout: {head_commit.hexsha} from: {head_commit.committed_datetime} | by: {head_commit.author}\n{head_commit.message}")  # type: ignore
-=======
-        LOG.debug(f'Checkout: {head_commit.hexsha} from: {head_commit.committed_datetime} | {head_commit.message} | by: {head_commit.author}')  # type: ignore
->>>>>>> aaa41c16
+        LOG.debug(f'Checkout: {head_commit.hexsha} from: {head_commit.committed_datetime} | by: {head_commit.author}\n{head_commit.message}')  # type: ignore
     else:
         bios_repo.git.checkout(git_ref)
         head_commit = bios_repo.head.commit
