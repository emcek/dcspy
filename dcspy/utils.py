--- conflicted
+++ resolved
@@ -82,31 +82,8 @@
     :param data: dict
     :param full_path: full path to yaml file
     """
-<<<<<<< HEAD
-    LOG.debug(f'Before migration: {cfg}')
-    defaults: ConfigDict = {'dcsbios': f'D:\\Users\\{environ.get("USERNAME", "UNKNOWN")}\\Saved Games\\DCS.openbeta\\Scripts\\DCS-BIOS',
-                            'dcs': 'C:\\Program Files\\Eagle Dynamics\\DCS World OpenBeta',
-                            'autostart': False,
-                            'verbose': False,
-                            'keyboard': 'G13',
-                            'led_effect': True,
-                            'show_gui': True,
-                            'font_name': 'consola.ttf',
-                            'font_mono_s': 11,
-                            'font_mono_xs': 9,
-                            'font_mono_l': 16,
-                            'font_color_s': 22,
-                            'font_color_xs': 18,
-                            'font_color_l': 32}
-    migrated_cfg = {key: cfg.get(key, value) for key, value in defaults.items()}
-    if 'UNKNOWN' in str(migrated_cfg['dcsbios']):
-        migrated_cfg['dcsbios'] = defaults['dcsbios']
-    save_cfg(cfg_dict=migrated_cfg, filename=filename)
-    return migrated_cfg
-=======
     with open(file=full_path, mode='w', encoding='utf-8') as yaml_file:
         yaml.dump(data, yaml_file)
->>>>>>> 96fc2fa1
 
 
 def check_ver_at_github(repo: str, current_ver: str, extension: str) -> ReleaseInfo:
