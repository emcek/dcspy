from functools import partial
from importlib import import_module
from logging import getLogger
from math import log2
from socket import socket
from typing import List, Tuple

from PIL import Image, ImageDraw

<<<<<<< HEAD
from dcspy import SUPPORTED_CRAFTS, LcdSize, SEND_ADDR
from dcspy.aircrafts import Aircraft
from dcspy.dcsbios import ProtocolParser
from dcspy.sdk import lcd_sdk
from dcspy.utils import FONT_11
=======
from dcspy import LcdColor, LcdMono, SUPPORTED_CRAFTS, FONT, SEND_ADDR, lcd_sdk
from dcspy.aircrafts import Aircraft
from dcspy.dcsbios import ProtocolParser
>>>>>>> 2095c801

LOG = getLogger(__name__)


class LogitechKeyboard:
    def __init__(self, parser_hook: ProtocolParser, **kwargs) -> None:
        """
        General keyboard with LCD form Logitech.

        It can be easily extended for any of:
        - Mono LCD: G13, G15 (v1 and v2) and G510
        - RGB LCD: G19

        However it define bunch of functionally to be used be child class:
        - DCS-BIOS callback for currently used aircraft in DCS
        - auto-detecting aircraft and load its handling class
        - send button request to DCS-BIOS

        Child class needs redefine:
        - buttons with supported buttons as tuple of int
        - pass lcd_type argument as LcdSize NamedTuple to super constructor

        :param parser_hook: BSC-BIOS parser
        :type parser_hook: ProtocolParser
        """
        getattr(import_module('dcspy.dcsbios'), 'StringBuffer')(parser_hook, 0x0000, 16, partial(self.detecting_plane))
        self.parser = parser_hook
        self.plane_name = ''
        self.plane_detected = False
        self.already_pressed = False
        self.buttons: Tuple[int, ...] = (0,)
        self._display: List[str] = list()
        self.lcd = kwargs.get('lcd_type', LcdMono)
        lcd_sdk.logi_lcd_init('DCS World', self.lcd.type)
        self.plane = Aircraft(self.lcd)

    @property
    def display(self) -> List[str]:
        """
        Get latest set text at LCD.

        :return: list of strings with data, row by row
        :rtype: List[str]
        """
        return self._display

    @display.setter
    def display(self, message: List[str]) -> None:
        """
        Display message at LCD.

        For G13/G15/G510 takes first 4 or less elements of list and display as 4 rows.
        For G19 takes first 8 or less elements of list and display as 8 rows.

        :param message: List of strings to display, row by row.
        :type message: List[str]
        """
        self._display = message
        # todo: use settext form sdk
        img = self._prepare_image()
        lcd_sdk.update_display(img)

    def detecting_plane(self, value: str) -> None:
        """
        Try detect airplane base on value received from DCS-BIOS.

        :param value: data from DCS-BIOS
        :type value: str
        """
        value = value.replace('-', '').replace('_', '')
        if self.plane_name != value:
            self.plane_name = value
            if self.plane_name in SUPPORTED_CRAFTS:
                self.plane_name = value
                LOG.info(f'Detected Aircraft: {value}')
                self.display = ['Detected aircraft:', self.plane_name]
                self.plane_detected = True
            else:
                LOG.warning(f'Not supported aircraft: {value}')
                self.display = ['Detected aircraft:', self.plane_name, 'Not supported yet!']

    def load_new_plane(self) -> None:
        """
        Dynamic load of new detected aircraft.

        Setup callbacks for detected plane inside DCS-BIOS parser.
        """
        self.plane_detected = False
        self.plane = getattr(import_module('dcspy.aircrafts'), self.plane_name)(self.lcd)
        LOG.debug(f'Dynamic load of: {self.plane_name} as {SUPPORTED_CRAFTS[self.plane_name]}')
        for field_name, proto_data in self.plane.bios_data.items():
            buffer = getattr(import_module('dcspy.dcsbios'), proto_data['class'])
            buffer(parser=self.parser, callback=partial(self.plane.set_bios, field_name), **proto_data['args'])

    def check_buttons(self) -> int:
        """
        Check if button was pressed and return its number.

        For G13/G15/G510: 1-4
        For G19 9-15: LEFT = 9, RIGHT = 10, OK = 11, CANCEL = 12, UP = 13, DOWN = 14, MENU = 15

        :return: number of pressed button
        :rtype: int
        """
        for btn in self.buttons:
            if lcd_sdk.logi_lcd_is_button_pressed(btn):
                if not self.already_pressed:
                    self.already_pressed = True
                    return int(log2(btn)) + 1
                return 0
        self.already_pressed = False
        return 0

    def button_handle(self, sock: socket) -> None:
        """
        Button handler.

        * detect if button was pressed
        * fetch DCS-BIOS request from current plane
        * sent it action to DCS-BIOS via. network socket

        :param sock: network socket
        :type sock: socket
        """
        button = self.check_buttons()
        if button:
            sock.sendto(bytes(self.plane.button_request(button), 'utf-8'), SEND_ADDR)

    def clear(self, true_clear=False):
        """
        Clear LCD.

        :param true_clear:
        """
        LOG.debug(f'Clear LCD type: {self.lcd.type}')
        lcd_sdk.clear_display(true_clear)

    def _prepare_image(self) -> Image.Image:
        """
        Prepare image for base of LCD type.

        For G13/G15/G510 takes first 4 or less elements of list and display as 4 rows.
        For G19 takes first 8 or less elements of list and display as 8 rows.

        :return: image instance ready display on LCD
        """
        raise NotImplementedError

    def __str__(self):
        return f'{self.__class__.__name__}: {self.lcd.width}x{self.lcd.height}'

    def __repr__(self):
        return f'{super().__repr__()} with: {self.__dict__}'


class KeyboardMono(LogitechKeyboard):
    def __init__(self, parser_hook: ProtocolParser) -> None:
        """
        Logitech keyboard with mono LCD.

        Support for: G510, G13, G15 (v1 and v2)

        :param parser_hook: BSC-BIOS parser
        :type parser_hook: ProtocolParser
        """
        super().__init__(parser_hook, lcd_type=LcdMono)
        self.buttons = (lcd_sdk.MONO_BUTTON_0, lcd_sdk.MONO_BUTTON_1, lcd_sdk.MONO_BUTTON_2, lcd_sdk.MONO_BUTTON_3)

    def _prepare_image(self) -> Image.Image:
        """
        Prepare image for base of Mono LCD.

        For G13/G15/G510 takes first 4 or less elements of list and display as 4 rows.

        :return: image instance ready display on LCD
        """
        img = Image.new(mode='1', size=(self.lcd.width, self.lcd.height), color=0)
        draw = ImageDraw.Draw(img)
        fill, font, space = 255, FONT[11], 10
        for line_no, line in enumerate(self._display):
            draw.text(xy=(0, space * line_no), text=line, fill=fill, font=font)
        return img


class KeyboardColor(LogitechKeyboard):
    def __init__(self, parser_hook: ProtocolParser) -> None:
        """
        Logitech keyboard with color LCD.

        Support for: G19

        :param parser_hook: BSC-BIOS parser
        :type parser_hook: ProtocolParser
        """
        super().__init__(parser_hook, lcd_type=LcdColor)
        self.buttons = (lcd_sdk.COLOR_BUTTON_LEFT, lcd_sdk.COLOR_BUTTON_RIGHT, lcd_sdk.COLOR_BUTTON_OK,
                        lcd_sdk.COLOR_BUTTON_CANCEL, lcd_sdk.COLOR_BUTTON_UP, lcd_sdk.COLOR_BUTTON_DOWN,
                        lcd_sdk.COLOR_BUTTON_MENU)

    def _prepare_image(self) -> Image.Image:
        """
        Prepare image for base of Color LCD.

        For G19 takes first 8 or less elements of list and display as 8 rows.

        :return: image instance ready display on LCD
        """
        # todo extract color to Logitech
        img = Image.new(mode='RGBA', size=(self.lcd.width, self.lcd.height), color=(0, 0, 0, 0))
        draw = ImageDraw.Draw(img)
        fill, font, space = (0, 255, 0, 255), FONT[22], 40
        for line_no, line in enumerate(self._display):
            draw.text(xy=(0, space * line_no), text=line, fill=fill, font=font)
        return img<|MERGE_RESOLUTION|>--- conflicted
+++ resolved
@@ -7,17 +7,9 @@
 
 from PIL import Image, ImageDraw
 
-<<<<<<< HEAD
-from dcspy import SUPPORTED_CRAFTS, LcdSize, SEND_ADDR
-from dcspy.aircrafts import Aircraft
-from dcspy.dcsbios import ProtocolParser
-from dcspy.sdk import lcd_sdk
-from dcspy.utils import FONT_11
-=======
 from dcspy import LcdColor, LcdMono, SUPPORTED_CRAFTS, FONT, SEND_ADDR, lcd_sdk
 from dcspy.aircrafts import Aircraft
 from dcspy.dcsbios import ProtocolParser
->>>>>>> 2095c801
 
 LOG = getLogger(__name__)
 
