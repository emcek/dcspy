--- conflicted
+++ resolved
@@ -128,13 +128,6 @@
             self.plane.bios_name = self.bios_name
             LOG.debug(f'Dynamic load of: {self.plane_name} as BasicAircraft | BIOS: {self.plane.bios_name}')
         LOG.debug(f'{repr(self)}')
-<<<<<<< HEAD
-        for field_name, proto_data in self.plane.bios_data.items():
-            buffer = getattr(import_module('dcspy.dcsbios'), proto_data['class'])
-            callback = getattr(self.plane, proto_data['callback'])
-            proto_args = {k: v for k, v in proto_data['args'].items() if k != 'max_value'}
-            buffer(parser=self.parser, callback=partial(callback, field_name, **proto_data['callback_args']), **proto_args)
-=======
 
     def _setup_plane_callback(self):
         """Setups DCS-BIOS parser callbacks for detected plane."""
@@ -143,7 +136,6 @@
             ctrl = plane_bios.get_ctrl(ctrl_name=ctrl_name)
             dcsbios_buffer = getattr(import_module('dcspy.dcsbios'), ctrl.output.klass)
             dcsbios_buffer(parser=self.parser, callback=partial(self.plane.set_bios, ctrl_name), **ctrl.output.args.model_dump())
->>>>>>> 96fc2fa1
 
     def check_buttons(self) -> LcdButton:
         """
@@ -231,13 +223,8 @@
     def __str__(self) -> str:
         return f'{type(self).__name__}: {self.lcd.width}x{self.lcd.height}'
 
-<<<<<<< HEAD
-    def __repr__(self):
-        return f'{super().__repr__()} with: {pformat(object=self.__dict__, width=100)}'
-=======
     def __repr__(self) -> str:
         return f'{super().__repr__()} with: {pformat(self.__dict__)}'
->>>>>>> 96fc2fa1
 
 
 class G13(KeyboardManager):
