from functools import partial
from logging import getLogger
from string import whitespace
from typing import Dict, Union

from PIL import Image, ImageDraw

<<<<<<< HEAD
from dcspy.sdk import lcd_sdk
from dcspy.utils import FONT_11, FONT_16
=======
from dcspy import FONT, lcd_sdk, LcdSize
>>>>>>> 2095c801

try:
    from typing_extensions import TypedDict
except ImportError:
    from typing import TypedDict

BIOS_VALUE = TypedDict('BIOS_VALUE', {'class': str, 'args': Dict[str, int], 'value': Union[int, str]})
LOG = getLogger(__name__)


class Aircraft:
    def __init__(self, lcd_type: LcdSize) -> None:
        """
        Basic constructor.

        :param lcd_type: LCD type
        """
        self.lcd = lcd_type
        self.bios_data: Dict[str, BIOS_VALUE] = {}

    def button_request(self, button: int, request: str = '\n') -> str:
        """
        Prepare aircraft specific DCS-BIOS request for button pressed.

        For G13/G15/G510: 1-4
        For G19 9-15: LEFT = 9, RIGHT = 10, OK = 11, CANCEL = 12, UP = 13, DOWN = 14, MENU = 15

        If button is out of scope new line is return.

        :param button: possible values 1-4
        :type: int
        :param request: valid DCS-BIOS command as string
        :type request: str
        :return: ready to send DCS-BIOS request
        :rtype: str
        """
        LOG.debug(f'{self.__class__.__name__} Button: {button}')
        LOG.debug(f'Request: {request.replace(whitespace[2], " ")}')
        return request

    @staticmethod
    def update_display(image: Image.Image) -> None:
        """Update display."""
        lcd_sdk.update_display(image)

    def prepare_image(self) -> Image.Image:
        """
        Prepare image to be send to correct type of LCD.

        :return: image instance ready display on LCD
        :rtype: Image.Image
        """
        img_for_lcd = {1: partial(Image.new, mode='1', size=(self.lcd.width, self.lcd.height), color=0),
                       2: partial(Image.new, mode='RGBA', size=(self.lcd.width, self.lcd.height), color=(0, 0, 0, 0))}
        try:
            img = img_for_lcd[self.lcd.type]()
            getattr(self, f'draw_for_lcd_type_{self.lcd.type}')(img)
            # img.save(path.join(environ.get('TEMP', ''), f'{self.__class__.__name__}.png'), 'PNG')
            return img
        except KeyError as err:
            LOG.debug(f'Wrong LCD type: {self.lcd} or key: {err}')

    def set_bios(self, selector: str, value: str) -> None:
        """
        Set value for DCS-BIOS selector.

        :param selector:
        :param value:
        """
        self.bios_data[selector]['value'] = value
        LOG.debug(f'{self.__class__.__name__} {selector} value: "{value}"')
        lcd_image = self.prepare_image()
        self.update_display(lcd_image)

    def get_bios(self, selector: str) -> Union[str, int]:
        """
        Get value for DCS-BIOS selector.

        :param selector:
        """
        try:
            return self.bios_data[selector]['value']
        except KeyError:
            return ''

    def draw_for_lcd_type_1(self, img: Image.Image) -> None:
        """Prepare image for Aircraft for Mono LCD."""
        raise NotImplementedError

    def draw_for_lcd_type_2(self, img: Image.Image) -> None:
        """Prepare image for Aircraft for Color LCD."""
        raise NotImplementedError


class FA18Chornet(Aircraft):
    def __init__(self, lcd_type: LcdSize) -> None:
        """
        Basic constructor.

        :param lcd_type: LCD type
        """
        super().__init__(lcd_type)
        self.bios_data: Dict[str, BIOS_VALUE] = {
            'ScratchpadStr1': {'class': 'StringBuffer', 'args': {'address': 0x744e, 'length': 2}, 'value': str()},
            'ScratchpadStr2': {'class': 'StringBuffer', 'args': {'address': 0x7450, 'length': 2}, 'value': str()},
            'ScratchpadNum': {'class': 'StringBuffer', 'args': {'address': 0x7446, 'length': 8}, 'value': str()},
            'OptionDisplay1': {'class': 'StringBuffer', 'args': {'address': 0x7432, 'length': 4}, 'value': str()},
            'OptionDisplay2': {'class': 'StringBuffer', 'args': {'address': 0x7436, 'length': 4}, 'value': str()},
            'OptionDisplay3': {'class': 'StringBuffer', 'args': {'address': 0x743a, 'length': 4}, 'value': str()},
            'OptionDisplay4': {'class': 'StringBuffer', 'args': {'address': 0x743e, 'length': 4}, 'value': str()},
            'OptionDisplay5': {'class': 'StringBuffer', 'args': {'address': 0x7442, 'length': 4}, 'value': str()},
            'COMM1': {'class': 'StringBuffer', 'args': {'address': 0x7424, 'length': 2}, 'value': str()},
            'COMM2': {'class': 'StringBuffer', 'args': {'address': 0x7426, 'length': 2}, 'value': str()},
            'OptionCueing1': {'class': 'StringBuffer', 'args': {'address': 0x7428, 'length': 1}, 'value': str()},
            'OptionCueing2': {'class': 'StringBuffer', 'args': {'address': 0x742a, 'length': 1}, 'value': str()},
            'OptionCueing3': {'class': 'StringBuffer', 'args': {'address': 0x742c, 'length': 1}, 'value': str()},
            'OptionCueing4': {'class': 'StringBuffer', 'args': {'address': 0x742e, 'length': 1}, 'value': str()},
            'OptionCueing5': {'class': 'StringBuffer', 'args': {'address': 0x7430, 'length': 1}, 'value': str()},
            'IFEI_FUEL_DOWN': {'class': 'StringBuffer', 'args': {'address': 0x748a, 'length': 6}, 'value': str()},
            'IFEI_FUEL_UP': {'class': 'StringBuffer', 'args': {'address': 0x7490, 'length': 6}, 'value': str()}}

    def draw_for_lcd_type_1(self, img: Image.Image) -> None:
        """Prepare image for F/A-18C Hornet for Mono LCD."""
        draw = ImageDraw.Draw(img)
        # Scrachpad
        draw.text(xy=(0, 0), fill=255, font=FONT[16],
                  text=f'{self.get_bios("ScratchpadStr1")}{self.get_bios("ScratchpadStr2")}{self.get_bios("ScratchpadNum")}')
        draw.line(xy=(0, 20, 115, 20), fill=255, width=1)
        # comm1
        draw.rectangle(xy=(0, 29, 20, 42), fill=0, outline=255)
        draw.text(xy=(2, 29), text=self.get_bios('COMM1'), fill=255, font=FONT[16])
        # comm2
        offset_comm2 = 44
        draw.rectangle(xy=(139 - offset_comm2, 29, 159 - offset_comm2, 42), fill=0, outline=255)
        draw.text(xy=(140 - offset_comm2, 29), text=self.get_bios('COMM2'), fill=255, font=FONT[16])
        # option display 1..5 with cueing
        for i in range(1, 6):
            offset = (i - 1) * 8
            draw.text(xy=(120, offset), fill=255, font=FONT[11],
                      text=f'{i}{self.get_bios(f"OptionCueing{i}")}{self.get_bios(f"OptionDisplay{i}")}')
        # Fuel Totaliser
        draw.text(xy=(36, 29), text=self.get_bios('IFEI_FUEL_UP'), fill=255, font=FONT[16])

    def draw_for_lcd_type_2(self, img: Image.Image) -> None:
        """Prepare image for F/A-18C Hornet for Color LCD."""
        # todo: extract common code, maybe add some public members, do some scaling and extract color to Logitech
        draw = ImageDraw.Draw(img)
        green = (0, 255, 0, 255)
        black = (0, 0, 0, 0)
        # Scrachpad
        draw.text(xy=(0, 0), fill=green, font=FONT[32],
                  text=f'{self.get_bios("ScratchpadStr1")}{self.get_bios("ScratchpadStr2")}{self.get_bios("ScratchpadNum")}')
        draw.line(xy=(0, 40, 230, 40), fill=green, width=1)
        # comm1
        draw.rectangle(xy=(0, 58, 40, 84), fill=black, outline=green)
        draw.text(xy=(4, 58), text=self.get_bios('COMM1'), fill=green, font=FONT[32])
        # comm2
        offset_comm2 = 88
        draw.rectangle(xy=(278 - offset_comm2, 58, 318 - offset_comm2, 84), fill=black, outline=green)
        draw.text(xy=(280 - offset_comm2, 58), text=self.get_bios('COMM2'), fill=green, font=FONT[32])
        # option display 1..5 with cueing
        for i in range(1, 6):
            offset = (i - 1) * 16
            draw.text(xy=(240, offset), fill=green, font=FONT[22],
                      text=f'{i}{self.get_bios(f"OptionCueing{i}")}{self.get_bios(f"OptionDisplay{i}")}')
        # Fuel Totaliser
        draw.text(xy=(72, 58), text=self.get_bios('IFEI_FUEL_UP'), fill=green, font=FONT[32])

    def set_bios(self, selector: str, value: str) -> None:
        """
        Set new data.

        :param selector:
        :param value:
        """
        if selector in ('ScratchpadStr1', 'ScratchpadStr2', 'COMM1', 'COMM2'):
            value = value.replace('`', '1').replace('~', '2')
        super().set_bios(selector, value)

    def button_request(self, button: int, request: str = '\n') -> str:
        """
        Prepare F/A-18 Hornet specific DCS-BIOS request for button pressed.

        For G13/G15/G510: 1-4
        For G19 9-15: LEFT = 9, RIGHT = 10, OK = 11, CANCEL = 12, UP = 13, DOWN = 14, MENU = 15

        If button is out of scope new line is return.

        :param button: possible values 1-4
        :type: int
        :param request: valid DCS-BIOS command as string
        :type request: str
        :return: ready to send DCS-BIOS request
        :rtype: str
        """
        action = {1: 'UFC_COMM1_CHANNEL_SELECT DEC\n',
                  2: 'UFC_COMM1_CHANNEL_SELECT INC\n',
                  3: 'UFC_COMM2_CHANNEL_SELECT DEC\n',
                  4: 'UFC_COMM2_CHANNEL_SELECT INC\n',
                  9: 'UFC_COMM1_CHANNEL_SELECT DEC\n',
                  10: 'UFC_COMM1_CHANNEL_SELECT INC\n',
                  14: 'UFC_COMM2_CHANNEL_SELECT DEC\n',
                  13: 'UFC_COMM2_CHANNEL_SELECT INC\n',
                  15: 'IFEI_DWN_BTN 1\nIFEI_DWN_BTN 0\n',
                  12: 'IFEI_UP_BTN 1\nIFEI_UP_BTN 0\n'}
        return super().button_request(button, action.get(button, '\n'))


class F16C50(Aircraft):
    def __init__(self, lcd_type: LcdSize) -> None:
        """
        Basic constructor.

        :param lcd_type: LCD type
        """
        super().__init__(lcd_type)
        self.bios_data: Dict[str, BIOS_VALUE] = {
            'DED_LINE_1': {'class': 'StringBuffer', 'args': {'address': 0x4502, 'length': 25}, 'value': str()},
            'DED_LINE_2': {'class': 'StringBuffer', 'args': {'address': 0x451c, 'length': 25}, 'value': str()},
            'DED_LINE_3': {'class': 'StringBuffer', 'args': {'address': 0x4536, 'length': 25}, 'value': str()},
            'DED_LINE_4': {'class': 'StringBuffer', 'args': {'address': 0x4550, 'length': 25}, 'value': str()},
            'DED_LINE_5': {'class': 'StringBuffer', 'args': {'address': 0x456a, 'length': 25}, 'value': str()}}

    def draw_for_lcd_type_1(self, img: Image.Image) -> None:
        """Prepare image for F-16C Viper for Mono LCD."""
        draw = ImageDraw.Draw(img)
        for i in range(1, 6):
            offset = (i - 1) * 8
            # replace 'o' to degree sign and 'a' with up-down arrow
            text = str(self.get_bios(f'DED_LINE_{i}')).replace('o', '\u00b0').replace('a', '\u2195')
            draw.text(xy=(0, offset), text=text, fill=255, font=FONT[11])

    def draw_for_lcd_type_2(self, img: Image.Image) -> None:
        """Prepare image for F-16C Viper for Color LCD."""
        draw = ImageDraw.Draw(img)
        green = (0, 255, 0, 255)
        for i in range(1, 6):
            offset = (i - 1) * 16
            # replace 'o' to degree sign and 'a' with up-down arrow
            text = str(self.get_bios(f'DED_LINE_{i}')).replace('o', '\u00b0').replace('a', '\u2195')
            draw.text(xy=(0, offset), text=text, fill=green, font=FONT[22])


class Ka50(Aircraft):
    def __init__(self, lcd_type: LcdSize) -> None:
        """
        Basic constructor.

        :param lcd_type: LCD type
        """
        super().__init__(lcd_type)
        self.bios_data: Dict[str, BIOS_VALUE] = {
            'l1_apostr1': {'class': 'StringBuffer', 'args': {'address': 0x1934, 'length': 1}, 'value': str()},
            'l1_apostr2': {'class': 'StringBuffer', 'args': {'address': 0x1936, 'length': 1}, 'value': str()},
            'l1_point': {'class': 'StringBuffer', 'args': {'address': 0x1930, 'length': 1}, 'value': str()},
            'l1_sign': {'class': 'StringBuffer', 'args': {'address': 0x1920, 'length': 1}, 'value': str()},
            'l1_text': {'class': 'StringBuffer', 'args': {'address': 0x1924, 'length': 6}, 'value': str()},
            'l2_apostr1': {'class': 'StringBuffer', 'args': {'address': 0x1938, 'length': 1}, 'value': str()},
            'l2_apostr2': {'class': 'StringBuffer', 'args': {'address': 0x193a, 'length': 1}, 'value': str()},
            'l2_point': {'class': 'StringBuffer', 'args': {'address': 0x1932, 'length': 1}, 'value': str()},
            'l2_sign': {'class': 'StringBuffer', 'args': {'address': 0x1922, 'length': 1}, 'value': str()},
            'l2_text': {'class': 'StringBuffer', 'args': {'address': 0x192a, 'length': 6}, 'value': str()},
            'AP_ALT_HOLD_LED': {'class': 'IntegerBuffer', 'args': {'address': 0x1936, 'mask': 0x8000, 'shift_by': 0xf}, 'value': int()},
            'AP_BANK_HOLD_LED': {'class': 'IntegerBuffer', 'args': {'address': 0x1936, 'mask': 0x200, 'shift_by': 0x9}, 'value': int()},
            'AP_FD_LED': {'class': 'IntegerBuffer', 'args': {'address': 0x1938, 'mask': 0x200, 'shift_by': 0x9}, 'value': int()},
            'AP_HDG_HOLD_LED': {'class': 'IntegerBuffer', 'args': {'address': 0x1936, 'mask': 0x800, 'shift_by': 0xb}, 'value': int()},
            'AP_PITCH_HOLD_LED': {'class': 'IntegerBuffer', 'args': {'address': 0x1936, 'mask': 0x2000, 'shift_by': 0xd}, 'value': int()}}

    def button_request(self, button: int, request: str = '\n') -> str:
        """
        Prepare Ka-50 Black Shark specific DCS-BIOS request for button pressed.

        For G13/G15/G510: 1-4
        For G19 9-15: LEFT = 9, RIGHT = 10, OK = 11, CANCEL = 12, UP = 13, DOWN = 14, MENU = 15

        If button is out of scope new line is return.

        :param button: possible values 1-4
        :type: int
        :param request: valid DCS-BIOS command as string
        :type request: str
        :return: ready to send DCS-BIOS request
        :rtype: str
        """
        action = {1: 'PVI_WAYPOINTS_BTN 1\nPVI_WAYPOINTS_BTN 0\n',
                  2: 'PVI_FIXPOINTS_BTN 1\nPVI_FIXPOINTS_BTN 0\n',
                  3: 'PVI_AIRFIELDS_BTN 1\nPVI_AIRFIELDS_BTN 0\n',
                  4: 'PVI_TARGETS_BTN 1\nPVI_TARGETS_BTN 0\n',
                  9: 'PVI_WAYPOINTS_BTN 1\nPVI_WAYPOINTS_BTN 0\n',
                  10: 'PVI_FIXPOINTS_BTN 1\nPVI_FIXPOINTS_BTN 0\n',
                  14: 'PVI_AIRFIELDS_BTN 1\nPVI_AIRFIELDS_BTN 0\n',
                  13: 'PVI_TARGETS_BTN 1\nPVI_TARGETS_BTN 0\n'}
        return super().button_request(button, action.get(button, '\n'))

    def _auto_pilot_switch_1(self, draw_obj: ImageDraw) -> None:
        """
        Draw rectangle and add text for autopilot channels in correct coordinates.

        :param draw_obj: ImageDraw object form PIL
        """
        for c_rect, c_text, ap_channel, turn_on in (((111, 1, 124, 18), (114, 3), 'B', self.get_bios('AP_BANK_HOLD_LED')),
                                                    ((128, 1, 141, 18), (130, 3), 'P', self.get_bios('AP_PITCH_HOLD_LED')),
                                                    ((145, 1, 158, 18), (147, 3), 'F', self.get_bios('AP_FD_LED')),
                                                    ((111, 22, 124, 39), (114, 24), 'H', self.get_bios('AP_HDG_HOLD_LED')),
                                                    ((128, 22, 141, 39), (130, 24), 'A', self.get_bios('AP_ALT_HOLD_LED'))):
            if turn_on:
                draw_obj.rectangle(c_rect, fill=255, outline=255)
                draw_obj.text(xy=c_text, text=ap_channel, fill=0, font=FONT[16])
            else:
                draw_obj.rectangle(xy=c_rect, fill=0, outline=255)
                draw_obj.text(xy=c_text, text=ap_channel, fill=255, font=FONT[16])

    def _auto_pilot_switch_2(self, draw_obj: ImageDraw) -> None:
        """
        Draw rectangle and add text for autopilot channels in correct coordinates.

        :param draw_obj: ImageDraw object form PIL
        """
        green = (0, 255, 0, 255)
        black = (0, 0, 0, 0)
        for c_rect, c_text, ap_channel, turn_on in (((222, 2, 248, 36), (228, 6), 'B', self.get_bios('AP_BANK_HOLD_LED')),
                                                    ((256, 2, 282, 36), (260, 6), 'P', self.get_bios('AP_PITCH_HOLD_LED')),
                                                    ((290, 2, 316, 36), (294, 6), 'F', self.get_bios('AP_FD_LED')),
                                                    ((222, 44, 248, 78), (228, 48), 'H', self.get_bios('AP_HDG_HOLD_LED')),
                                                    ((256, 44, 282, 78), (260, 48), 'A', self.get_bios('AP_ALT_HOLD_LED'))):
            if turn_on:
                draw_obj.rectangle(c_rect, fill=green, outline=green)
                draw_obj.text(xy=c_text, text=ap_channel, fill=black, font=FONT[32])
            else:
                draw_obj.rectangle(xy=c_rect, fill=black, outline=green)
                draw_obj.text(xy=c_text, text=ap_channel, fill=green, font=FONT[32])

    def draw_for_lcd_type_1(self, img: Image.Image) -> None:
        """Prepare image for Ka-50 Black Shark for Mono LCD."""
        draw = ImageDraw.Draw(img)
        text1, text2 = '', ''
        draw.rectangle(xy=(0, 1, 85, 18), fill=0, outline=255)
        draw.rectangle(xy=(0, 22, 85, 39), fill=0, outline=255)
        draw.rectangle(xy=(88, 1, 103, 18), fill=0, outline=255)
        draw.rectangle(xy=(88, 22, 103, 39), fill=0, outline=255)
        l1_text = str(self.get_bios('l1_text'))
        l2_text = str(self.get_bios('l2_text'))
        if l1_text:
            text1 = f'{l1_text[-6:-3]}{self.get_bios("l1_apostr1")}{l1_text[-3:-1]}{self.get_bios("l1_apostr2")}{l1_text[-1]}'
        if l2_text:
            text2 = f'{l2_text[-6:-3]}{self.get_bios("l2_apostr1")}{l2_text[-3:-1]}{self.get_bios("l2_apostr2")}{l2_text[-1]}'
        line1 = f'{self.get_bios("l1_sign")}{text1} {self.get_bios("l1_point")}'
        line2 = f'{self.get_bios("l2_sign")}{text2} {self.get_bios("l2_point")}'
        draw.text(xy=(2, 3), text=line1, fill=255, font=FONT[16])
        draw.text(xy=(2, 24), text=line2, fill=255, font=FONT[16])
        self._auto_pilot_switch_1(draw)

    def draw_for_lcd_type_2(self, img: Image.Image) -> None:
        """Prepare image for Ka-50 Black Shark for Mono LCD."""
        draw = ImageDraw.Draw(img)
        green = (0, 255, 0, 255)
        black = (0, 0, 0, 0)
        text1, text2 = '', ''
        draw.rectangle(xy=(0, 2, 170, 36), fill=black, outline=green)
        draw.rectangle(xy=(0, 44, 170, 78), fill=black, outline=green)
        draw.rectangle(xy=(176, 2, 206, 36), fill=black, outline=green)
        draw.rectangle(xy=(176, 44, 203, 78), fill=black, outline=green)
        l1_text = str(self.get_bios('l1_text'))
        l2_text = str(self.get_bios('l2_text'))
        if l1_text:
            text1 = f'{l1_text[-6:-3]}{self.get_bios("l1_apostr1")}{l1_text[-3:-1]}{self.get_bios("l1_apostr2")}{l1_text[-1]}'
        if l2_text:
            text2 = f'{l2_text[-6:-3]}{self.get_bios("l2_apostr1")}{l2_text[-3:-1]}{self.get_bios("l2_apostr2")}{l2_text[-1]}'
        line1 = f'{self.get_bios("l1_sign")}{text1} {self.get_bios("l1_point")}'
        line2 = f'{self.get_bios("l2_sign")}{text2} {self.get_bios("l2_point")}'
        draw.text(xy=(4, 6), text=line1, fill=green, font=FONT[32])
        draw.text(xy=(4, 48), text=line2, fill=green, font=FONT[32])
        self._auto_pilot_switch_2(draw)


class F14B(Aircraft):
    def __init__(self, lcd_type: LcdSize) -> None:
        """
        Basic constructor.

        :param lcd_type: LCD type
        """
        super().__init__(lcd_type)
        self.bios_data: Dict[str, BIOS_VALUE] = {
            'RIO_CAP_CLEAR': {'class': 'IntegerBuffer', 'args': {'address': 0x12d4, 'mask': 0x1, 'shift_by': 0x0}, 'value': int()},
            'RIO_CAP_SW': {'class': 'IntegerBuffer', 'args': {'address': 0x12d2, 'mask': 0x8000, 'shift_by': 0xf}, 'value': int()},
            'RIO_CAP_NE': {'class': 'IntegerBuffer', 'args': {'address': 0x12d2, 'mask': 0x4000, 'shift_by': 0xe}, 'value': int()},
            'RIO_CAP_ENTER': {'class': 'IntegerBuffer', 'args': {'address': 0x12d4, 'mask': 0x2, 'shift_by': 0x1}, 'value': int()}}

    def button_request(self, button: int, request: str = '\n') -> str:
        """
        Prepare F-14 Tomcat specific DCS-BIOS request for button pressed.

        For G13/G15/G510: 1-4
        For G19 9-15: LEFT = 9, RIGHT = 10, OK = 11, CANCEL = 12, UP = 13, DOWN = 14, MENU = 15

        If button is out of scope new line is return.

        :param button: possible values 1-4
        :type: int
        :param request: valid DCS-BIOS command as string
        :type request: str
        :return: ready to send DCS-BIOS request
        :rtype: str
        """
        action = {1: 'RIO_CAP_CLEAR 1\nRIO_CAP_CLEAR 0\n',
                  2: 'RIO_CAP_SW 1\nRIO_CAP_SW 0\n',
                  3: 'RIO_CAP_NE 1\nRIO_CAP_NE 0\n',
                  4: 'RIO_CAP_ENTER 1\nRIO_CAP_ENTER 0\n',
                  9: 'RIO_CAP_CLEAR 1\nRIO_CAP_CLEAR 0\n',
                  10: 'RIO_CAP_SW 1\nRIO_CAP_SW 0\n',
                  14: 'RIO_CAP_NE 1\nRIO_CAP_NE 0\n',
                  13: 'RIO_CAP_ENTER 1\nRIO_CAP_ENTER 0\n'}
        return super().button_request(button, action.get(button, '\n'))

    def draw_for_lcd_type_1(self, img: Image.Image) -> None:
        """Prepare image for F-14B Tomcat for Mono LCD."""
        draw = ImageDraw.Draw(img)
        draw.text(xy=(2, 3), text='F-14B Tomcat', fill=255, font=FONT[16])

    def draw_for_lcd_type_2(self, img: Image.Image) -> None:
        """Prepare image for F-14B Tomcat for Color LCD."""
        draw = ImageDraw.Draw(img)
        green = (0, 255, 0, 255)
        draw.text(xy=(2, 3), text='F-14B Tomcat', fill=green, font=FONT[32])<|MERGE_RESOLUTION|>--- conflicted
+++ resolved
@@ -5,12 +5,7 @@
 
 from PIL import Image, ImageDraw
 
-<<<<<<< HEAD
-from dcspy.sdk import lcd_sdk
-from dcspy.utils import FONT_11, FONT_16
-=======
 from dcspy import FONT, lcd_sdk, LcdSize
->>>>>>> 2095c801
 
 try:
     from typing_extensions import TypedDict
