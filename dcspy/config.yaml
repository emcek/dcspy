api_ver: 3.1.3
autostart: false
check_bios: true
check_ver: true
completer_items: 20
current_plane: A-10C
dcs: C:/Program Files/Eagle Dynamics/DCS World OpenBeta
dcsbios: C:/Users/UNKNOWN/Saved Games/DCS.openbeta/Scripts/DCS-BIOS
f16_ded_font: true
font_color_l: 32
font_color_m: 22
font_color_s: 18
font_mono_l: 16
font_mono_m: 11
font_mono_s: 9
font_name: consola.ttf
git_bios: true
git_bios_ref: master
gkeys_area: 2
gkeys_float: false
keyboard: G13
<<<<<<< HEAD
led_effect: true
=======
save_lcd: false
>>>>>>> 96fc2fa1
show_gui: true
toolbar_area: 4
toolbar_style: 0
verbose: false<|MERGE_RESOLUTION|>--- conflicted
+++ resolved
@@ -19,11 +19,7 @@
 gkeys_area: 2
 gkeys_float: false
 keyboard: G13
-<<<<<<< HEAD
-led_effect: true
-=======
 save_lcd: false
->>>>>>> 96fc2fa1
 show_gui: true
 toolbar_area: 4
 toolbar_style: 0
