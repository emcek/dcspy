import sys
import traceback
from functools import partial
from importlib import import_module
from logging import getLogger
from os import environ
from pathlib import Path
from platform import architecture, python_implementation, python_version, uname
from pprint import pformat
from shutil import copy, copytree, rmtree, unpack_archive
from tempfile import gettempdir
from threading import Event, Thread
from time import sleep
from typing import Callable, Dict, List, Optional, Union
from webbrowser import open_new_tab

from packaging import version
from pydantic_core import ValidationError
from PySide6 import __version__ as pyside6_ver
from PySide6.QtCore import QFile, QIODevice, QMetaObject, QObject, QRunnable, Qt, QThreadPool, Signal, SignalInstance, Slot
from PySide6.QtCore import __version__ as qt6_ver
from PySide6.QtGui import QAction, QActionGroup, QIcon, QPixmap, QShowEvent, QStandardItem
from PySide6.QtUiTools import QUiLoader
from PySide6.QtWidgets import (QButtonGroup, QCheckBox, QComboBox, QCompleter, QDialog, QDockWidget, QFileDialog, QLabel, QLineEdit, QMainWindow, QMenu,
                               QMessageBox, QProgressBar, QPushButton, QRadioButton, QSlider, QSpinBox, QStatusBar, QSystemTrayIcon, QTableWidget, QTabWidget,
                               QToolBar, QWidget)

from dcspy import default_yaml, qtgui_rc
<<<<<<< HEAD
from dcspy.models import (CTRL_LIST_SEPARATOR, DCS_BIOS_REPO_DIR, DCS_BIOS_VER_FILE, DCSPY_REPO_NAME, KEYBOARD_TYPES, ControlDepiction, ControlKeyData,
                          DcspyConfigYaml, FontsConfig, Gkey, GuiPlaneInputRequest, KeyboardModel, LcdButton, MsgBoxTypes, ReleaseInfo, SystemData)
=======
from dcspy.models import (CTRL_LIST_SEPARATOR, DCS_BIOS_REPO_DIR, DCS_BIOS_VER_FILE, DCSPY_REPO_NAME, KEYBOARD_TYPES, ControlKeyData, DcspyConfigYaml,
                          FontsConfig, Gkey, GuiPlaneInputRequest, KeyboardModel, LcdButton, MsgBoxTypes, ReleaseInfo, RequestType, SystemData)
>>>>>>> bea503e3
from dcspy.starter import dcspy_run
from dcspy.utils import (CloneProgress, check_bios_ver, check_dcs_bios_entry, check_dcs_ver, check_github_repo, check_ver_at_github, collect_debug_data,
                         defaults_cfg, download_file, get_all_git_refs, get_depiction_of_ctrls, get_inputs_for_plane, get_list_of_ctrls, get_plane_aliases,
                         get_planes_list, get_sha_for_current_git_ref, get_version_string, is_git_exec_present, is_git_object, load_yaml, proc_is_running,
                         run_pip_command, save_yaml)

_ = qtgui_rc  # prevent to remove import statement accidentally
__version__ = '3.1.4'
LOG = getLogger(__name__)
NO_MSG_BOX = environ.get('DCSPY_NO_MSG_BOXES', 0)


class DcsPyQtGui(QMainWindow):
    """PySide6 GUI for DCSpy."""

    def __init__(self, cfg_dict: Optional[DcspyConfigYaml] = None) -> None:
        """
        PySide6 GUI for DCSpy.

        :param cfg_dict: dict with configuration
        """
        super().__init__()
        UiLoader().loadUi(':/ui/ui/qtdcs.ui', self)
        self._find_children()
        self.threadpool = QThreadPool.globalInstance()
        LOG.debug(f'QThreadPool with {self.threadpool.maxThreadCount()} thread(s)')
        self.event = Event()
        self._done_event = Event()
        self.keyboard = KeyboardModel(name='', klass='', modes=0, gkeys=0, lcdkeys=(LcdButton.NONE,), lcd='mono')
        self.mono_font = {'large': 0, 'medium': 0, 'small': 0}
        self.color_font = {'large': 0, 'medium': 0, 'small': 0}
        self.current_row = -1
        self.current_col = -1
        self._completer_items = 0
        self._git_refs_count = 0
        self.plane_aliases = ['']
        self.ctrl_input: Dict[str, Dict[str, ControlKeyData]] = {}
        self.ctrl_list = ['']
        self.ctrl_depiction: Dict[str, ControlDepiction] = {}
        self.input_reqs: Dict[str, Dict[str, GuiPlaneInputRequest]] = {}
        self.git_exec = is_git_exec_present()
        self.l_bios = version.Version('0.0.0')
        self.r_bios = version.Version('0.0.0')
        self.systray = QSystemTrayIcon()
        self.traymenu = QMenu()
        self.config = cfg_dict
        if not cfg_dict:
            self.config = load_yaml(full_path=default_yaml)
        self.dw_gkeys.hide()
        self.dw_keyboard.hide()
        self.dw_keyboard.setFloating(True)
        self.bg_rb_input_iface = QButtonGroup(self)
        self._init_tray()
        self._init_combo_plane()
        self._init_menu_bar()
        self.apply_configuration(cfg=self.config)
        self._init_settings()
        self._init_keyboards()
        self._init_autosave()
        self._trigger_refresh_data()

        if self.cb_autoupdate_bios.isChecked():
            self._bios_check_clicked(silence=True)
        if self.cb_check_ver.isChecked():  # todo: clarify checking bios and dcspy in same way...
            data = self.fetch_system_data(silence=False)  # todo: maybe add silence
            status_ver = ''
            status_ver += f'Dcspy: {data.dcspy_ver} ' if self.config['check_ver'] else ''
            status_ver += f'BIOS: {data.bios_ver}' if self.config['check_bios'] else ''
            self.statusbar.showMessage(status_ver)
        if self.config.get('autostart', False):
            self._start_clicked()
        self.statusbar.showMessage(f'ver. {__version__}')

    def _init_tray(self) -> None:
        """Initialize of system tray icon."""
        self.systray.setIcon(QIcon(':/icons/img/dcspy_white.svg'))
        self.systray.setVisible(True)
        self.systray.setToolTip(f'DCSpy {__version__}')
        self.traymenu.addAction(self.a_dcspy_updates)
        self.traymenu.addAction(self.a_quit)
        self.systray.setContextMenu(self.traymenu)
        self.systray.activated.connect(self.activated)

    def _init_combo_plane(self) -> None:
        """Initialize of combo box for plane selector with completer."""
        try:
            plane_list = get_planes_list(bios_dir=Path(self.config['dcsbios']))
            completer = QCompleter(plane_list)
            completer.setCaseSensitivity(Qt.CaseSensitivity.CaseInsensitive)
            completer.setCompletionMode(QCompleter.CompletionMode.PopupCompletion)
            completer.setFilterMode(Qt.MatchFlag.MatchContains)
            completer.setMaxVisibleItems(self.config['completer_items'])
            completer.setModelSorting(QCompleter.ModelSorting.CaseInsensitivelySortedModel)
            self.combo_planes.addItems(plane_list)
            self.combo_planes.setEditable(True)
            self.combo_planes.setCompleter(completer)
            self.input_reqs = {plane: {} for plane in plane_list}
        except FileNotFoundError as exc:
            message = f'Folder not exists: \n{self.config["dcsbios"]}\n\nCheck DCS-BIOS path.\n\n{exc}'
            self._show_message_box(kind_of=MsgBoxTypes.WARNING, title='Get Planes List', message=message)
        except TypeError as exc:
            LOG.warning(exc, exc_info=True)

    def _init_settings(self) -> None:
        """Initialize of settings."""
        self.pb_dcsdir.clicked.connect(partial(self._run_file_dialog, for_load=True, for_dir=True, last_dir=lambda: 'C:\\', widget_name='le_dcsdir'))
        self.le_dcsdir.textChanged.connect(partial(self._is_dir_exists, widget_name='le_dcsdir'))
        self.pb_biosdir.clicked.connect(partial(self._run_file_dialog, for_load=True, for_dir=True, last_dir=lambda: 'C:\\', widget_name='le_biosdir'))
        self.le_biosdir.textChanged.connect(partial(self._is_dir_dcs_bios, widget_name='le_biosdir'))
        self.pb_collect_data.clicked.connect(self._collect_data_clicked)
        self.pb_start.clicked.connect(self._start_clicked)
        self.a_start.triggered.connect(self._start_clicked)
        self.pb_stop.clicked.connect(self._stop_clicked)
        self.a_stop.triggered.connect(self._stop_clicked)
        self.dw_gkeys.visibilityChanged.connect(partial(self._close_dock_widget, widget='gkeys'))
        self.dw_keyboard.visibilityChanged.connect(partial(self._close_dock_widget, widget='keyboard'))
        self.pb_dcspy_check.clicked.connect(self._dcspy_check_clicked)
        self.pb_bios_check.clicked.connect(self._bios_check_clicked)
        self.le_bios_live.textEdited.connect(self._is_git_object_exists)
        self.le_bios_live.returnPressed.connect(partial(self._bios_check_clicked, silence=False))
        self.cb_bios_live.toggled.connect(self._cb_bios_live_toggled)
        self.sp_completer.valueChanged.connect(self._set_find_value)
        self.tw_gkeys.currentCellChanged.connect(self._save_current_cell)
        self.pb_copy.clicked.connect(self._copy_cell_to_row)
        self.pb_save.clicked.connect(self._save_gkeys_cfg)
        self.combo_planes.currentIndexChanged.connect(self._load_table_gkeys)
        self.bg_rb_input_iface.addButton(self.rb_action)
        self.bg_rb_input_iface.addButton(self.rb_set_state)
        self.bg_rb_input_iface.addButton(self.rb_fixed_step_inc)
        self.bg_rb_input_iface.addButton(self.rb_fixed_step_dec)
        self.bg_rb_input_iface.addButton(self.rb_variable_step_plus)
        self.bg_rb_input_iface.addButton(self.rb_variable_step_minus)
        self.bg_rb_input_iface.addButton(self.rb_custom)
        self.bg_rb_input_iface.addButton(self.rb_push_button)
        self.bg_rb_input_iface.buttonClicked.connect(self._input_iface_changed_or_custom_text_changed)
        self.le_custom.editingFinished.connect(self._input_iface_changed_or_custom_text_changed)
        self.le_custom.returnPressed.connect(self._input_iface_changed_or_custom_text_changed)

    def _init_keyboards(self) -> None:
        """Initialize of keyboards."""
        for keyboard_type in KEYBOARD_TYPES:
            getattr(self, f'rb_{keyboard_type.lower()}').toggled.connect(partial(self._select_keyboard, keyboard_type))

    def _init_menu_bar(self) -> None:
        """Initialize of menubar."""
        self.a_reset_defaults.triggered.connect(self._reset_defaults_cfg)
        self.a_quit.triggered.connect(self.close)
        self.a_save_plane.triggered.connect(self._save_gkeys_cfg)
        self.a_show_toolbar.triggered.connect(self._show_toolbar)
        self.a_show_gkeys.triggered.connect(self._show_gkeys_dock)
        self.a_show_keyboard.triggered.connect(self._show_keyboard_dock)
        self.a_report_issue.triggered.connect(partial(open_new_tab, url='https://github.com/emcek/dcspy/issues'))
        self.a_discord.triggered.connect(partial(open_new_tab, url='https://discord.gg/SP5Yjx3'))
        self.a_donate.triggered.connect(partial(open_new_tab, url='https://paypal.me/emcek137'))
        self.a_about_dcspy.triggered.connect(AboutDialog(self).open)
        self.a_about_qt.triggered.connect(partial(self._show_message_box, kind_of=MsgBoxTypes.ABOUT_QT, title='About Qt'))
        self.a_dcspy_updates.triggered.connect(self._dcspy_check_clicked)
        self.a_bios_updates.triggered.connect(self._bios_check_clicked)

        toolbar_style = QActionGroup(self)
        toolbar_style.addAction(self.a_icons_only)
        toolbar_style.addAction(self.a_text_only)
        toolbar_style.addAction(self.a_text_beside)
        toolbar_style.addAction(self.a_text_under)

        self.a_icons_only.toggled.connect(lambda _: self.toolbar.setToolButtonStyle(Qt.ToolButtonStyle.ToolButtonIconOnly))
        self.a_text_only.toggled.connect(lambda _: self.toolbar.setToolButtonStyle(Qt.ToolButtonStyle.ToolButtonTextOnly))
        self.a_text_beside.toggled.connect(lambda _: self.toolbar.setToolButtonStyle(Qt.ToolButtonStyle.ToolButtonTextBesideIcon))
        self.a_text_under.toggled.connect(lambda _: self.toolbar.setToolButtonStyle(Qt.ToolButtonStyle.ToolButtonTextUnderIcon))

    def _init_autosave(self) -> None:
        """Initialize of autosave."""
        widget_dict = {
            'le_dcsdir': 'textChanged', 'le_biosdir': 'textChanged', 'le_font_name': 'textEdited', 'le_bios_live': 'textEdited',
            'hs_large_font': 'valueChanged', 'hs_medium_font': 'valueChanged', 'hs_small_font': 'valueChanged', 'sp_completer': 'valueChanged',
            'combo_planes': 'currentIndexChanged', 'toolbar': 'visibilityChanged', 'dw_gkeys': 'visibilityChanged',
            'a_icons_only': 'triggered', 'a_text_only': 'triggered', 'a_text_beside': 'triggered', 'a_text_under': 'triggered',
            'cb_autostart': 'toggled', 'cb_show_gui': 'toggled', 'cb_check_ver': 'toggled', 'cb_ded_font': 'toggled', 'cb_lcd_screenshot': 'toggled',
            'cb_verbose': 'toggled', 'cb_autoupdate_bios': 'toggled', 'cb_bios_live': 'toggled',
            'rb_g19': 'toggled', 'rb_g13': 'toggled', 'rb_g15v1': 'toggled', 'rb_g15v2': 'toggled', 'rb_g510': 'toggled',
        }
        for widget_name, trigger_method in widget_dict.items():
            getattr(getattr(self, widget_name), trigger_method).connect(self.save_configuration)

    def _trigger_refresh_data(self):
        """Refresh widgets states and regenerates data."""
        self._is_dir_exists(text=self.le_dcsdir.text(), widget_name='le_dcsdir')
        self._is_dir_dcs_bios(text=self.bios_path, widget_name='le_biosdir')
        if self.cb_bios_live.isChecked():
            self.le_bios_live.setEnabled(True)
            self._is_git_object_exists(text=self.le_bios_live.text())
        for keyboard_type in KEYBOARD_TYPES:
            keyboard = getattr(self, f'rb_{keyboard_type.lower()}')
            if keyboard.isChecked():
                self._select_keyboard(keyboard=keyboard_type, state=True)
                break

    def _set_find_value(self, value) -> None:
        """
        Refresh configuration of table and completer when visible items value changed.

        :param value: number of items visible
        """
        self._completer_items = value
        LOG.debug(f'Set number of results: {value}')
        self._load_table_gkeys()

    def _select_keyboard(self, keyboard: str, state: bool) -> None:
        """
        Triggered when new keyboard is selected.

        Based of current selected keyboard:
        * Add correct numbers of rows and columns
        * enable DED font checkbox
        * updates font sliders (range and values)
        * update dock with image of keyboard

        :param keyboard: name
        :param state: of radio button
        """
        if state:
            for mode_col in range(self.keyboard.modes):
                self.tw_gkeys.removeColumn(mode_col)
            for gkey_row in range(self.keyboard.gkeys + len(self.keyboard.lcdkeys)):
                self.tw_gkeys.removeRow(gkey_row)
            self.keyboard = getattr(import_module('dcspy.models'), f'Model{keyboard}')
            LOG.debug(f'Select: {self.keyboard}')
            self._set_ded_font_and_font_sliders()
            self._update_dock()
            self._load_table_gkeys()

    def _set_ded_font_and_font_sliders(self) -> None:
        """Enable DED font checkbox and updates font sliders."""
        if self.keyboard.lcd == 'color':
            self.cb_ded_font.setEnabled(True)
            minimum = 15
            maximum = 40
        else:
            self.cb_ded_font.setEnabled(False)
            minimum = 7
            maximum = 20

        for name in ['large', 'medium', 'small']:
            hs: QSlider = getattr(self, f'hs_{name}_font')
            try:
                hs.valueChanged.disconnect()
            except RuntimeError:
                pass
            hs.setMinimum(minimum)
            hs.setMaximum(maximum)
            hs.valueChanged.connect(partial(self._set_label_and_hs_value, name=name))
            hs.valueChanged.connect(self.save_configuration)
            hs.setValue(getattr(self, f'{self.keyboard.lcd}_font')[name])

    def _set_label_and_hs_value(self, value, name) -> None:
        """
        Set internal field for current value of slider and update label.

        :param value: of slider
        :param name: of slider
        """
        getattr(self, f'{self.keyboard.lcd}_font')[name] = value
        getattr(self, f'l_{name}').setText(str(value))

    def _update_dock(self) -> None:
        """Update dock with image of keyboard."""
        self.l_keyboard.setPixmap(QPixmap(f':/img/img/{self.keyboard.klass}device.png'))

    def _collect_data_clicked(self) -> None:
        """Collect data for troubleshooting and ask user where to save."""
        zip_file = collect_debug_data()
        try:
            dst_dir = str(Path(environ['USERPROFILE']) / 'Desktop')
        except KeyError:
            dst_dir = 'C:\\'
        directory = self._run_file_dialog(for_load=True, for_dir=True, last_dir=lambda: dst_dir)
        try:
            destination = Path(directory) / zip_file.name
            copy(zip_file, destination)
            self.statusbar.showMessage(f'Save: {destination}')
            LOG.debug(f'Save debug file: {destination}')
        except PermissionError as err:
            LOG.debug(f'Error: {err}, Collected data: {zip_file}')
            self._show_message_box(kind_of=MsgBoxTypes.WARNING, title=err.args[1], message=f'Can not save file:\n{err.filename}')

    def _is_dir_exists(self, text: str, widget_name: str) -> bool:
        """
        Check if directory exists.

        :param text: contents of text field
        :param widget_name: widget name
        :return: True if directory exists, False otherwise.
        """
        dir_exists = Path(text).is_dir()
        LOG.debug(f'Path: {text} for {widget_name} exists: {dir_exists}')
        if dir_exists:
            getattr(self, widget_name).setStyleSheet('')
            return True
        getattr(self, widget_name).setStyleSheet('color: red;')
        return False

    def _is_dir_dcs_bios(self, text: Union[Path, str], widget_name: str) -> bool:
        """
        Check if directory is valid DCS-BIOS installation.

        :param text: contents of text field
        :param widget_name: widget name
        :return: True if valid BIOS directory, False otherwise.
        """
        text = Path(text)
        bios_lua = text / 'BIOS.lua'
        metadata_json = text / 'doc' / 'json' / 'MetadataStart.json'
        if all([text.is_dir(), bios_lua.is_file(), metadata_json.is_file()]):
            getattr(self, widget_name).setStyleSheet('')
            return True
        getattr(self, widget_name).setStyleSheet('color: red;')
        return False

    # <=><=><=><=><=><=><=><=><=><=><=> g-keys tab <=><=><=><=><=><=><=><=><=><=><=>
    def _load_table_gkeys(self) -> None:
        """Initialize table with cockpit data."""
        if self._rebuild_ctrl_input_table_not_needed(plane_name=self.current_plane):
            return
        self.tw_gkeys.setColumnCount(self.keyboard.modes)
        for mode_col in range(self.keyboard.modes):
            self.tw_gkeys.setColumnWidth(mode_col, 200)
        no_lcd_keys = len(self.keyboard.lcdkeys)
        no_g_keys = self.keyboard.gkeys
        self.tw_gkeys.setRowCount(no_g_keys + no_lcd_keys)
        labels_g_key = [f'G{i}' for i in range(1, no_g_keys + 1)]
        labels_lcd_key = [lcd_key.name for lcd_key in self.keyboard.lcdkeys]
        self.tw_gkeys.setVerticalHeaderLabels(labels_g_key + labels_lcd_key)
        self.tw_gkeys.setHorizontalHeaderLabels([f'M{i}' for i in range(1, self.keyboard.modes + 1)])
        plane_keys = load_yaml(full_path=default_yaml.parent / f'{self.current_plane}.yaml')
        LOG.debug(f'Load {self.current_plane}:\n{pformat(plane_keys)}')
        self.input_reqs[self.current_plane] = GuiPlaneInputRequest.from_plane_gkeys(plane_gkeys=plane_keys)

        ctrl_list_without_sep = [item for item in self.ctrl_list if item and CTRL_LIST_SEPARATOR not in item]
        for row in range(0, no_g_keys + no_lcd_keys):
            for col in range(0, self.keyboard.modes):
                self._make_combo_with_completer_at(row, col, ctrl_list_without_sep)
        if self.current_row != -1 and self.current_col != -1:
            cell_combo = self.tw_gkeys.cellWidget(self.current_row, self.current_col)
            self._cell_ctrl_content_changed(text=cell_combo.currentText(), widget=cell_combo, row=self.current_row,
                                            col=self.current_col)

    def _make_combo_with_completer_at(self, row: int, col: int, ctrl_list_no_sep: List[str]) -> None:
        """
        Make QComboBox widget with completer with list of strings in cell in row and column.

        :param row: current row
        :param col: current column
        :param ctrl_list_no_sep: list of control inputs without separator
        """
        key_name = self._get_key_name_from_row_col(row, col)
        if col == 0 or row < self.keyboard.gkeys:
            completer = QCompleter(ctrl_list_no_sep)
            completer.setCaseSensitivity(Qt.CaseSensitivity.CaseInsensitive)
            completer.setCompletionMode(QCompleter.CompletionMode.PopupCompletion)
            completer.setFilterMode(Qt.MatchFlag.MatchContains)
            completer.setMaxVisibleItems(self._completer_items)
            completer.setModelSorting(QCompleter.ModelSorting.CaseInsensitivelySortedModel)

            combo = QComboBox()
            combo.setEditable(True)
            combo.addItems(self.ctrl_list)
            combo.setCompleter(completer)
            self._disable_items_with(text=CTRL_LIST_SEPARATOR, widget=combo)
            self.tw_gkeys.setCellWidget(row, col, combo)
            try:
                identifier = self.input_reqs[self.current_plane][key_name].identifier
            except KeyError:
                identifier = ''
            combo.setCurrentText(identifier)
            combo.editTextChanged.connect(partial(self._cell_ctrl_content_changed, widget=combo, row=row, col=col))
        else:
            combo = QComboBox()
            combo.setDisabled(True)
            self.tw_gkeys.setCellWidget(row, col, combo)
        combo.setStyleSheet(self._get_style_for_combobox(key_name, 'black'))

    def _rebuild_ctrl_input_table_not_needed(self, plane_name: str) -> bool:
        """
        Detect when new plane is selected.

        Compare old and new plane's aliases and reload when needed:
         - regenerate control inputs for new plane
         - construct list of controls for every cell in table
         - update aliases

         In case of problems:
          - pop-up with details
          - back to previous plane or first in list

        :param plane_name: BIOS plane name
        :return: True when rebuild is not needed, False otherwise.
        """
        try:
            plane_aliases = get_plane_aliases(plane=plane_name, bios_dir=self.bios_path)
        except FileNotFoundError as exc:
            message = f'Folder not exists:\n{self.bios_path}\n\nCheck DCS-BIOS path.\n\n{exc}'
            self._show_message_box(kind_of=MsgBoxTypes.WARNING, title='Get Plane Aliases', message=message)
            return False

        if self.plane_aliases != plane_aliases[plane_name]:
            try:
                return self._rebuild_needed(plane_aliases, plane_name)
            except ValidationError as validation_err:
                return self._rebuild_not_needed(plane_aliases, plane_name, validation_err)

    def _rebuild_needed(self, plane_aliases: Dict[str, List[str]], plane_name: str) -> bool:
        """
        Rebuild is needed.

        :param plane_aliases: list of all yaml files for plane definition
        :param plane_name: BIOS plane name
        :return: False - the rebuild is needed
        """
        self.ctrl_input = get_inputs_for_plane(plane=plane_name, bios_dir=self.bios_path)
        self.plane_aliases = plane_aliases[plane_name]
        LOG.debug(f'Get input list: {plane_name} {plane_aliases}, old: {self.plane_aliases}')
        self.ctrl_list = get_list_of_ctrls(inputs=self.ctrl_input)
        self.ctrl_depiction = get_depiction_of_ctrls(inputs=self.ctrl_input)
        return False

    def _rebuild_not_needed(self, plane_aliases, plane_name: str, exc: ValidationError) -> bool:
        """
        Rebuild is not needed.

        :param plane_aliases: list of all yaml files for plane definition
        :param plane_name: BIOS plane name
        :param exc: The ValidationError object containing the validation errors.
        :return: True - the rebuild is not needed
        """
        LOG.debug(f'{plane_name}: {plane_aliases}\nValidation errors: {exc}')
        self._show_custom_msg_box(
            kind_of=QMessageBox.Icon.Warning,
            title=f'Warning with {plane_name}',
            text=f'Can not read info-model of {plane_name}. Regenerate\ninfo-model might help. Please follow instruction: ',
            info_txt=f'1. Stop DCSpy client (if running)\n2. Start any Instant Action for {plane_name}\n3. Click Fly\n4. Try again',
            detail_txt=f'{exc.errors()}'
        )
        if len(self.plane_aliases) > 1:
            self.combo_planes.setCurrentText(self.plane_aliases[1])
        else:
            self.combo_planes.setCurrentIndex(0)
        return True

    def _cell_ctrl_content_changed(self, text: str, widget: QComboBox, row: int, col: int) -> None:
        """
        Check if control input exists in current plane control list.

        * set details for current control input
        * set styling
        * add description tooltip
        * save control request for current plane

        :param text: current text
        :param widget: combo instance
        :param row: current row
        :param col: current column
        """
        self.l_category.setText('')
        self.l_description.setText('')
        self.l_identifier.setText('')
        self.l_range.setText('')
        widget.setToolTip('')
        key_name = self._get_key_name_from_row_col(row, col)
        widget.setStyleSheet(self._get_style_for_combobox(key_name, 'red'))
        if text in self.ctrl_list and CTRL_LIST_SEPARATOR not in text:
            section = self._find_section_name(ctrl_name=text)
            ctrl_key = self.ctrl_input[section][text]
            widget.setToolTip(ctrl_key.description)
            widget.setStyleSheet(self._get_style_for_combobox(key_name, 'black'))
            self.l_category.setText(f'Category: {section}')
            self.l_description.setText(f'Description: {ctrl_key.description}')
            self.l_identifier.setText(f'Identifier: {text}')
            self.l_range.setText(f'Range: 0 - {ctrl_key.max_value}')
            self._enable_checked_iface_radio_button(ctrl_key=ctrl_key)
            self._checked_iface_rb_for_identifier(key_name=key_name)
            input_iface_name = self.bg_rb_input_iface.checkedButton().objectName()
            self.input_reqs[self.current_plane][key_name] = GuiPlaneInputRequest.from_control_key(ctrl_key=ctrl_key, rb_iface=input_iface_name,
                                                                                                  custom_value=self.le_custom.text())
        elif text == '':
            widget.setStyleSheet(self._get_style_for_combobox(key_name, 'black'))
            self.input_reqs[self.current_plane][key_name] = GuiPlaneInputRequest.make_empty()  # maybe del
            for rb_widget in self.bg_rb_input_iface.buttons():
                rb_widget.setEnabled(False)
                rb_widget.setChecked(False)

    def _get_key_name_from_row_col(self, row: int, col: int) -> str:
        """
        Get key name from row and column.

        It depends of location in table:
        * G-Key at the tom and LCD Keys at the bottom.
        * type of Keyboard number of G-Keys and LCD Keys are different

        :param row: current row
        :param row: current column
        :return: string name of key
        """
        if row <= self.keyboard.gkeys - 1:
            key = Gkey.name(row, col)
        else:
            key = self.keyboard.lcdkeys[row - self.keyboard.gkeys].name
        return key

    def _find_section_name(self, ctrl_name: str) -> str:
        """
        Find section name of control input name.

        :param ctrl_name: input name of controller.
        :return: section name as string
        """
        idx = self.ctrl_list.index(ctrl_name)
        for element in reversed(self.ctrl_list[:idx]):
            if element.startswith(CTRL_LIST_SEPARATOR):
                return element.strip(f' {CTRL_LIST_SEPARATOR}')
        return ''

    def _enable_checked_iface_radio_button(self, ctrl_key: ControlKeyData) -> None:
        """
        Enable and checked default input interface radio buttons for current identifier.

        Order of execution is important.

        :param ctrl_key: ControlKeyData instance
        """
        self._disable_all_widgets()
        self._handle_variable_step(ctrl_key)
        self._handle_set_state(ctrl_key)
        self._handle_variable_step_and_set_state(ctrl_key)
        self._handle_fixed_step(ctrl_key)
        self._handle_action(ctrl_key)
        self._handle_push_button(ctrl_key)
        self.rb_custom.setEnabled(True)

    def _disable_all_widgets(self) -> None:
        """Disable all radio button widgets."""
        for widget in self.bg_rb_input_iface.buttons():
            widget.setEnabled(False)

    def _handle_variable_step(self, ctrl_key: ControlKeyData) -> None:
        """Handle the control key for VariableStep."""
        if ctrl_key.has_variable_step:
            self.rb_variable_step_plus.setEnabled(True)
            self.rb_variable_step_minus.setEnabled(True)
            self.rb_variable_step_plus.setChecked(True)

    def _handle_set_state(self, ctrl_key: ControlKeyData) -> None:
        """Handle the control key for SetState."""
        if ctrl_key.has_set_state:
            self.rb_set_state.setEnabled(True)
            self.rb_set_state.setChecked(True)

    def _handle_variable_step_and_set_state(self, ctrl_key: ControlKeyData):
        """Handle the case where the control key has a VariableStep and SetState."""
        if ctrl_key.input_len == 2 and ctrl_key.has_variable_step and ctrl_key.has_set_state:
            self.rb_variable_step_plus.setChecked(True)

    def _handle_fixed_step(self, ctrl_key: ControlKeyData) -> None:
        """Handle the control key for FixedStep."""
        if ctrl_key.has_fixed_step:
            self.rb_fixed_step_inc.setEnabled(True)
            self.rb_fixed_step_dec.setEnabled(True)
            self.rb_fixed_step_inc.setChecked(True)

    def _handle_action(self, ctrl_key: ControlKeyData) -> None:
        """Handle the control key for Action."""
        if ctrl_key.has_action:
            self.rb_action.setEnabled(True)
            self.rb_action.setChecked(True)

    def _handle_push_button(self, ctrl_key: ControlKeyData) -> None:
        """Handle the control key for Button action."""
        if ctrl_key.is_push_button:
            self.rb_push_button.setEnabled(True)

    def _checked_iface_rb_for_identifier(self, key_name: str) -> None:
        """
        Enable input interfaces for current control input identifier.

        :param key_name: G-Key or LCD Key as string
        """
        try:
            widget_iface = self.input_reqs[self.current_plane][key_name].widget_iface
            self.le_custom.setText('')
            if widget_iface == 'rb_custom':
                self.le_custom.setText(self.input_reqs[self.current_plane][key_name].request.split(f'{RequestType.CUSTOM.value} ')[1])
            getattr(self, widget_iface).setChecked(True)
        except (KeyError, AttributeError):
            pass

    @staticmethod
    def _disable_items_with(text: str, widget: QComboBox) -> None:
        """
        Disable items in ComboBox, which shouldn't be selected.

        :param widget: QComboBox instance
        """
        model = widget.model()
        for i in range(0, widget.count()):
            item: QStandardItem = model.item(i)
            if text in item.text():
                item.setFlags(Qt.ItemFlag.NoItemFlags)

    def _save_gkeys_cfg(self) -> None:
        """Save G-Keys configuration for current plane."""
        plane_cfg_yaml = {g_key: value.request for g_key, value in self.input_reqs[self.current_plane].items() if value.request}
        LOG.debug(f'Save {self.current_plane}:\n{pformat(plane_cfg_yaml)}')
        save_yaml(data=plane_cfg_yaml, full_path=default_yaml.parent / f'{self.current_plane}.yaml')

    def _save_current_cell(self, currentRow: int, currentColumn: int, previousRow: int, previousColumn: int) -> None:
        """
        Save current cell of TableWidget.

        :param currentRow:
        :param currentColumn:
        :param previousRow:
        :param previousColumn:
        """
        self.current_row = currentRow
        self.current_col = currentColumn
        cell_combo = self.tw_gkeys.cellWidget(currentRow, currentColumn)
        self._cell_ctrl_content_changed(text=cell_combo.currentText(), widget=cell_combo, row=currentRow, col=currentColumn)

    def _input_iface_changed_or_custom_text_changed(self) -> None:
        """
        Triggered for radio button group and custom text.

        When:
        * new input interface is selected
        * text is changed and user press enter or widget lose focus
        """
        current_cell_text = self.tw_gkeys.cellWidget(self.current_row, self.current_col).currentText()
        if current_cell_text in self.ctrl_list and CTRL_LIST_SEPARATOR not in current_cell_text:
            section = self._find_section_name(ctrl_name=current_cell_text)
            key_name = self._get_key_name_from_row_col(self.current_row, self.current_col)
            ctrl_key = self.ctrl_input[section][current_cell_text]
            custom_value = ''
            if (input_iface_name := self.bg_rb_input_iface.checkedButton().objectName()) == 'rb_custom':
                custom_value = self.le_custom.text() if self.le_custom.text()[-1] == '|' else f'{self.le_custom.text()}|'
            self.input_reqs[self.current_plane][key_name] = GuiPlaneInputRequest.from_control_key(ctrl_key=ctrl_key, rb_iface=input_iface_name,
                                                                                                  custom_value=custom_value)

    def _copy_cell_to_row(self) -> None:
        """Copy content of current cell to whole row."""
        current_index = self.tw_gkeys.cellWidget(self.current_row, self.current_col).currentIndex()
        for col in set(range(self.keyboard.modes)) - {self.current_col}:
            self.tw_gkeys.cellWidget(self.current_row, col).setCurrentIndex(current_index)

    def _reload_table_gkeys(self) -> None:
        """
        Reload the table with G-Keys.

        * Disconnects the currentIndexChanged signal of the combo_planes widget
        * _load_table_gkeys method to load the table with gkeys,
        * reconnects the currentIndexChanged signal of the combo_planes widget
        """
        self.combo_planes.currentIndexChanged.disconnect()
        self._load_table_gkeys()
        self.combo_planes.currentIndexChanged.connect(self._load_table_gkeys)

    # <=><=><=><=><=><=><=><=><=><=><=> dcs-bios tab <=><=><=><=><=><=><=><=><=><=><=>
    def _is_git_object_exists(self, text: str) -> bool:
        """
        Check if entered git object exists.

        :param text: Git reference
        :return: True if git object exists, False otherwise.
        """
        if self.cb_bios_live.isChecked():
            git_ref = is_git_object(repo_dir=DCS_BIOS_REPO_DIR, git_obj=text)
            LOG.debug(f'Git reference: {text} in {DCS_BIOS_REPO_DIR} exists: {git_ref}')
            if git_ref:
                self.le_bios_live.setStyleSheet('')
                self._set_completer_for_git_ref()
                return True
            self.le_bios_live.setStyleSheet('color: red;')
            return False

    def _get_bios_full_version(self, silence=True) -> str:
        """
        Get full SHA and git details DCS-BIOS version as string.

        :param silence: perform action with silence
        :return: full BIOS version
        """
        sha_commit = ''
        if self.git_exec and self.cb_bios_live.isChecked():
            try:
                sha_commit = check_github_repo(git_ref=self.le_bios_live.text(), update=False)
            except Exception as exc:
                LOG.debug(f'{exc}')
                if not silence:
                    self._show_message_box(kind_of=MsgBoxTypes.WARNING, title='Error', message=f'\n\n{exc}\n\nTry remove directory and restart DCSpy.')
        return sha_commit

    def _cb_bios_live_toggled(self, state: bool) -> None:
        """When Live BIOS checkbox is toggled."""
        if state:
            self.le_bios_live.setEnabled(True)
            self._is_git_object_exists(text=self.le_bios_live.text())
        else:
            self.le_bios_live.setEnabled(False)
            self.le_bios_live.setStyleSheet('')
        self._bios_check_clicked(silence=False)

    def _set_completer_for_git_ref(self) -> None:
        """Setups completer for Git references of DCS-BIOS git repo."""
        if not self._git_refs_count:
            git_refs = get_all_git_refs(repo_dir=DCS_BIOS_REPO_DIR)
            self._git_refs_count = len(git_refs)
            completer = QCompleter(git_refs)
            completer.setCaseSensitivity(Qt.CaseSensitivity.CaseInsensitive)
            completer.setCompletionMode(QCompleter.CompletionMode.PopupCompletion)
            completer.setFilterMode(Qt.MatchFlag.MatchContains)
            completer.setModelSorting(QCompleter.ModelSorting.CaseInsensitivelySortedModel)
            self.le_bios_live.setCompleter(completer)

    # <=><=><=><=><=><=><=><=><=><=><=> check dcspy updates <=><=><=><=><=><=><=><=><=><=><=>
    def _dcspy_check_clicked(self) -> None:
        """Check version of DCSpy and show message box."""
        ver_string = get_version_string(repo=DCSPY_REPO_NAME, current_ver=__version__, check=True)
        self.statusbar.showMessage(ver_string)
        if 'update!' in ver_string:
            self.systray.showMessage('DCSpy', f'New version: {__version__}', QIcon(':/icons/img/edit-download.svg'))
            self._download_new_release()
        elif 'latest' in ver_string:
            self._show_message_box(kind_of=MsgBoxTypes.INFO, title='No updates', message='You are running latest version')
        elif 'failed' in ver_string:
            self._show_message_box(kind_of=MsgBoxTypes.WARNING, title='Warning', message='Unable to check DCSpy version online')

    def _download_new_release(self) -> None:
        """Download new release if running PyInstaller version or show instruction when running Pip version."""
        if getattr(sys, 'frozen', False):
            rel_info = check_ver_at_github(repo='emcek/dcspy', current_ver=__version__, extension='.exe')
            directory = self._run_file_dialog(for_load=True, for_dir=True, last_dir=lambda: str(Path.cwd()))
            try:
                destination = Path(directory) / rel_info.asset_file
                download_file(url=rel_info.dl_url, save_path=destination)
                LOG.debug(f'Save new release: {destination}')
            except PermissionError as exc:
                self._show_message_box(kind_of=MsgBoxTypes.WARNING, title=exc.args[1], message=f'Can not save file:\n{exc.filename}')
        else:
            rc, err, out = run_pip_command('install --upgrade dcspy')
            if not rc:
                self._show_message_box(kind_of=MsgBoxTypes.INFO, title='Pip Install', message=out.split('\r\n')[-2])
            else:
                self._show_message_box(kind_of=MsgBoxTypes.WARNING, title='Pip Install', message=err)

    # <=><=><=><=><=><=><=><=><=><=><=> check bios updates <=><=><=><=><=><=><=><=><=><=><=>
    def _bios_check_clicked(self, silence=False) -> None:
        """
        Do real update Git or stable DCS-BIOS version.

        :param silence: perform action with silence
        """
        if not self._check_dcs_bios_path():
            return

        if self.cb_bios_live.isChecked():
            clone_worker = GitCloneWorker(git_ref=self.le_bios_live.text(), bios_path=self.bios_path, to_path=DCS_BIOS_REPO_DIR, silence=silence)
            signal_handlers = {
                'progress': self._progress_by_abs_value,
                'stage': self.statusbar.showMessage,
                'error': self._error_during_bios_update,
                'result': self._clone_bios_completed,
            }
            for signal, handler in signal_handlers.items():
                getattr(clone_worker.signals, signal).connect(handler)
            self.threadpool.start(clone_worker)
        else:
            self._check_bios_release(silence=silence)
            self._reload_table_gkeys()

    def _check_dcs_bios_path(self) -> bool:
        """
        Check if DCS-BIOS path fulfill two conditions.

        - path is not empty
        - drive letter exists in system

        If those two are met return True, False otherwise.

        :return: True if path to DCS-BIOS is correct
        """
        result = True
        if self._is_dir_dcs_bios(text=self.bios_path, widget_name='le_biosdir'):
            drive_letter = self.bios_path.parts[0]
            if not Path(drive_letter).exists():
                self._show_message_box(kind_of=MsgBoxTypes.WARNING, title='Warning', message=f'Wrong drive: {drive_letter}\n\nCheck DCS-BIOS path.')
                result = False
        else:
            reply = self._show_message_box(kind_of=MsgBoxTypes.QUESTION, title='Install DCS-BIOS',
                                           message=f'There is no DCS-BIOS installed at:\n{self.bios_path}\n\nDo you want install?',
                                           defaultButton=QMessageBox.StandardButton.Yes)
            result = bool(reply == QMessageBox.StandardButton.Yes)
        return result

    def _error_during_bios_update(self, exc_tuple) -> None:
        """
        Show message box with error details.

        :param exc_tuple: Exception tuple
        """
        exc_type, exc_val, exc_tb = exc_tuple
        LOG.debug(exc_tb)
        self._show_custom_msg_box(kind_of=QMessageBox.Icon.Critical, title='Error', text=str(exc_type), detail_txt=str(exc_val),
                                  info_txt=f'Try remove directory:\n{DCS_BIOS_REPO_DIR}\nand restart DCSpy.')
        LOG.debug(f'Can not update BIOS: {exc_type}')

    def _clone_bios_completed(self, result) -> None:
        """
        Show message box with installation details.

        :param result:
        """
        sha, silence = result
        local_bios = self._check_local_bios()
        LOG.info(f'Git DCS-BIOS: {sha} ver: {local_bios}')
        install_result = self._handling_export_lua(temp_dir=DCS_BIOS_REPO_DIR / 'Scripts')
        install_result = f'{install_result}\n\nUsing Git/Live version.'
        self.statusbar.showMessage(sha)
        self._is_git_object_exists(text=self.le_bios_live.text())
        self._is_dir_dcs_bios(text=self.bios_path, widget_name='le_biosdir')
        self._update_bios_ver_file()
        self._reload_table_gkeys()
        if not silence:
            self._show_message_box(kind_of=MsgBoxTypes.INFO, title=f'Updated {self.l_bios}', message=install_result)
        self.progressbar.setValue(0)

    def _update_bios_ver_file(self):
        """Update DCS-BIOS version file with current SHA."""
        hex_sha = get_sha_for_current_git_ref(git_ref=self.le_bios_live.text(), repo_dir=DCS_BIOS_REPO_DIR)
        with open(file=self.bios_path / DCS_BIOS_VER_FILE, mode='w+') as bios_live_ver_file:
            bios_live_ver_file.write(hex_sha)

    def _check_bios_release(self, silence=False) -> None:
        """
        Check release version and configuration of DCS-BIOS.

        :param silence: perform action with silence
        """
        self._check_local_bios()
        remote_bios_info = self._check_remote_bios()
        self.statusbar.showMessage(f'Local BIOS: {self.l_bios} | Remote BIOS: {self.r_bios}')
        correct_local_bios_ver = all([isinstance(self.l_bios, version.Version), any([self.l_bios.major, self.l_bios.minor, self.l_bios.micro])])
        correct_remote_bios_ver = all([isinstance(self.r_bios, version.Version), remote_bios_info.dl_url, remote_bios_info.asset_file])
        dcs_runs = proc_is_running(name='DCS.exe')

        if silence and correct_remote_bios_ver and not remote_bios_info.latest:
            self._update_release_bios(rel_info=remote_bios_info)
        elif not silence and correct_remote_bios_ver:
            self._ask_to_update(rel_info=remote_bios_info)
        elif not all([silence, correct_remote_bios_ver]):
            msg = self._get_problem_desc(correct_local_bios_ver, correct_remote_bios_ver, bool(dcs_runs))
            msg = f'{msg}\n\nUsing stable release version.'
            self._show_message_box(kind_of=MsgBoxTypes.INFO, title='Update', message=msg)

    def _get_problem_desc(self, local_bios: bool, remote_bios: bool, dcs: bool) -> str:
        """
        Describe issues with DCS-BIOS update.

        :param local_bios: local BIOS version
        :param remote_bios: remote BIOS version
        :param dcs: DCS is running
        :return: description as string
        """
        dcs_chk = '\u2716 DCS' if dcs else '\u2714 DCS'
        dcs_sta = 'running' if dcs else 'not running'
        dcs_note = '\n     Be sure stay on Main menu.' if dcs else ''
        lbios_chk = '\u2714 Local' if local_bios else '\u2716 Local'
        lbios_note = '' if local_bios else '\n     Check "dcsbios" path in config'
        rbios_chk = '\u2714 Remote' if remote_bios else '\u2716 Remote'
        rbios_note = '' if remote_bios else '\n     Check internet connection.'

        return f'{dcs_chk}: {dcs_sta}{dcs_note}\n' \
               f'{lbios_chk} Bios ver: {self.l_bios}{lbios_note}\n' \
               f'{rbios_chk} Bios ver: {self.r_bios}{rbios_note}'

    def _check_local_bios(self) -> ReleaseInfo:
        """
        Check version of local BIOS.

        :return: release description info
        """
        result = check_bios_ver(bios_path=self.bios_path)
        self.l_bios = result.ver
        return result

    def _check_remote_bios(self) -> ReleaseInfo:
        """
        Check version of remote BIOS.

        :return: release description info
        """
        release_info = check_ver_at_github(repo='DCS-Skunkworks/dcs-bios', current_ver=str(self.l_bios), extension='.zip')
        self.r_bios = release_info.ver
        return release_info

    def _ask_to_update(self, rel_info: ReleaseInfo) -> None:
        """
        Ask user if update BIOS or not.

        :param rel_info: remote release information
        """
        msg_txt = f'You are running {self.l_bios} version.\n\n' \
                  f'Would you like to download\n' \
                  f'stable release:\n\n{rel_info.asset_file}\n\n' \
                  f'and overwrite update?'
        if not rel_info.latest:
            msg_txt = f'You are running {self.l_bios} version.\n' \
                      f'New version {rel_info.ver} available.\n' \
                      f'Released: {rel_info.published}\n\n' \
                      f'Would you like to update?'
        reply = self._show_message_box(kind_of=MsgBoxTypes.QUESTION, title='Update DCS-BIOS', message=msg_txt,
                                       defaultButton=QMessageBox.StandardButton.Yes)
        if reply == QMessageBox.StandardButton.Yes:
            self._update_release_bios(rel_info=rel_info)

    def _update_release_bios(self, rel_info: ReleaseInfo) -> None:
        """
        Perform update of release version of BIOS and check configuration.

        :param rel_info: remote release information
        """
        tmp_dir = Path(gettempdir())
        local_zip = tmp_dir / rel_info.asset_file
        download_file(url=rel_info.dl_url, save_path=local_zip)
        LOG.debug(f'Remove DCS-BIOS from: {tmp_dir} ')
        rmtree(path=tmp_dir / 'DCS-BIOS', ignore_errors=True)
        LOG.debug(f'Unpack file: {local_zip} ')
        unpack_archive(filename=local_zip, extract_dir=tmp_dir)
        LOG.debug(f'Remove: {self.bios_path} ')
        rmtree(path=self.bios_path, ignore_errors=True)
        LOG.debug(f'Copy DCS-BIOS to: {self.bios_path} ')
        copytree(src=tmp_dir / 'DCS-BIOS', dst=self.bios_path)
        install_result = self._handling_export_lua(tmp_dir)
        if 'github' in install_result:
            reply = self._show_message_box(kind_of=MsgBoxTypes.QUESTION, title='Open browser', message=install_result,
                                           defaultButton=QMessageBox.StandardButton.Yes)
            if reply == QMessageBox.StandardButton.Yes:
                open_new_tab(r'https://github.com/DCS-Skunkworks/DCSFlightpanels/wiki/Installation')
        else:
            local_bios = self._check_local_bios()
            self.statusbar.showMessage(f'Local BIOS: {local_bios.ver} | Remote BIOS: {self.r_bios}')
            install_result = f'{install_result}\n\nUsing stable release version.'
            self._is_dir_dcs_bios(text=self.bios_path, widget_name='le_biosdir')
            self._show_message_box(kind_of=MsgBoxTypes.INFO, title=f'Updated {local_bios.ver}', message=install_result)

    def _handling_export_lua(self, temp_dir: Path) -> str:
        """
        Check if Export.lua file exist and its content.

        If not copy Export.lua from DCS-BIOS installation archive.

        :param temp_dir: directory with DCS-BIOS archive
        :return: result of checks
        """
        result = 'Installation Success. Done.'
        lua_dst_path = self.bios_path.parent
        lua = 'Export.lua'
        try:
            with open(file=lua_dst_path / lua, encoding='utf-8') as lua_dst:
                lua_dst_data = lua_dst.read()
        except FileNotFoundError as err:
            LOG.debug(f'{type(err).__name__}: {err.filename}')
            copy(src=temp_dir / lua, dst=lua_dst_path)
            LOG.debug(f'Copy Export.lua from: {temp_dir} to {lua_dst_path} ')
        else:
            result += check_dcs_bios_entry(lua_dst_data, lua_dst_path, temp_dir)
        return result

    # <=><=><=><=><=><=><=><=><=><=><=> start/stop <=><=><=><=><=><=><=><=><=><=><=>
    def _stop_clicked(self) -> None:
        """Set event to stop DCSpy."""
        self.run_in_background(job=partial(self._fake_progress, total_time=0.3),
                               signal_handlers={'progress': self._progress_by_abs_value})
        for rb_key in [self.rb_g13, self.rb_g15v1, self.rb_g15v2, self.rb_g19, self.rb_g510]:
            if not rb_key.isChecked():
                rb_key.setEnabled(True)
        self.statusbar.showMessage('Start again or close DCSpy')
        self.pb_start.setEnabled(True)
        self.a_start.setEnabled(True)
        self.pb_stop.setEnabled(False)
        self.a_stop.setEnabled(False)
        self.le_dcsdir.setEnabled(True)
        self.le_biosdir.setEnabled(True)
        self.hs_small_font.setEnabled(True)
        self.hs_medium_font.setEnabled(True)
        self.hs_large_font.setEnabled(True)
        self.le_font_name.setEnabled(True)
        if self.rb_g19.isChecked():
            self.cb_ded_font.setEnabled(True)
        self.l_large.setEnabled(True)
        self.l_medium.setEnabled(True)
        self.l_small.setEnabled(True)
        self.event_set()

    def _start_clicked(self) -> None:
        """Run real application in thread."""
        LOG.debug(f'Local DCS-BIOS version: {self._check_local_bios().ver}')
        self.run_in_background(job=partial(self._fake_progress, total_time=0.5),
                               signal_handlers={'progress': self._progress_by_abs_value})
        for rb_key in [self.rb_g13, self.rb_g15v1, self.rb_g15v2, self.rb_g19, self.rb_g510]:
            if not rb_key.isChecked():
                rb_key.setEnabled(False)
        fonts_cfg = FontsConfig(name=self.le_font_name.text(), **getattr(self, f'{self.keyboard.lcd}_font'))
        app_params = {'lcd_type': self.keyboard.klass, 'event': self.event, 'fonts_cfg': fonts_cfg}
        app_thread = Thread(target=dcspy_run, kwargs=app_params)
        app_thread.name = 'dcspy-app'
        LOG.debug(f'Starting thread {app_thread} for: {app_params}')
        self.pb_start.setEnabled(False)
        self.a_start.setEnabled(False)
        self.pb_stop.setEnabled(True)
        self.a_stop.setEnabled(True)
        self.le_dcsdir.setEnabled(False)
        self.le_biosdir.setEnabled(False)
        self.hs_small_font.setEnabled(False)
        self.hs_medium_font.setEnabled(False)
        self.hs_large_font.setEnabled(False)
        self.le_font_name.setEnabled(False)
        self.cb_ded_font.setEnabled(False)
        self.l_large.setEnabled(False)
        self.l_medium.setEnabled(False)
        self.l_small.setEnabled(False)
        app_thread.start()
        alive = 'working' if app_thread.is_alive() else 'not working'
        self.statusbar.showMessage(f'DCSpy client: {alive}')

    # <=><=><=><=><=><=><=><=><=><=><=> configuration <=><=><=><=><=><=><=><=><=><=><=>
    def apply_configuration(self, cfg: dict) -> None:
        """
        Apply configuration to GUI widgets.

        :param cfg: dictionary with configuration
        """
        icon_map = {0: 'a_icons_only', 1: 'a_text_only', 2: 'a_text_beside', 3: 'a_text_under'}
        try:
            self.cb_autostart.setChecked(cfg['autostart'])
            self.cb_show_gui.setChecked(cfg['show_gui'])
            self.cb_lcd_screenshot.setChecked(cfg['save_lcd'])
            self.cb_check_ver.setChecked(cfg['check_ver'])
            self.cb_verbose.setChecked(cfg['verbose'])
            self.cb_ded_font.setChecked(cfg['f16_ded_font'])
            self.cb_autoupdate_bios.setChecked(cfg['check_bios'])
            self.le_font_name.setText(cfg['font_name'])
            self.sp_completer.setValue(cfg['completer_items'])
            self._completer_items = cfg['completer_items']
            self.combo_planes.setCurrentText(cfg['current_plane'])
            self.mono_font = {'large': int(cfg['font_mono_l']), 'medium': int(cfg['font_mono_m']), 'small': int(cfg['font_mono_s'])}
            self.color_font = {'large': int(cfg['font_color_l']), 'medium': int(cfg['font_color_m']), 'small': int(cfg['font_color_s'])}
            getattr(self, f'rb_{cfg["keyboard"].lower().replace(" ", "")}').toggle()
            self.le_dcsdir.setText(cfg['dcs'])
            self.le_biosdir.setText(cfg['dcsbios'])
            self.le_bios_live.setText(cfg['git_bios_ref'])
            self.cb_bios_live.setChecked(cfg['git_bios'])
            self.addDockWidget(Qt.DockWidgetArea(int(cfg['gkeys_area'])), self.dw_gkeys)
            self.dw_gkeys.setFloating(bool(cfg['gkeys_float']))
            self.addToolBar(Qt.ToolBarArea(int(cfg['toolbar_area'])), self.toolbar)
            getattr(self, icon_map.get(cfg['toolbar_style'], 'a_icons_only')).setChecked(True)
        except (TypeError, AttributeError, ValueError) as exc:
            LOG.warning(exc, exc_info=True)
            self._reset_defaults_cfg()

    def save_configuration(self) -> None:
        """Save configuration from GUI."""
        cfg = {
            'api_ver': __version__,
            'keyboard': self.keyboard.name,
            'autostart': self.cb_autostart.isChecked(),
            'show_gui': self.cb_show_gui.isChecked(),
            'save_lcd': self.cb_lcd_screenshot.isChecked(),
            'check_ver': self.cb_check_ver.isChecked(),
            'check_bios': self.cb_autoupdate_bios.isChecked(),
            'verbose': self.cb_verbose.isChecked(),
            'f16_ded_font': self.cb_ded_font.isChecked(),
            'dcs': self.le_dcsdir.text(),
            'dcsbios': self.le_biosdir.text(),
            'font_name': self.le_font_name.text(),
            'git_bios': self.cb_bios_live.isChecked(),
            'git_bios_ref': self.le_bios_live.text(),
            'font_mono_l': self.mono_font['large'],
            'font_mono_m': self.mono_font['medium'],
            'font_mono_s': self.mono_font['small'],
            'font_color_l': self.color_font['large'],
            'font_color_m': self.color_font['medium'],
            'font_color_s': self.color_font['small'],
            'completer_items': self.sp_completer.value(),
            'current_plane': self.current_plane,
            'gkeys_area': self.dockWidgetArea(self.dw_gkeys).value,
            'gkeys_float': self.dw_gkeys.isFloating(),
            'toolbar_area': self.toolBarArea(self.toolbar).value,
            'toolbar_style': self.toolbar.toolButtonStyle().value,
        }
        if self.keyboard.lcd == 'color':
            font_cfg = {'font_color_l': self.hs_large_font.value(),
                        'font_color_m': self.hs_medium_font.value(),
                        'font_color_s': self.hs_small_font.value()}
        else:
            font_cfg = {'font_mono_l': self.hs_large_font.value(),
                        'font_mono_m': self.hs_medium_font.value(),
                        'font_mono_s': self.hs_small_font.value()}
        cfg.update(font_cfg)
        save_yaml(data=cfg, full_path=default_yaml)

    def _reset_defaults_cfg(self) -> None:
        """Set defaults and stop application."""
        save_yaml(data=defaults_cfg, full_path=default_yaml)
        self.config = load_yaml(full_path=default_yaml)
        self.apply_configuration(self.config)
        for name in ['large', 'medium', 'small']:
            getattr(self, f'hs_{name}_font').setValue(getattr(self, f'{self.keyboard.lcd}_font')[name])
        self._show_message_box(kind_of=MsgBoxTypes.WARNING, title='Reset settings',
                               message='All settings will be reset to default values.\nDCSpy will to be close.\nIt could be necessary start DCSpy manually!')
        self.close()

    # <=><=><=><=><=><=><=><=><=><=><=> others <=><=><=><=><=><=><=><=><=><=><=>
    @property
    def current_plane(self) -> str:
        """
        Get current plane from combo box.

        :return: plane name as string
        """
        return self.combo_planes.currentText()

    @property
    def bios_path(self) -> Path:
        """
        Get path to DCS-BIOS.

        :return: full path as Path
        """
        return Path(self.le_biosdir.text())

    # <=><=><=><=><=><=><=><=><=><=><=> helpers <=><=><=><=><=><=><=><=><=><=><=>
    def run_in_background(self, job: Union[partial, Callable], signal_handlers: Dict[str, Callable]) -> None:
        """
        Worker with signals callback to schedule GUI job in background.

        signal_handlers parameter is a dict with signals from  WorkerSignals,
        possibles signals are: finished, error, result, progress. Values in dict
        are methods/callables as handlers/callbacks for particular signal.

        :param job: GUI method or function to run in background
        :param signal_handlers: signals as keys: finished, error, result, progress and values as callable
        """
        progress = True if 'progress' in signal_handlers.keys() else False
        worker = Worker(func=job, with_progress=progress)
        for signal, handler in signal_handlers.items():
            getattr(worker.signals, signal).connect(handler)
        if isinstance(job, partial):
            job_name = job.func.__name__
            args = job.args
            kwargs = job.keywords
        else:
            job_name = job.__name__
            args = tuple()
            kwargs = dict()
        signals = {signal: handler.__name__ for signal, handler in signal_handlers.items()}
        LOG.debug(f'bg job for: {job_name} args: {args} kwargs: {kwargs} signals {signals}')
        self.threadpool.start(worker)

    @staticmethod
    def _fake_progress(progress_callback: SignalInstance, total_time: int, steps: int = 100,
                       clean_after: bool = True, **kwargs) -> None:
        """
        Make fake progress for progressbar.

        :param progress_callback: signal to update progress bar
        :param total_time: time for fill-up whole bar (in seconds)
        :param steps: number of steps (default 100)
        :param clean_after: clean progress bar when finish
        """
        done_event = kwargs.get('done_event', Event())
        for progress_step in range(1, steps + 1):
            sleep(total_time / steps)
            progress_callback.emit(progress_step)
            if done_event.is_set():
                progress_callback.emit(100)
                break
        if clean_after:
            sleep(0.5)
            progress_callback.emit(0)

    def _progress_by_abs_value(self, value: int) -> None:
        """
        Update progress bar by absolute value.

        :param value: absolute value of progress bar
        """
        self.progressbar.setValue(value)

    def fetch_system_data(self, silence: bool = False) -> SystemData:
        """
        Fetch various system related data.

        :param silence: perform action with silence
        :return: SystemData named tuple with all data
        """
        system, _, release, ver, _, proc = uname()
        dcs_type, dcs_ver = check_dcs_ver(Path(self.config['dcs']))
        dcspy_ver = get_version_string(repo='emcek/dcspy', current_ver=__version__, check=self.config['check_ver'])
        bios_ver = str(self._check_local_bios().ver)
        dcs_bios_ver = self._get_bios_full_version(silence=silence)
        git_ver = 'Not installed'
        if self.git_exec:
            from git import cmd
            git_ver = '.'.join([str(i) for i in cmd.Git().version_info])
        return SystemData(system=system, release=release, ver=ver, proc=proc, dcs_type=dcs_type, dcs_ver=dcs_ver,
                          dcspy_ver=dcspy_ver, bios_ver=bios_ver, dcs_bios_ver=dcs_bios_ver, git_ver=git_ver)

    def _run_file_dialog(self, for_load: bool, for_dir: bool, last_dir: Callable[..., str],
                         widget_name: Optional[str] = None, file_filter: str = 'All Files [*.*](*.*)') -> str:
        """
        Open/save dialog to select file or folder.

        :param for_load: if True show window for load, for save otherwise
        :param for_dir: if True show window for selecting directory only, if False selecting file only
        :param last_dir: function return last selected dir
        :param widget_name: update text for widget
        :param file_filter: list of types of files ;;-seperated: Text [*.txt](*.txt)
        :return: full path to file or directory
        """
        result_path = ''
        if file_filter != 'All Files [*.*](*.*)':
            file_filter = f'{file_filter};;All Files [*.*](*.*)'
        if for_load and for_dir:
            result_path = QFileDialog.getExistingDirectory(self, caption='Open Directory', dir=last_dir(), options=QFileDialog.Option.ShowDirsOnly)
        if for_load and not for_dir:
            result_path = QFileDialog.getOpenFileName(self, caption='Open File', dir=last_dir(), filter=file_filter, options=QFileDialog.Option.ReadOnly)[0]
        if not for_load and not for_dir:
            result_path = QFileDialog.getSaveFileName(self, caption='Save File', dir=last_dir(), filter=file_filter, options=QFileDialog.Option.ReadOnly)[0]
        if widget_name is not None and result_path:
            getattr(self, widget_name).setText(result_path)
        return result_path

    @staticmethod
    def _get_style_for_combobox(key_name: str, fg: str) -> str:
        """
        Get style for QComboBox with foreground color.

        :param key_name: G-Key or LCD Key as string
        :param fg: color as string
        :return: style sheet string
        """
        bg = 'lightblue'
        if '_' in key_name:
            bg = 'lightgreen'
        return f'QComboBox{{color: {fg};background-color: {bg};}} QComboBox QAbstractItemView {{background-color: {bg};}}'

    def _show_message_box(self, kind_of: MsgBoxTypes, title: str, message: str = '', **kwargs) -> QMessageBox.StandardButton:
        """
        Show any QMessageBox delivered with Qt.

        :param kind_of: any of MsgBoxTypes - information, question, warning, critical, about or aboutQt
        :param title: Title of modal window
        :param message: text of message, default is empty
        :param kwargs: Additional keyword arguments for customizing the message box
        :return: The standard button clicked by the user
        """
        result = QMessageBox.StandardButton.NoButton
        if not NO_MSG_BOX:
            message_box = getattr(QMessageBox, kind_of.value)
            if kind_of == MsgBoxTypes.ABOUT_QT:
                result = message_box(self, title, **kwargs)
            else:
                result = message_box(self, title, message, **kwargs)
        return result

    def _show_custom_msg_box(self, kind_of: QMessageBox.Icon, title: str, text: str, info_txt: str, detail_txt: Optional[str] = None,
                             buttons: Optional[QMessageBox.StandardButton] = None) -> int:
        """
        Show custom message box with hidden text.

        :param title: title
        :param text: first section
        :param info_txt: second section
        :param detail_txt: hidden text
        :param buttons: tuple of buttons
        :return: code of pushed button as integer code
        """
        if not NO_MSG_BOX:
            msg = QMessageBox(text=text, parent=self)
            msg.setIcon(kind_of)
            msg.setWindowTitle(title)
            msg.setInformativeText(info_txt)
            if detail_txt:
                msg.setDetailedText(detail_txt)
            if buttons:
                msg.setStandardButtons(buttons)
            return msg.exec()

    def event_set(self) -> None:
        """Set event to close running thread."""
        self.event.set()

    def activated(self, reason: QSystemTrayIcon.ActivationReason) -> None:
        """
        Signal of activation.

        :param reason: reason of activation
        """
        if reason == QSystemTrayIcon.ActivationReason.Trigger:
            if self.isVisible():
                self.hide()
            else:
                self.show()

    def _show_toolbar(self) -> None:
        """Toggle show and hide toolbar."""
        if self.a_show_toolbar.isChecked():
            self.toolbar.show()
        else:
            self.toolbar.hide()

    def _show_gkeys_dock(self) -> None:
        """Toggle show and hide G-Keys dock."""
        if self.a_show_gkeys.isChecked():
            self.dw_gkeys.show()
        else:
            self.dw_gkeys.hide()

    def _show_keyboard_dock(self) -> None:
        """Toggle show and hide keyboard dock."""
        if self.a_show_keyboard.isChecked():
            self.dw_keyboard.show()
        else:
            self.dw_keyboard.hide()

    @Slot(bool)
    def _close_dock_widget(self, visible: bool, widget: str) -> None:
        """
        Close dock widget and check menu/toolbar item.

        :param visible: is dock visible
        :param widget: widget name
        """
        action = getattr(self, f'a_show_{widget}')
        if not visible:
            action.setChecked(False)
        else:
            action.setChecked(True)

    def _find_children(self) -> None:
        """Find all widgets of main window."""
        self.statusbar: Union[object, QStatusBar] = self.findChild(QStatusBar, 'statusbar')
        self.systray: Union[object, QSystemTrayIcon] = self.findChild(QSystemTrayIcon, 'systray')
        self.traymenu: Union[object, QMenu] = self.findChild(QMenu, 'traymenu')
        self.progressbar: Union[object, QProgressBar] = self.findChild(QProgressBar, 'progressbar')
        self.toolbar: Union[object, QToolBar] = self.findChild(QToolBar, 'toolbar')
        self.tw_gkeys: Union[object, QTableWidget] = self.findChild(QTableWidget, 'tw_gkeys')
        self.sp_completer: Union[object, QSpinBox] = self.findChild(QSpinBox, 'sp_completer')
        self.combo_planes: Union[object, QComboBox] = self.findChild(QComboBox, 'combo_planes')
        self.tw_main: Union[object, QTabWidget] = self.findChild(QTabWidget, 'tw_main')

        self.dw_gkeys: Union[object, QDockWidget] = self.findChild(QDockWidget, 'dw_gkeys')
        self.dw_keyboard: Union[object, QDockWidget] = self.findChild(QDockWidget, 'dw_keyboard')

        self.l_keyboard: Union[object, QLabel] = self.findChild(QLabel, 'l_keyboard')
        self.l_large: Union[object, QLabel] = self.findChild(QLabel, 'l_large')
        self.l_medium: Union[object, QLabel] = self.findChild(QLabel, 'l_medium')
        self.l_small: Union[object, QLabel] = self.findChild(QLabel, 'l_small')
        self.l_category: Union[object, QLabel] = self.findChild(QLabel, 'l_category')
        self.l_description: Union[object, QLabel] = self.findChild(QLabel, 'l_description')
        self.l_identifier: Union[object, QLabel] = self.findChild(QLabel, 'l_identifier')
        self.l_range: Union[object, QLabel] = self.findChild(QLabel, 'l_range')

        self.a_start: Union[object, QAction] = self.findChild(QAction, 'a_start')
        self.a_stop: Union[object, QAction] = self.findChild(QAction, 'a_stop')
        self.a_quit: Union[object, QAction] = self.findChild(QAction, 'a_quit')
        self.a_save_plane: Union[object, QAction] = self.findChild(QAction, 'a_save_plane')
        self.a_reset_defaults: Union[object, QAction] = self.findChild(QAction, 'a_reset_defaults')
        self.a_show_toolbar: Union[object, QAction] = self.findChild(QAction, 'a_show_toolbar')
        self.a_show_gkeys: Union[object, QAction] = self.findChild(QAction, 'a_show_gkeys')
        self.a_show_keyboard: Union[object, QAction] = self.findChild(QAction, 'a_show_keyboard')
        self.a_about_dcspy: Union[object, QAction] = self.findChild(QAction, 'a_about_dcspy')
        self.a_about_qt: Union[object, QAction] = self.findChild(QAction, 'a_about_qt')
        self.a_report_issue: Union[object, QAction] = self.findChild(QAction, 'a_report_issue')
        self.a_dcspy_updates: Union[object, QAction] = self.findChild(QAction, 'a_dcspy_updates')
        self.a_bios_updates: Union[object, QAction] = self.findChild(QAction, 'a_bios_updates')
        self.a_donate: Union[object, QAction] = self.findChild(QAction, 'a_donate')
        self.a_discord: Union[object, QAction] = self.findChild(QAction, 'a_discord')
        self.a_icons_only: Union[object, QAction] = self.findChild(QAction, 'a_icons_only')
        self.a_text_only: Union[object, QAction] = self.findChild(QAction, 'a_text_only')
        self.a_text_beside: Union[object, QAction] = self.findChild(QAction, 'a_text_beside')
        self.a_text_under: Union[object, QAction] = self.findChild(QAction, 'a_text_under')

        self.pb_start: Union[object, QPushButton] = self.findChild(QPushButton, 'pb_start')
        self.pb_stop: Union[object, QPushButton] = self.findChild(QPushButton, 'pb_stop')
        self.pb_close: Union[object, QPushButton] = self.findChild(QPushButton, 'pb_close')
        self.pb_dcsdir: Union[object, QPushButton] = self.findChild(QPushButton, 'pb_dcsdir')
        self.pb_biosdir: Union[object, QPushButton] = self.findChild(QPushButton, 'pb_biosdir')
        self.pb_collect_data: Union[object, QPushButton] = self.findChild(QPushButton, 'pb_collect_data')
        self.pb_copy: Union[object, QPushButton] = self.findChild(QPushButton, 'pb_copy')
        self.pb_save: Union[object, QPushButton] = self.findChild(QPushButton, 'pb_save')
        self.pb_dcspy_check: Union[object, QPushButton] = self.findChild(QPushButton, 'pb_dcspy_check')
        self.pb_bios_check: Union[object, QPushButton] = self.findChild(QPushButton, 'pb_bios_check')

        self.cb_autostart: Union[object, QCheckBox] = self.findChild(QCheckBox, 'cb_autostart')
        self.cb_show_gui: Union[object, QCheckBox] = self.findChild(QCheckBox, 'cb_show_gui')
        self.cb_check_ver: Union[object, QCheckBox] = self.findChild(QCheckBox, 'cb_check_ver')
        self.cb_ded_font: Union[object, QCheckBox] = self.findChild(QCheckBox, 'cb_ded_font')
        self.cb_lcd_screenshot: Union[object, QCheckBox] = self.findChild(QCheckBox, 'cb_lcd_screenshot')
        self.cb_verbose: Union[object, QCheckBox] = self.findChild(QCheckBox, 'cb_verbose')
        self.cb_autoupdate_bios: Union[object, QCheckBox] = self.findChild(QCheckBox, 'cb_autoupdate_bios')
        self.cb_bios_live: Union[object, QCheckBox] = self.findChild(QCheckBox, 'cb_bios_live')

        self.le_dcsdir: Union[object, QLineEdit] = self.findChild(QLineEdit, 'le_dcsdir')
        self.le_biosdir: Union[object, QLineEdit] = self.findChild(QLineEdit, 'le_biosdir')
        self.le_font_name: Union[object, QLineEdit] = self.findChild(QLineEdit, 'le_font_name')
        self.le_bios_live: Union[object, QLineEdit] = self.findChild(QLineEdit, 'le_bios_live')
        self.le_custom: Union[object, QLineEdit] = self.findChild(QLineEdit, 'le_custom')

        self.rb_g19: Union[object, QRadioButton] = self.findChild(QRadioButton, 'rb_g19')
        self.rb_g13: Union[object, QRadioButton] = self.findChild(QRadioButton, 'rb_g13')
        self.rb_g15v1: Union[object, QRadioButton] = self.findChild(QRadioButton, 'rb_g15v1')
        self.rb_g15v2: Union[object, QRadioButton] = self.findChild(QRadioButton, 'rb_g15v2')
        self.rb_g510: Union[object, QRadioButton] = self.findChild(QRadioButton, 'rb_g510')
        self.rb_action: Union[object, QRadioButton] = self.findChild(QRadioButton, 'rb_action')
        self.rb_fixed_step_inc: Union[object, QRadioButton] = self.findChild(QRadioButton, 'rb_fixed_step_inc')
        self.rb_fixed_step_dec: Union[object, QRadioButton] = self.findChild(QRadioButton, 'rb_fixed_step_dec')
        self.rb_set_state: Union[object, QRadioButton] = self.findChild(QRadioButton, 'rb_set_state')
        self.rb_variable_step_plus: Union[object, QRadioButton] = self.findChild(QRadioButton, 'rb_variable_step_plus')
        self.rb_variable_step_minus: Union[object, QRadioButton] = self.findChild(QRadioButton, 'rb_variable_step_minus')
        self.rb_push_button: Union[object, QRadioButton] = self.findChild(QRadioButton, 'rb_push_button')
        self.rb_custom: Union[object, QRadioButton] = self.findChild(QRadioButton, 'rb_custom')

        self.hs_large_font: Union[object, QSlider] = self.findChild(QSlider, 'hs_large_font')
        self.hs_medium_font: Union[object, QSlider] = self.findChild(QSlider, 'hs_medium_font')
        self.hs_small_font: Union[object, QSlider] = self.findChild(QSlider, 'hs_small_font')


class AboutDialog(QDialog):
    """About dialog."""
    def __init__(self, parent) -> None:
        """Dcspy about dialog window."""
        super().__init__(parent)
        self.parent: Union[DcsPyQtGui, QWidget] = parent
        UiLoader().loadUi(':/ui/ui/about.ui', self)
        self.l_info: Union[object, QLabel] = self.findChild(QLabel, 'l_info')

    def showEvent(self, event: QShowEvent):
        """Prepare text information about DCSpy application."""
        super().showEvent(event)
        d = self.parent.fetch_system_data(silence=False)
        text = '<html><head/><body><p>'
        text += '<b>Author</b>: <a href="https://github.com/emcek">Michal Plichta</a>'
        text += '<br><b>Project</b>: <a href="https://github.com/emcek/dcspy/">emcek/dcspy</a>'
        text += '<br><b>Wiki</b>: <a href="https://github.com/emcek/dcspy/wiki">docs</a>'
        text += '<br><b>Discord</b>: <a href="https://discord.gg/SP5Yjx3">discord.gg/SP5Yjx3</a>'
        text += '<br><b>Issues</b>: <a href="https://github.com/emcek/dcspy/issues">report issue</a>'
        text += f'<br><b>System</b>: {d.system}{d.release} ver. {d.ver} ({architecture()[0]})'
        text += f'<br><b>Processor</b>: {d.proc}'
        text += f'<br><b>Python</b>: {python_implementation()}-{python_version()}'
        text += f'<br><b>Config</b>: <a href="file:///{default_yaml.parent}">{default_yaml.name}</a>'
        text += f'<br><b>Git</b>: {d.git_ver}'
        text += f'<br><b>PySide6</b>: {pyside6_ver} / <b>Qt</b>: {qt6_ver}'
        text += f'<br><b>DCSpy</b>: {d.dcspy_ver}'
        text += f'<br><b>DCS-BIOS</b>: <a href="https://github.com/DCS-Skunkworks/dcs-bios/releases">{d.bios_ver}</a> '
        text += f'<b>SHA:</b> <a href="https://github.com/DCS-Skunkworks/dcs-bios/commit/{d.sha}">{d.dcs_bios_ver}</a>'
        text += f'<br><b>DCS World</b>: <a href="https://www.digitalcombatsimulator.com/en/news/changelog/openbeta/{d.dcs_ver}/">{d.dcs_ver}</a> ({d.dcs_type})'
        text += '</p></body></html>'
        self.l_info.setText(text)


class WorkerSignals(QObject):
    """
    Defines the signals available from a running worker thread.

    Supported signals are:
    * finished - no data
    * error - tuple with exctype, value, traceback.format_exc()
    * result - object/any type - data returned from processing
    * progress - float between 0 and 1 as indication of progress
    * stage - string with current stage
    """

    finished = Signal()
    error = Signal(tuple)
    result = Signal(object)
    progress = Signal(int)
    stage = Signal(str)


class Worker(QRunnable):
    """Runnable worker."""

    def __init__(self, func: partial, with_progress: bool) -> None:
        """
        Worker thread.

        Inherits from QRunnable to handler worker thread setup, signals and wrap-up.
        :param func: The function callback to run on worker thread
        """
        super().__init__()
        self.func = func
        self.signals = WorkerSignals()
        if with_progress:
            self.func.keywords['progress_callback'] = self.signals.progress

    @Slot()
    def run(self) -> None:
        """Initialise the runner function with passed additional kwargs."""
        try:
            result = self.func()
        except Exception:
            exctype, value = sys.exc_info()[:2]
            self.signals.error.emit((exctype, value, traceback.format_exc()))
        else:
            self.signals.result.emit(result)
        finally:
            self.signals.finished.emit()


class GitCloneWorker(QRunnable):
    """Worker for git clone with reporting progress."""

    def __init__(self, git_ref: str, bios_path: Path, repo: str = 'DCS-Skunkworks/dcs-bios', to_path: Path = DCS_BIOS_REPO_DIR, silence: bool = False) -> None:
        """
        Inherits from QRunnable to handler worker thread setup, signals and wrap-up.

        :param git_ref: git reference
        :param repo: valid git repository user/name
        :param bios_path: Path to DCS-BIOS
        :param to_path: Path to which the repository should be cloned to
        :param silence: perform action with silence
        """
        super().__init__()
        self.git_ref = git_ref
        self.repo = repo
        self.to_path = to_path
        self.bios_path = bios_path
        self.silence = silence
        self.signals = WorkerSignals()

    @Slot()
    def run(self):
        """Clone repository and report progress using special object CloneProgress."""
        try:
            sha = check_github_repo(git_ref=self.git_ref, update=True, repo=self.repo, repo_dir=self.to_path,
                                    progress=CloneProgress(self.signals.progress, self.signals.stage))
            LOG.debug(f'Remove: {self.bios_path} {sha}')
            rmtree(path=self.bios_path, ignore_errors=True)
            LOG.debug(f'Copy Git DCS-BIOS to: {self.bios_path} ')
            copytree(src=DCS_BIOS_REPO_DIR / 'Scripts' / 'DCS-BIOS', dst=self.bios_path)
        except Exception:
            exctype, value = sys.exc_info()[:2]
            self.signals.error.emit((exctype, value, traceback.format_exc()))
        else:
            self.signals.result.emit((sha, self.silence))
        finally:
            self.signals.finished.emit()


class UiLoader(QUiLoader):
    """UI file loader."""
    _baseinstance = None

    def createWidget(self, classname: str, parent: Optional[QWidget] = None, name='') -> QWidget:
        """
        Create widget.

        :param classname: class name
        :param parent: parent
        :param name: name
        :return: QWidget
        """
        if parent is None and self._baseinstance is not None:
            widget = self._baseinstance
        else:
            widget = super().createWidget(classname, parent, name)
            if self._baseinstance is not None:
                setattr(self._baseinstance, name, widget)
        return widget

    def loadUi(self, ui_path: Union[str, bytes, Path], baseinstance=None) -> QWidget:
        """
        Load UI file.

        :param ui_path: path to UI file
        :param baseinstance:
        :return: QWidget
        """
        self._baseinstance = baseinstance
        ui_file = QFile(ui_path)
        ui_file.open(QIODevice.OpenModeFlag.ReadOnly)
        try:
            widget = self.load(ui_file)
            QMetaObject.connectSlotsByName(widget)
            return widget
        finally:
            ui_file.close()<|MERGE_RESOLUTION|>--- conflicted
+++ resolved
@@ -26,13 +26,9 @@
                                QToolBar, QWidget)
 
 from dcspy import default_yaml, qtgui_rc
-<<<<<<< HEAD
 from dcspy.models import (CTRL_LIST_SEPARATOR, DCS_BIOS_REPO_DIR, DCS_BIOS_VER_FILE, DCSPY_REPO_NAME, KEYBOARD_TYPES, ControlDepiction, ControlKeyData,
-                          DcspyConfigYaml, FontsConfig, Gkey, GuiPlaneInputRequest, KeyboardModel, LcdButton, MsgBoxTypes, ReleaseInfo, SystemData)
-=======
-from dcspy.models import (CTRL_LIST_SEPARATOR, DCS_BIOS_REPO_DIR, DCS_BIOS_VER_FILE, DCSPY_REPO_NAME, KEYBOARD_TYPES, ControlKeyData, DcspyConfigYaml,
-                          FontsConfig, Gkey, GuiPlaneInputRequest, KeyboardModel, LcdButton, MsgBoxTypes, ReleaseInfo, RequestType, SystemData)
->>>>>>> bea503e3
+                          DcspyConfigYaml, FontsConfig, Gkey, GuiPlaneInputRequest, KeyboardModel, LcdButton, MsgBoxTypes, ReleaseInfo, RequestType,
+                          SystemData)
 from dcspy.starter import dcspy_run
 from dcspy.utils import (CloneProgress, check_bios_ver, check_dcs_bios_entry, check_dcs_ver, check_github_repo, check_ver_at_github, collect_debug_data,
                          defaults_cfg, download_file, get_all_git_refs, get_depiction_of_ctrls, get_inputs_for_plane, get_list_of_ctrls, get_plane_aliases,
