import os
import sys
import traceback
from argparse import Namespace
from functools import partial
from importlib import import_module
from logging import getLogger
from pathlib import Path
from platform import architecture, python_implementation, python_version, uname
from pprint import pformat
from shutil import copy, copytree, rmtree, unpack_archive
from tempfile import gettempdir
from threading import Event, Thread
from time import sleep
from typing import Callable, Optional, Union
from webbrowser import open_new_tab

from packaging import version
from pydantic_core import ValidationError
from PySide6 import __version__ as pyside6_ver
from PySide6.QtCore import QFile, QIODevice, QMetaObject, QObject, QRunnable, Qt, QThreadPool, Signal, SignalInstance, Slot
from PySide6.QtCore import __version__ as qt6_ver
from PySide6.QtGui import QAction, QActionGroup, QFont, QIcon, QPixmap, QShowEvent, QStandardItem
from PySide6.QtUiTools import QUiLoader
from PySide6.QtWidgets import (QApplication, QButtonGroup, QCheckBox, QComboBox, QCompleter, QDialog, QDockWidget, QFileDialog, QGroupBox, QLabel, QLineEdit,
                               QListView, QMainWindow, QMenu, QMessageBox, QProgressBar, QPushButton, QRadioButton, QSlider, QSpinBox, QStatusBar,
                               QSystemTrayIcon, QTableWidget, QTabWidget, QToolBar, QToolBox, QWidget)

from dcspy import default_yaml, qtgui_rc
from dcspy.models import (ALL_DEV, CTRL_LIST_SEPARATOR, DCS_BIOS_REPO_DIR, DCS_BIOS_VER_FILE, DCSPY_REPO_NAME, ControlDepiction, ControlKeyData,
                          DcspyConfigYaml, FontsConfig, Gkey, GuiPlaneInputRequest, LcdButton, LcdMono, LcdType, LogitechDeviceModel, MouseButton, MsgBoxTypes,
                          ReleaseInfo, RequestType, SystemData)
from dcspy.starter import dcspy_run
from dcspy.utils import (CloneProgress, check_bios_ver, check_dcs_bios_entry, check_dcs_ver, check_github_repo, check_ver_at_github, collect_debug_data,
                         defaults_cfg, download_file, get_all_git_refs, get_depiction_of_ctrls, get_inputs_for_plane, get_list_of_ctrls, get_plane_aliases,
                         get_planes_list, get_sha_for_current_git_ref, get_version_string, is_git_exec_present, is_git_object, load_yaml, proc_is_running,
                         run_command, run_pip_command, save_yaml)

_ = qtgui_rc  # prevent to remove import statement accidentally
__version__ = '3.5.1'
LOG = getLogger(__name__)
NO_MSG_BOX = os.environ.get('DCSPY_NO_MSG_BOXES', 0)
LOGI_DEV_RADIO_BUTTON = {'rb_g19': 0, 'rb_g13': 0, 'rb_g15v1': 0, 'rb_g15v2': 0, 'rb_g510': 0,
                         'rb_g910': 1, 'rb_g710': 1, 'rb_g110': 1, 'rb_g103': 1, 'rb_g105': 1, 'rb_g11': 1,
                         'rb_g633': 2, 'rb_g35': 2, 'rb_g930': 2, 'rb_g933': 2,
                         'rb_g600': 3, 'rb_g300': 3, 'rb_g400': 3, 'rb_g700': 3, 'rb_g9': 3, 'rb_mx518': 3, 'rb_g402': 3, 'rb_g502': 3, 'rb_g602': 3}


class DcsPyQtGui(QMainWindow):
    """PySide6 GUI for DCSpy."""

    def __init__(self, cli_args=Namespace(), cfg_dict: Optional[DcspyConfigYaml] = None) -> None:
        """
        PySide6 GUI for DCSpy.

        :param cli_args: Namespace of CLI arguments
        :param cfg_dict: dict with configuration
        """
        super().__init__()
        UiLoader().loadUi(':/ui/ui/qtdcs.ui', self)
        self._find_children()
        self.threadpool = QThreadPool.globalInstance()
        LOG.debug(f'QThreadPool with {self.threadpool.maxThreadCount()} thread(s)')
        self.cli_args = cli_args
        self.event = Event()
        self._done_event = Event()
        self.device = LogitechDeviceModel(klass='', lcd_info=LcdMono)
        self.mono_font = {'large': 0, 'medium': 0, 'small': 0}
        self.color_font = {'large': 0, 'medium': 0, 'small': 0}
        self.current_row = -1
        self.current_col = -1
        self._completer_items = 0
        self._git_refs_count = 0
        self.plane_aliases = ['']
        self.ctrl_input: dict[str, dict[str, ControlKeyData]] = {}
        self.ctrl_list = ['']
        self.ctrl_depiction: dict[str, ControlDepiction] = {}
        self.input_reqs: dict[str, dict[str, GuiPlaneInputRequest]] = {}
        self.git_exec = is_git_exec_present()
        self.l_bios = version.Version('0.0.0')
        self.r_bios = version.Version('0.0.0')
        self.systray = QSystemTrayIcon()
        self.traymenu = QMenu()
        self.config = cfg_dict
        if not cfg_dict:
            self.config = load_yaml(full_path=default_yaml)
        self.dw_gkeys.hide()
        self.dw_device.hide()
        self.dw_device.setFloating(True)
        self.bg_rb_input_iface = QButtonGroup(self)
        self.bg_rb_device = QButtonGroup(self)
        self._init_tray()
        self._init_combo_plane()
        self._init_menu_bar()
        self.apply_configuration(cfg=self.config)
        self._init_settings()
        self._init_devices()
        self._init_autosave()
        self._trigger_refresh_data()

        if self.cb_autoupdate_bios.isChecked():
            self._bios_check_clicked(silence=True)
        if self.cb_check_ver.isChecked():  # todo: clarify checking bios and dcspy in same way...
            data = self.fetch_system_data(silence=False)  # todo: maybe add silence
            status_ver = ''
            status_ver += f'Dcspy: {data.dcspy_ver} ' if self.config['check_ver'] else ''
            status_ver += f'BIOS: {data.bios_ver}' if self.config['check_bios'] else ''
            self.statusbar.showMessage(status_ver)
        if self.config.get('autostart', False):
            self._start_clicked()
        self.statusbar.showMessage(f'ver. {__version__}')

    def _init_tray(self) -> None:
        """Initialize of system tray icon."""
        self.systray.setIcon(QIcon(':/icons/img/dcspy_white.svg'))
        self.systray.setVisible(True)
        self.systray.setToolTip(f'DCSpy {__version__}')
        self.traymenu.addAction(self.a_dcspy_updates)
        self.traymenu.addAction(self.a_quit)
        self.systray.setContextMenu(self.traymenu)
        self.systray.activated.connect(self.activated)

    def _init_combo_plane(self) -> None:
        """Initialize of combo box for plane selector with completer."""
        try:
            plane_list = get_planes_list(bios_dir=Path(self.config['dcsbios']))
            completer = QCompleter(plane_list)
            completer.setCaseSensitivity(Qt.CaseSensitivity.CaseInsensitive)
            completer.setCompletionMode(QCompleter.CompletionMode.PopupCompletion)
            completer.setFilterMode(Qt.MatchFlag.MatchContains)
            completer.setMaxVisibleItems(self.config['completer_items'])
            completer.setModelSorting(QCompleter.ModelSorting.CaseInsensitivelySortedModel)
            self.combo_planes.addItems(plane_list)
            self.combo_planes.setEditable(True)
            self.combo_planes.setCompleter(completer)
            self.input_reqs = {plane: {} for plane in plane_list}
        except FileNotFoundError as exc:
            message = f'Folder not exists: \n{self.config["dcsbios"]}\n\nCheck DCS-BIOS path.\n\n{exc}'  # generate json/bios
            self._show_message_box(kind_of=MsgBoxTypes.WARNING, title='Get Planes List', message=message)
        except TypeError as exc:
            LOG.warning(exc, exc_info=True)

    def _init_settings(self) -> None:
        """Initialize of settings."""
        self.pb_dcsdir.clicked.connect(partial(self._run_file_dialog, last_dir=lambda: 'C:\\', widget_name='le_dcsdir'))
        self.le_dcsdir.textChanged.connect(partial(self._is_dir_exists, widget_name='le_dcsdir'))
        self.pb_biosdir.clicked.connect(partial(self._run_file_dialog, last_dir=lambda: 'C:\\', widget_name='le_biosdir'))
        self.le_biosdir.textChanged.connect(partial(self._is_dir_dcs_bios, widget_name='le_biosdir'))
        self.pb_collect_data.clicked.connect(self._collect_data_clicked)
        self.pb_start.clicked.connect(self._start_clicked)
        self.a_start.triggered.connect(self._start_clicked)
        self.pb_stop.clicked.connect(self._stop_clicked)
        self.a_stop.triggered.connect(self._stop_clicked)
        self.dw_gkeys.visibilityChanged.connect(partial(self._close_dock_widget, widget='gkeys'))
        self.dw_device.visibilityChanged.connect(partial(self._close_dock_widget, widget='device'))
        self.pb_dcspy_check.clicked.connect(self._dcspy_check_clicked)
        self.pb_bios_check.clicked.connect(self._bios_check_clicked)
        self.pb_bios_repair.clicked.connect(self._bios_repair_clicked)
        self.le_bios_live.textEdited.connect(self._is_git_object_exists)
        self.le_bios_live.returnPressed.connect(partial(self._bios_check_clicked, silence=False))
        self.cb_bios_live.toggled.connect(self._cb_bios_live_toggled)
        self.sp_completer.valueChanged.connect(self._set_find_value)  # generate json/bios
        self.tw_gkeys.currentCellChanged.connect(self._save_current_cell)
        self.pb_copy.clicked.connect(self._copy_cell_to_row)
        self.pb_save.clicked.connect(self._save_gkeys_cfg)
        self.combo_planes.currentIndexChanged.connect(self._load_table_gkeys)  # generate json/bios
        self.bg_rb_input_iface.addButton(self.rb_action)
        self.bg_rb_input_iface.addButton(self.rb_cycle)
        self.bg_rb_input_iface.addButton(self.rb_set_state)
        self.bg_rb_input_iface.addButton(self.rb_fixed_step_inc)
        self.bg_rb_input_iface.addButton(self.rb_fixed_step_dec)
        self.bg_rb_input_iface.addButton(self.rb_variable_step_plus)
        self.bg_rb_input_iface.addButton(self.rb_variable_step_minus)
        self.bg_rb_input_iface.addButton(self.rb_custom)
        self.bg_rb_input_iface.addButton(self.rb_push_button)
        self.bg_rb_input_iface.buttonClicked.connect(self._input_iface_changed_or_custom_text_changed)
        self.le_custom.editingFinished.connect(self._input_iface_changed_or_custom_text_changed)
        self.le_custom.returnPressed.connect(self._input_iface_changed_or_custom_text_changed)
        self.hs_set_state.valueChanged.connect(self._input_iface_changed_or_custom_text_changed)
        self.hs_set_state.valueChanged.connect(self._hs_set_state_moved)
        for rb_dev_widget in ['rb_g19', 'rb_g13', 'rb_g15v1', 'rb_g15v2', 'rb_g510', 'rb_g910', 'rb_g710', 'rb_g110', 'rb_g103', 'rb_g105', 'rb_g11', 'rb_g633',
                              'rb_g35', 'rb_g930', 'rb_g933', 'rb_g600', 'rb_g300', 'rb_g400', 'rb_g700', 'rb_g9', 'rb_mx518', 'rb_g402', 'rb_g502', 'rb_g602']:
            self.bg_rb_device.addButton(getattr(self, rb_dev_widget))

    def _init_devices(self) -> None:
        """Initialize of a Logitech device."""
        for logitech_dev in ALL_DEV:
            rb_device: QRadioButton = getattr(self, f'rb_{logitech_dev.klass.lower()}')
            rb_device.toggled.connect(partial(self._select_logi_dev, logitech_dev))
            rb_device.setToolTip(str(logitech_dev))

    def _init_menu_bar(self) -> None:
        """Initialize of menubar."""
        self.a_reset_defaults.triggered.connect(self._reset_defaults_cfg)
        self.a_quit.triggered.connect(self.close)
        self.a_save_plane.triggered.connect(self._save_gkeys_cfg)
        self.a_show_toolbar.triggered.connect(self._show_toolbar)
        self.a_show_gkeys.triggered.connect(self._show_gkeys_dock)
        self.a_show_device.triggered.connect(self._show_device_dock)
        self.a_report_issue.triggered.connect(partial(open_new_tab, url='https://github.com/emcek/dcspy/issues'))
        self.a_discord.triggered.connect(partial(open_new_tab, url='https://discord.gg/SP5Yjx3'))
        self.a_donate.triggered.connect(partial(open_new_tab, url='https://paypal.me/emcek137'))
        self.a_about_dcspy.triggered.connect(AboutDialog(self).open)
        self.a_about_qt.triggered.connect(partial(self._show_message_box, kind_of=MsgBoxTypes.ABOUT_QT, title='About Qt'))
        self.a_dcspy_updates.triggered.connect(self._dcspy_check_clicked)
        self.a_bios_updates.triggered.connect(self._bios_check_clicked)

        toolbar_style = QActionGroup(self)
        toolbar_style.addAction(self.a_icons_only)
        toolbar_style.addAction(self.a_text_only)
        toolbar_style.addAction(self.a_text_beside)
        toolbar_style.addAction(self.a_text_under)

        self.a_icons_only.toggled.connect(lambda _: self.toolbar.setToolButtonStyle(Qt.ToolButtonStyle.ToolButtonIconOnly))
        self.a_text_only.toggled.connect(lambda _: self.toolbar.setToolButtonStyle(Qt.ToolButtonStyle.ToolButtonTextOnly))
        self.a_text_beside.toggled.connect(lambda _: self.toolbar.setToolButtonStyle(Qt.ToolButtonStyle.ToolButtonTextBesideIcon))
        self.a_text_under.toggled.connect(lambda _: self.toolbar.setToolButtonStyle(Qt.ToolButtonStyle.ToolButtonTextUnderIcon))

    def _init_autosave(self) -> None:
        """Initialize of autosave."""
        widget_dict = {
            'le_dcsdir': 'textChanged', 'le_biosdir': 'textChanged', 'le_font_name': 'textEdited', 'le_bios_live': 'textEdited',
            'hs_large_font': 'valueChanged', 'hs_medium_font': 'valueChanged', 'hs_small_font': 'valueChanged', 'sp_completer': 'valueChanged',
            'combo_planes': 'currentIndexChanged', 'toolbar': 'visibilityChanged', 'dw_gkeys': 'visibilityChanged',
            'a_icons_only': 'triggered', 'a_text_only': 'triggered', 'a_text_beside': 'triggered', 'a_text_under': 'triggered',
            'cb_autostart': 'toggled', 'cb_show_gui': 'toggled', 'cb_check_ver': 'toggled', 'cb_ded_font': 'toggled', 'cb_lcd_screenshot': 'toggled',
            'cb_verbose': 'toggled', 'cb_autoupdate_bios': 'toggled', 'cb_bios_live': 'toggled',
            'rb_g19': 'toggled', 'rb_g13': 'toggled', 'rb_g15v1': 'toggled', 'rb_g15v2': 'toggled', 'rb_g510': 'toggled',
            'rb_g910': 'toggled', 'rb_g710': 'toggled', 'rb_g110': 'toggled', 'rb_g103': 'toggled', 'rb_g105': 'toggled',
            'rb_g11': 'toggled', 'rb_g35': 'toggled', 'rb_g633': 'toggled', 'rb_g930': 'toggled', 'rb_g933': 'toggled',
            'rb_g600': 'toggled', 'rb_g300': 'toggled', 'rb_g400': 'toggled', 'rb_g700': 'toggled', 'rb_g9': 'toggled',
            'rb_mx518': 'toggled', 'rb_g402': 'toggled', 'rb_g502': 'toggled', 'rb_g602': 'toggled',
        }
        for widget_name, trigger_method in widget_dict.items():
            getattr(getattr(self, widget_name), trigger_method).connect(self.save_configuration)

    def _trigger_refresh_data(self):
        """Refresh widgets states and regenerates data."""
        self._is_dir_exists(text=self.le_dcsdir.text(), widget_name='le_dcsdir')
        self._is_dir_dcs_bios(text=self.bios_path, widget_name='le_biosdir')
        if self.cb_bios_live.isChecked():
            self.le_bios_live.setEnabled(True)
            self._is_git_object_exists(text=self.le_bios_live.text())
        for logitech_dev in ALL_DEV:
            logi_dev_rb_name = f'rb_{logitech_dev.klass.lower()}'
            dev = getattr(self, logi_dev_rb_name)
            if dev.isChecked():
                self._select_logi_dev(logi_dev=logitech_dev, state=True)  # generate json/bios
                self.toolBox.setCurrentIndex(LOGI_DEV_RADIO_BUTTON.get(logi_dev_rb_name, 0))
                break

    def _set_find_value(self, value) -> None:
        """
        Refresh a configuration of table and completer when visible items value changed.

        :param value: Number of items visible
        """
        self._completer_items = value
        LOG.debug(f'Set number of results: {value}')
        self._load_table_gkeys()

    def _select_logi_dev(self, logi_dev: LogitechDeviceModel, state: bool) -> None:
        """
        Triggered when a new device is selected.

        Based on a currently selected device:
            * Add correct numbers of rows and columns
            * enable DED font checkbox
            * updates font sliders (range and values)
            * update dock with image of a device

        :param logi_dev: Logitech device model object
        :param state: of radio button
        """
        if state:
            for mode_col in range(self.device.cols):
                self.tw_gkeys.removeColumn(mode_col)
            for gkey_row in range(self.device.rows.total):
                self.tw_gkeys.removeRow(gkey_row)
            self.device = getattr(import_module('dcspy.models'), logi_dev.klass)
            LOG.debug(f'Select: {repr(self.device)}')
            if self.device.lcd_info.type != LcdType.NONE:
                self._set_ded_font_and_font_sliders()
            self._update_dock()
            self.current_row = -1
            self.current_col = -1
            self._load_table_gkeys()  # generate json/bios
            self.current_row = 0
            self.current_col = 0
            cell_combo = self.tw_gkeys.cellWidget(self.current_row, self.current_col)
            self._cell_ctrl_content_changed(text=cell_combo.currentText(), widget=cell_combo, row=self.current_row, col=self.current_col)

    def _set_ded_font_and_font_sliders(self) -> None:
        """Enable DED font checkbox and updates font sliders."""
        if self.device.lcd_info == LcdType.COLOR:
            self.cb_ded_font.setEnabled(True)
            minimum = 15
            maximum = 40
        else:
            self.cb_ded_font.setEnabled(False)
            minimum = 7
            maximum = 20

        for name in ['large', 'medium', 'small']:
            hs: QSlider = getattr(self, f'hs_{name}_font')
            try:
                hs.valueChanged.disconnect()
            except RuntimeError:
                pass
            hs.setMinimum(minimum)
            hs.setMaximum(maximum)
            hs.valueChanged.connect(partial(self._set_label_and_hs_value, name=name))
            hs.valueChanged.connect(self.save_configuration)
            hs.setValue(getattr(self, f'{self.device.lcd_name}_font')[name])

    def _set_label_and_hs_value(self, value, name) -> None:
        """
        Set internal field for current value of slider and update label.

        :param value: of slider
        :param name: of slider
        """
        getattr(self, f'{self.device.lcd_name}_font')[name] = value
        getattr(self, f'l_{name}').setText(str(value))

    def _update_dock(self) -> None:
        """Update dock with image of a device."""
        self.l_keyboard.setPixmap(QPixmap(f':/img/img/{self.device.klass}device.png'))

    def _collect_data_clicked(self) -> None:
        """Collect data for troubleshooting and ask user where to save."""
        zip_file = collect_debug_data()
        try:
            dst_dir = str(Path(os.environ['USERPROFILE']) / 'Desktop')
        except KeyError:
            dst_dir = 'C:\\'
        directory = self._run_file_dialog(last_dir=lambda: dst_dir)
        try:
            destination = Path(directory) / zip_file.name
            copy(zip_file, destination)
            self.statusbar.showMessage(f'Save: {destination}')
            LOG.debug(f'Save debug file: {destination}')
        except PermissionError as err:
            LOG.debug(f'Error: {err}, Collected data: {zip_file}')
            self._show_message_box(kind_of=MsgBoxTypes.WARNING, title=err.args[1], message=f'Can not save file:\n{err.filename}')

    def _is_dir_exists(self, text: str, widget_name: str) -> bool:
        """
        Check if the directory exists.

        :param text: Contents of text field
        :param widget_name: Widget name
        :return: True if directory exists, False otherwise.
        """
        dir_exists = Path(text).is_dir()
        LOG.debug(f'Path: {text} for {widget_name} exists: {dir_exists}')
        if dir_exists:
            getattr(self, widget_name).setStyleSheet('')
            return True
        getattr(self, widget_name).setStyleSheet('color: red;')
        return False

    def _is_dir_dcs_bios(self, text: Union[Path, str], widget_name: str) -> bool:
        """
        Check if the directory is valid DCS-BIOS installation.

        :param text: Contents of text field
        :param widget_name: Widget name
        :return: True if valid BIOS directory, False otherwise.
        """
        text = Path(text)
        bios_lua = text / 'BIOS.lua'
        metadata_json = text / 'doc' / 'json' / 'MetadataStart.json'
        if all([text.is_dir(), bios_lua.is_file(), metadata_json.is_file()]):
            getattr(self, widget_name).setStyleSheet('')
            return True
        getattr(self, widget_name).setStyleSheet('color: red;')
        return False

    def _generate_dcs_bios_jsons(self, dcs_path: Path, bios_path: Path) -> bool:
        """
        Regenerate DCS-BIOS JSONs files.

        :param dcs_path: full path to DCS World installation directory as Path object
        :param bios_path: full path to DCS-BIOS directory as Path object
        :return: True if generation is successful, False otherwise.
        """
        lua_exec = dcs_path / 'bin' / 'luae.exe'
        cwd = bios_path.parents[1]
        LOG.info('Regenerating DCS-BIOS JSONs files...')
        return_code = -1
        try:
            return_code = run_command(cmd=f'{lua_exec} Scripts\\DCS-BIOS\\test\\compile\\LocalCompile.lua', cwd=cwd)
        except FileNotFoundError as err:
            tb = traceback.format_exception(*sys.exc_info())
            self._show_custom_msg_box(
                kind_of=QMessageBox.Icon.Warning,
                title='Problem with command',
                text=f'Error during executing command:\n{lua_exec} Scripts\\DCS-BIOS\\test\\compile\\LocalCompile.lua',
                info_txt=f'Problem: {err}\n\nPlease report error with detail below.',
                detail_txt='\n'.join(tb)
            )
        LOG.debug(f'RC: {return_code} {lua_exec=}, {cwd=}')
        return True if return_code == 0 else False

    # <=><=><=><=><=><=><=><=><=><=><=> g-keys tab <=><=><=><=><=><=><=><=><=><=><=>
    def _load_table_gkeys(self) -> None:
        """Initialize table with cockpit data."""
        if self._check_and_rebuild_ctrl_input_table(plane_name=self.current_plane):
            return
        self.tw_gkeys.setColumnCount(self.device.cols)
        for mode_col in range(self.device.cols):
            self.tw_gkeys.setColumnWidth(mode_col, 200)
        self.tw_gkeys.setRowCount(self.device.rows.total)
        labels_g_key = [f'G{i}' for i in range(1, self.device.rows.g_key + 1)]
        labels_lcd_key = [lcd_key.name for lcd_key in self.device.lcd_keys]
        m_btn_start, m_btn_end = self.device.btn_m_range
        labels_m_key = [f'M{i}' for i in range(m_btn_start, m_btn_end + 1)]
        self.tw_gkeys.setVerticalHeaderLabels(labels_g_key + labels_lcd_key + labels_m_key)
        self.tw_gkeys.setHorizontalHeaderLabels([f'Mode {i}' for i in range(1, self.device.cols + 1)])
        plane_keys = load_yaml(full_path=default_yaml.parent / f'{self.current_plane}.yaml')
        LOG.debug(f'Load {self.current_plane}:\n{pformat(plane_keys)}')
        self.input_reqs[self.current_plane] = GuiPlaneInputRequest.from_plane_gkeys(plane_gkeys=plane_keys)
        self._generate_table()

    def _generate_table(self) -> None:
        """Generate a table of combo boxes with completer functionality."""
        ctrl_list_without_sep = [item for item in self.ctrl_list if item and CTRL_LIST_SEPARATOR not in item]
        for row in range(0, self.device.rows.total):
            for col in range(0, self.device.cols):
                self._make_combo_with_completer_at(row, col, ctrl_list_without_sep)
        if self.current_row != -1 and self.current_col != -1:
            cell_combo = self.tw_gkeys.cellWidget(self.current_row, self.current_col)
            self._cell_ctrl_content_changed(text=cell_combo.currentText(), widget=cell_combo, row=self.current_row,
                                            col=self.current_col)

    def _make_combo_with_completer_at(self, row: int, col: int, ctrl_list_no_sep: list[str]) -> None:
        """
        Make QComboBox widget with completer with a list of strings in cell in row and column.

        :param row: Current row
        :param col: Current column
        :param ctrl_list_no_sep: List of control inputs without separator
        """
        key = self.device.get_key_at(row=row, col=col)
        if col == 0 or row < self.device.no_g_keys:
            completer = QCompleter(ctrl_list_no_sep)
            completer.setCaseSensitivity(Qt.CaseSensitivity.CaseInsensitive)
            completer.setCompletionMode(QCompleter.CompletionMode.PopupCompletion)
            completer.setFilterMode(Qt.MatchFlag.MatchContains)
            completer.setMaxVisibleItems(self._completer_items)
            completer.setModelSorting(QCompleter.ModelSorting.CaseInsensitivelySortedModel)

            combo = QComboBox()
            combo.setEditable(True)
            combo.addItems(self.ctrl_list)
            combo.setCompleter(completer)
            self._disable_items_with(text=CTRL_LIST_SEPARATOR, widget=combo)
            self.tw_gkeys.setCellWidget(row, col, combo)
            try:
                identifier = self.input_reqs[self.current_plane][str(key)].identifier
            except KeyError:
                identifier = ''
            combo.setCurrentText(identifier)
            combo.editTextChanged.connect(partial(self._cell_ctrl_content_changed, widget=combo, row=row, col=col))
        else:
            combo = QComboBox()
            combo.setDisabled(True)
            self.tw_gkeys.setCellWidget(row, col, combo)
        combo.setStyleSheet(self._get_style_for_combobox(key=key, fg='black'))

    def _check_and_rebuild_ctrl_input_table(self, plane_name: str) -> bool:
        """
        Detect when a new plane is selected.

        Compare old and new plane aliases and reload when needed:
            * regenerate control inputs for a new plane
            * construct list of controls for every cell in table
            * update aliases

        In case of problems:
            * pop-up with details
            * back to previous plane or first in list

        :param plane_name: BIOS plane name
        :return: True when rebuild is not needed, False otherwise.
        """
        plane_aliases = self._get_plane_aliases(plane_name)

        if self.plane_aliases != plane_aliases[plane_name]:
            return self._rebuild_or_not_rebuild_planes_aliases(plane_aliases, plane_name)
        return False

    def _get_plane_aliases(self, plane_name: str) -> dict:
        """
        Try getting plane aliases.

        Show a warning message when fails DCS-BIOS path error.

        :param plane_name: BIOS plane name.
        :return: A dictionary of the plane aliases or empty dict.
        """
        try:
            self._generate_dcs_bios_jsons(dcs_path=self.dcs_path, bios_path=self.bios_path)
            return get_plane_aliases(plane=plane_name, bios_dir=self.bios_path)
        except FileNotFoundError as err:
            message = f'Folder not exists:\n{self.bios_path}\n\nCheck DCS-BIOS path.\n\n{err}'  # generate json/bios
            self._show_message_box(kind_of=MsgBoxTypes.WARNING, title='Get Plane Aliases', message=message)
            return dict()

    def _rebuild_or_not_rebuild_planes_aliases(self, plane_aliases: dict, plane_name: str) -> bool:
        """
        Check if rebuild is possible and return False or not possible and return True.

        :param plane_aliases: BIOS plane aliases
        :param plane_name: That is to be validated
        :return: True when rebuild is not needed, False otherwise
        """
        try:
            return self._rebuild_needed(plane_aliases, plane_name)
        except ValidationError as validation_err:
            return self._rebuild_not_needed(plane_aliases, plane_name, validation_err)

    def _rebuild_needed(self, plane_aliases: dict[str, list[str]], plane_name: str) -> bool:
        """
        Rebuild is needed.

        :param plane_aliases: List of all yaml files for plane definition
        :param plane_name: BIOS plane name
        :return: False - the rebuild is needed
        """
        self.ctrl_input = get_inputs_for_plane(plane=plane_name, bios_dir=self.bios_path)
        self.plane_aliases = plane_aliases[plane_name]
        LOG.debug(f'Get input list: {plane_name} {plane_aliases}, old: {self.plane_aliases}')
        self.ctrl_list = get_list_of_ctrls(inputs=self.ctrl_input)
        self.ctrl_depiction = get_depiction_of_ctrls(inputs=self.ctrl_input)
        self._update_combo_search()
        return False

    def _update_combo_search(self) -> None:
        """Update the combo search widget with new control depiction data."""
        max_name, max_desc = (max(len(i[1]) for i in depiction_val) for depiction_val in zip(*self.ctrl_depiction.values()))
        ctrl_desc_list = [f'{i.name:<{max_name}} | {i.description:<{max_desc}}' for i in self.ctrl_depiction.values()]
        completer = QCompleter(ctrl_desc_list)
        completer.setCaseSensitivity(Qt.CaseSensitivity.CaseInsensitive)
        completer.setCompletionMode(QCompleter.CompletionMode.PopupCompletion)
        completer.setFilterMode(Qt.MatchFlag.MatchContains)
        completer.setMaxVisibleItems(self._completer_items)
        completer.setModelSorting(QCompleter.ModelSorting.CaseInsensitivelySortedModel)
        completer.popup().setFont(QFont('Courier', 9))
        self.combo_search.clear()
        view = QListView(self.combo_search)
        self.combo_search.setView(view)
        view.setTextElideMode(Qt.TextElideMode.ElideRight)
        view.setHorizontalScrollBarPolicy(Qt.ScrollBarPolicy.ScrollBarAsNeeded)
        self.combo_search.addItems(ctrl_desc_list)
        self.combo_search.setCompleter(completer)
        self.combo_search.textActivated.connect(self._copy_text_to_clipboard)
        self.combo_search.clearEditText()

    def _copy_text_to_clipboard(self, text: str) -> None:
        """
        Copy the specified text to the clipboard.

        Selects only a first word before space and update statusbar message.

        :param text: The text to be copied to the clipboard.
        """
        clipboard = QApplication.clipboard()
        try:
            key_name = text.split(' ')[0]
            clipboard.setText(key_name)
            self.statusbar.showMessage(f'{key_name} copied to clipboard')
        except IndexError:
            LOG.debug(f'Can not split: {text=}.')

    def _rebuild_not_needed(self, plane_aliases, plane_name: str, exc: ValidationError) -> bool:
        """
        Rebuild is not needed.

        :param plane_aliases: List of all yaml files for plane definition
        :param plane_name: BIOS plane name
        :param exc: The ValidationError object containing the validation errors.
        :return: True - the rebuild is not needed
        """
        LOG.debug(f'{plane_name}: {plane_aliases}\nValidation errors: {exc}')
        self._show_custom_msg_box(
            kind_of=QMessageBox.Icon.Warning,
            title=f'Warning with {plane_name}',
            text=f'Can not read info-model of {plane_name}. Regenerate\ninfo-model might help. Please follow instruction: ',
            info_txt=f'1. Stop DCSpy client (if running)\n2. Start any Instant Action for {plane_name}\n3. Click Fly\n4. Try again',
            detail_txt=f'{exc.errors()}'
        )
        if len(self.plane_aliases) > 1:
            self.combo_planes.setCurrentText(self.plane_aliases[1])
        else:
            self.combo_planes.setCurrentIndex(0)
        return True

    def _cell_ctrl_content_changed(self, text: str, widget: QComboBox, row: int, col: int) -> None:
        """
        Check if control input exists in current plane control list.

        * set details for current control input
        * set styling
        * add description tooltip
        * save control request for current plane

        :param text: current text
        :param widget: combo instance
        :param row: current row
        :param col: current column
        """
        self.l_category.setText('')
        self.l_description.setText('')
        self.l_identifier.setText('')
        self.l_range.setText('')
        widget.setToolTip('')
        key = self.device.get_key_at(row=row, col=col)
        widget.setStyleSheet(self._get_style_for_combobox(key=key, fg='red'))
        if text in self.ctrl_list and CTRL_LIST_SEPARATOR not in text:
            section = self._find_section_name(ctrl_name=text)
            ctrl_key = self.ctrl_input[section][text]
            widget.setToolTip(ctrl_key.description)
            widget.setStyleSheet(self._get_style_for_combobox(key=key, fg='black'))
            self.l_category.setText(f'Category: {section}')
            self.l_description.setText(f'Description: {ctrl_key.description}')
            self.l_identifier.setText(f'Identifier: {text}')
            self.l_range.setText(f'Range: 0 - {ctrl_key.max_value}')
            self._enable_checked_iface_radio_button(ctrl_key=ctrl_key)
            self._checked_iface_rb_for_identifier(key_name=str(key))
            input_iface_name = self.bg_rb_input_iface.checkedButton().objectName()
            custom_value = self._get_custom_value(input_iface_name)
            self.input_reqs[self.current_plane][str(key)] = GuiPlaneInputRequest.from_control_key(ctrl_key=ctrl_key, rb_iface=input_iface_name,
                                                                                                  custom_value=custom_value)
        elif text == '':
            widget.setStyleSheet(self._get_style_for_combobox(key=key, fg='black'))
            self.input_reqs[self.current_plane][str(key)] = GuiPlaneInputRequest.make_empty()  # maybe del
            for rb_widget in self.bg_rb_input_iface.buttons():
                rb_widget.setEnabled(False)
                rb_widget.setChecked(False)

    def _find_section_name(self, ctrl_name: str) -> str:
        """
        Find section name of control input name.

        :param ctrl_name: Input name of controller.
        :return: Section name as string
        """
        idx = self.ctrl_list.index(ctrl_name)
        for element in reversed(self.ctrl_list[:idx]):
            if element.startswith(CTRL_LIST_SEPARATOR):
                return element.strip(f' {CTRL_LIST_SEPARATOR}')
        return ''

    def _enable_checked_iface_radio_button(self, ctrl_key: ControlKeyData) -> None:
        """
        Enable and checked default input interface radio buttons for a current identifier.

        Order of execution is important.

        :param ctrl_key: ControlKeyData instance
        """
        self._disable_all_widgets()
        self._handle_variable_step(ctrl_key)
        self._handle_set_state(ctrl_key)
        self._handle_variable_step_and_set_state(ctrl_key)
        self._handle_fixed_step(ctrl_key)
        self._handle_action(ctrl_key)
        self._handle_push_button(ctrl_key)
        self.rb_custom.setEnabled(True)

    def _disable_all_widgets(self) -> None:
        """Disable all radio button widgets."""
        for widget in self.bg_rb_input_iface.buttons():
            widget.setEnabled(False)

    def _handle_variable_step(self, ctrl_key: ControlKeyData) -> None:
        """Handle the control key for VariableStep."""
        if ctrl_key.has_variable_step:
            self.rb_variable_step_plus.setEnabled(True)
            self.rb_variable_step_minus.setEnabled(True)
            self.rb_variable_step_plus.setChecked(True)

    def _handle_set_state(self, ctrl_key: ControlKeyData) -> None:
        """Handle the control key for SetState and cycle action."""
        if ctrl_key.has_set_state:
            self.rb_set_state.setEnabled(True)
            self.rb_set_state.setChecked(True)
            self.rb_cycle.setEnabled(True)
            self.rb_cycle.setChecked(True)
            self.hs_set_state.setMinimum(0)
            self.hs_set_state.setMaximum(ctrl_key.max_value)
            self.hs_set_state.setSingleStep(ctrl_key.suggested_step)
            self.hs_set_state.setPageStep(ctrl_key.suggested_step)
            self.hs_set_state.setTickInterval(ctrl_key.suggested_step)

    def _handle_variable_step_and_set_state(self, ctrl_key: ControlKeyData):
        """Handle the case where the control key has a VariableStep and SetState."""
        if ctrl_key.input_len == 2 and ctrl_key.has_variable_step and ctrl_key.has_set_state:
            self.rb_variable_step_plus.setChecked(True)

    def _handle_fixed_step(self, ctrl_key: ControlKeyData) -> None:
        """Handle the control key for FixedStep."""
        if ctrl_key.has_fixed_step:
            self.rb_fixed_step_inc.setEnabled(True)
            self.rb_fixed_step_dec.setEnabled(True)
            self.rb_fixed_step_inc.setChecked(True)

    def _handle_action(self, ctrl_key: ControlKeyData) -> None:
        """Handle the control key for Action."""
        if ctrl_key.has_action:
            self.rb_action.setEnabled(True)
            self.rb_action.setChecked(True)

    def _handle_push_button(self, ctrl_key: ControlKeyData) -> None:
        """Handle the control key for Button action."""
        if ctrl_key.is_push_button:
            self.rb_push_button.setEnabled(True)

    def _checked_iface_rb_for_identifier(self, key_name: str) -> None:
        """
        Enable input interfaces for current control input identifier.

        :param key_name: G-Key, LCD or Mouse button as string
        """
        try:
            widget_iface = self.input_reqs[self.current_plane][key_name].widget_iface
            if widget_iface == 'rb_custom':
                self.le_custom.setText(self.input_reqs[self.current_plane][key_name].request.split(f'{RequestType.CUSTOM.value} ')[1])
            elif widget_iface == 'rb_set_state':
                self.hs_set_state.setValue(int(self.input_reqs[self.current_plane][key_name].request.split(' ')[1]))
            else:
                self.le_custom.setText('')
                self.hs_set_state.setValue(0)
            getattr(self, widget_iface).setChecked(True)
        except (KeyError, AttributeError):
            pass

    def _hs_set_state_moved(self, value: int) -> None:
        """
        Set tooltip with current value of slider.

        :param value: The new value to set.
        """
        self.hs_set_state.setToolTip(str(value))

    @staticmethod
    def _disable_items_with(text: str, widget: QComboBox) -> None:
        """
        Disable items in ComboBox, which shouldn't be selected.

        :param widget: QComboBox instance
        """
        model = widget.model()
        for i in range(0, widget.count()):
            item: QStandardItem = model.item(i)
            if text in item.text():
                item.setFlags(Qt.ItemFlag.NoItemFlags)

    def _save_gkeys_cfg(self) -> None:
        """Save G-Keys configuration for current plane."""
        plane_cfg_yaml = {g_key: value.request for g_key, value in self.input_reqs[self.current_plane].items() if value.request}
        LOG.debug(f'Save {self.current_plane}:\n{pformat(plane_cfg_yaml)}')
        save_yaml(data=plane_cfg_yaml, full_path=default_yaml.parent / f'{self.current_plane}.yaml')

    def _save_current_cell(self, currentRow: int, currentColumn: int, previousRow: int, previousColumn: int) -> None:
        """
        Save current cell of TableWidget.

        :param currentRow:
        :param currentColumn:
        :param previousRow:
        :param previousColumn:
        """
        self.current_row = currentRow
        self.current_col = currentColumn
        cell_combo = self.tw_gkeys.cellWidget(currentRow, currentColumn)
        self._cell_ctrl_content_changed(text=cell_combo.currentText(), widget=cell_combo, row=currentRow, col=currentColumn)

    def _input_iface_changed_or_custom_text_changed(self) -> None:
        """
        Triggered for a radio button group and custom text.

        When:
            * new input interface is selected
            * a text is changed and user press enter
            * the widget lost focus
        """
        current_cell_text = self.tw_gkeys.cellWidget(self.current_row, self.current_col).currentText()
        if current_cell_text in self.ctrl_list and CTRL_LIST_SEPARATOR not in current_cell_text:
            section = self._find_section_name(ctrl_name=current_cell_text)
            key_name = str(self.device.get_key_at(row=self.current_row, col=self.current_col))
            ctrl_key = self.ctrl_input[section][current_cell_text]
            input_iface_name = self.bg_rb_input_iface.checkedButton().objectName()
            custom_value = self._get_custom_value(input_iface_name)
            self.input_reqs[self.current_plane][key_name] = GuiPlaneInputRequest.from_control_key(ctrl_key=ctrl_key, rb_iface=input_iface_name,
                                                                                                  custom_value=custom_value)

    def _copy_cell_to_row(self) -> None:
        """Copy content of current cell to whole row."""
        current_index = self.tw_gkeys.cellWidget(self.current_row, self.current_col).currentIndex()
        for col in set(range(self.device.cols)) - {self.current_col}:
            self.tw_gkeys.cellWidget(self.current_row, col).setCurrentIndex(current_index)

    def _reload_table_gkeys(self) -> None:
        """
        Reload the table with G-Keys.

        * Disconnects the currentIndexChanged signal of the combo_planes widget
        * _load_table_gkeys method to load the table with gkeys,
        * reconnects the currentIndexChanged signal of the combo_planes widget
        """
        self.combo_planes.currentIndexChanged.disconnect()
        self._load_table_gkeys()
        self.combo_planes.currentIndexChanged.connect(self._load_table_gkeys)

    def _get_custom_value(self, selected_rb_name: str) -> str:
        """
        Get custom value for request depending on a currently selected action radio button.

        :param selected_rb_name: Name of radio button widget
        :return: Custom value as string
        """
        custom_value = ''
        if selected_rb_name == 'rb_custom' and self.le_custom.text():
            custom_value = self.le_custom.text() if self.le_custom.text()[-1] == '|' else f'{self.le_custom.text()}|'
        elif selected_rb_name == 'rb_set_state':
            custom_value = str(self.hs_set_state.value())
        return custom_value

    # <=><=><=><=><=><=><=><=><=><=><=> dcs-bios tab <=><=><=><=><=><=><=><=><=><=><=>
    def _is_git_object_exists(self, text: str) -> bool:
        """
        Check if an entered git object exists.

        :param text: Git reference
        :return: True if git object exists, False otherwise.
        """
        if self.cb_bios_live.isChecked():
            git_ref = is_git_object(repo_dir=DCS_BIOS_REPO_DIR, git_obj=text)
            LOG.debug(f'Git reference: {text} in {DCS_BIOS_REPO_DIR} exists: {git_ref}')
            if git_ref:
                self.le_bios_live.setStyleSheet('')
                self._set_completer_for_git_ref()
                return True
            self.le_bios_live.setStyleSheet('color: red;')
            return False

    def _get_bios_full_version(self, silence=True) -> str:
        """
        Get full SHA and git details the DCS-BIOS version as string.

        :param silence: Perform action with a silence
        :return: Full BIOS version
        """
        sha_commit = ''
        if self.git_exec and self.cb_bios_live.isChecked():
            try:
                sha_commit = check_github_repo(git_ref=self.le_bios_live.text(), update=False)
            except Exception as exc:
                LOG.debug(f'{exc}')
                if not silence:
                    self._show_message_box(kind_of=MsgBoxTypes.WARNING, title='Error', message=f'\n\n{exc}\n\nTry remove directory and restart DCSpy.')
        return sha_commit

    def _cb_bios_live_toggled(self, state: bool) -> None:
        """
        Toggle between Live DCS-BIOS and regular release one.

        :param state: True if checked, False if unchecked.
        """
        if state:
            self.le_bios_live.setEnabled(True)
            self._is_git_object_exists(text=self.le_bios_live.text())
        else:
            self.le_bios_live.setEnabled(False)
            self.le_bios_live.setStyleSheet('')
        self._bios_check_clicked(silence=False)

    def _set_completer_for_git_ref(self) -> None:
        """Setups completer for Git references of DCS-BIOS git repo."""
        if not self._git_refs_count:
            git_refs = get_all_git_refs(repo_dir=DCS_BIOS_REPO_DIR)
            self._git_refs_count = len(git_refs)
            completer = QCompleter(git_refs)
            completer.setCaseSensitivity(Qt.CaseSensitivity.CaseInsensitive)
            completer.setCompletionMode(QCompleter.CompletionMode.PopupCompletion)
            completer.setFilterMode(Qt.MatchFlag.MatchContains)
            completer.setModelSorting(QCompleter.ModelSorting.CaseInsensitivelySortedModel)
            self.le_bios_live.setCompleter(completer)

    # <=><=><=><=><=><=><=><=><=><=><=> check dcspy updates <=><=><=><=><=><=><=><=><=><=><=>
    def _dcspy_check_clicked(self) -> None:
        """Check a version of DCSpy and show message box."""
        ver_string = get_version_string(repo=DCSPY_REPO_NAME, current_ver=__version__, check=True)
        self.statusbar.showMessage(ver_string)
        if 'update!' in ver_string:
            self.systray.showMessage('DCSpy', f'New: {ver_string}', QIcon(':/icons/img/edit-download.svg'))
            self._download_new_release()
        elif 'latest' in ver_string:
            self._show_message_box(kind_of=MsgBoxTypes.INFO, title='No updates', message='You are running latest version')
        elif 'failed' in ver_string:
            self._show_message_box(kind_of=MsgBoxTypes.WARNING, title='Warning', message='Unable to check DCSpy version online')

    def _download_new_release(self) -> None:
        """Download the new release if running PyInstaller version or Pip version."""
        if getattr(sys, 'frozen', False):
            self._restart_pyinstaller_ver()
        else:
            self._restart_pip_ver()

    def _restart_pyinstaller_ver(self):
        """Download and restart a new version of DCSpy when using an executable/pyinstaller version."""
        cli = '' if 'cli' not in Path(sys.executable).name else '_cli'
        ext = f'{cli}.exe'
        rel_info = check_ver_at_github(repo='emcek/dcspy', current_ver=__version__, extension=ext)
        exe_parent_dir = Path(sys.executable).parent
        reply = self._show_message_box(kind_of=MsgBoxTypes.QUESTION, title='Update DCSpy',
                                       message=f'Download new version {rel_info.ver} to:\n\n{exe_parent_dir}\n\nand restart DCSpy?',
                                       defaultButton=QMessageBox.StandardButton.Yes)
        if bool(reply == QMessageBox.StandardButton.Yes):
            try:
                destination = exe_parent_dir / rel_info.asset_file
                old_ver_dst = exe_parent_dir / f'dcspy{cli}_{__version__}.exe'
                new_ver_dst = exe_parent_dir / f'dcspy{cli}.exe'
                os.rename(src=Path(sys.executable), dst=old_ver_dst)
                LOG.debug(f'Rename: {Path(sys.executable)} -> {old_ver_dst}')
                download_file(url=rel_info.dl_url, save_path=destination)
                os.rename(src=destination, dst=new_ver_dst)
                LOG.debug(f'Rename: {destination} -> {new_ver_dst}')
                LOG.info('Restart to run new version.')
                os.execv(exe_parent_dir / 'dcspy.exe', sys.argv)
            except PermissionError as exc:
                self._show_message_box(kind_of=MsgBoxTypes.WARNING, title=exc.args[1], message=f'Can not save file:\n{exc.filename}')

    def _restart_pip_ver(self):
        """Download and restart a new version of DCSpy when using a Pip version."""
        rc, err, out = run_pip_command('install --upgrade dcspy')
        if not rc:
            self._show_message_box(kind_of=MsgBoxTypes.INFO, title='Pip Install', message=out.split('\r\n')[-2])
        else:
            self._show_message_box(kind_of=MsgBoxTypes.WARNING, title='Pip Install', message=err)

    # <=><=><=><=><=><=><=><=><=><=><=> check bios updates <=><=><=><=><=><=><=><=><=><=><=>
    def _bios_check_clicked(self, silence=False) -> None:
        """
        Check DCS-BIOS directory and perform update.

        :param silence: Perform action with silence
        """
        if not self._check_dcs_bios_path():
            return

        self._start_bios_update(silence)

    def _start_bios_update(self, silence: bool) -> None:
        """
        Make real update of git or stable DCS-BIOS version.

        :param silence: Perform action with silence
        """
        if self.cb_bios_live.isChecked():
            clone_worker = GitCloneWorker(git_ref=self.le_bios_live.text(), bios_path=self.bios_path, to_path=DCS_BIOS_REPO_DIR, silence=silence)
            signal_handlers = {
                'progress': self._progress_by_abs_value,
                'stage': self.statusbar.showMessage,
                'error': self._error_during_bios_update,
                'result': self._clone_bios_completed,
            }
            for signal, handler in signal_handlers.items():
                getattr(clone_worker.signals, signal).connect(handler)
            self.threadpool.start(clone_worker)
        else:
            self._check_bios_release(silence=silence)
            self._reload_table_gkeys()

    def _check_dcs_bios_path(self) -> bool:
        """
        Check if the DCS-BIOS path fulfills two conditions.

        - Path is not empty
        - A drive letter exists in a system

        If met return True, False otherwise.

        :return: True if the path to DCS-BIOS is correct
        """
        result = True
        if self._is_dir_dcs_bios(text=self.bios_path, widget_name='le_biosdir'):
            drive_letter = self.bios_path.parts[0]
            if not Path(drive_letter).exists():
                self._show_message_box(kind_of=MsgBoxTypes.WARNING, title='Warning', message=f'Wrong drive: {drive_letter}\n\nCheck DCS-BIOS path.')
                result = False
        else:
            reply = self._show_message_box(kind_of=MsgBoxTypes.QUESTION, title='Install DCS-BIOS',
                                           message=f'There is no DCS-BIOS installed at:\n{self.bios_path}\n\nDo you want install?',
                                           defaultButton=QMessageBox.StandardButton.Yes)
            result = bool(reply == QMessageBox.StandardButton.Yes)
        return result

    def _error_during_bios_update(self, exc_tuple) -> None:
        """
        Show message box with error details.

        :param exc_tuple: Exception tuple
        """
        exc_type, exc_val, exc_tb = exc_tuple
        LOG.debug(exc_tb)
        self._show_custom_msg_box(kind_of=QMessageBox.Icon.Critical, title='Error', text=str(exc_type), detail_txt=str(exc_val),
                                  info_txt=f'Try remove directory:\n{DCS_BIOS_REPO_DIR}\nand restart DCSpy.')
        LOG.debug(f'Can not update BIOS: {exc_type}')

    def _clone_bios_completed(self, result) -> None:
        """
        Show message box with installation details.

        :param result:
        """
        sha, silence = result
        local_bios = self._check_local_bios()
        LOG.info(f'Git DCS-BIOS: {sha} ver: {local_bios}')
        install_result = self._handling_export_lua(temp_dir=DCS_BIOS_REPO_DIR / 'Scripts')
        install_result = f'{install_result}\n\nUsing Git/Live version.'
        self.statusbar.showMessage(sha)
        self._is_git_object_exists(text=self.le_bios_live.text())
        self._is_dir_dcs_bios(text=self.bios_path, widget_name='le_biosdir')
        self._update_bios_ver_file()
        self._reload_table_gkeys()
        if not silence:
            self._show_message_box(kind_of=MsgBoxTypes.INFO, title=f'Updated {self.l_bios}', message=install_result)
        self.progressbar.setValue(0)

    def _update_bios_ver_file(self):
        """Update DCS-BIOS version file with current SHA."""
        hex_sha = get_sha_for_current_git_ref(git_ref=self.le_bios_live.text(), repo_dir=DCS_BIOS_REPO_DIR)
        with open(file=self.bios_path / DCS_BIOS_VER_FILE, mode='w+') as bios_live_ver_file:
            bios_live_ver_file.write(hex_sha)

    def _check_bios_release(self, silence=False) -> None:
        """
        Check the release version and configuration of DCS-BIOS.

        :param silence: Perform action with silence
        """
        self._check_local_bios()
        remote_bios_info = self._check_remote_bios()
        self.statusbar.showMessage(f'Local BIOS: {self.l_bios} | Remote BIOS: {self.r_bios}')
        correct_local_bios_ver = all([isinstance(self.l_bios, version.Version), any([self.l_bios.major, self.l_bios.minor, self.l_bios.micro])])
        correct_remote_bios_ver = all([isinstance(self.r_bios, version.Version), remote_bios_info.dl_url, remote_bios_info.asset_file])
        dcs_runs = proc_is_running(name='DCS.exe')

        if silence and correct_remote_bios_ver and not remote_bios_info.latest:
            self._update_release_bios(rel_info=remote_bios_info)
        elif not silence and correct_remote_bios_ver:
            self._ask_to_update(rel_info=remote_bios_info)
        elif not all([silence, correct_remote_bios_ver]):
            msg = self._get_problem_desc(correct_local_bios_ver, correct_remote_bios_ver, bool(dcs_runs))
            msg = f'{msg}\n\nUsing stable release version.'
            self._show_message_box(kind_of=MsgBoxTypes.INFO, title='Update', message=msg)

    def _get_problem_desc(self, local_bios: bool, remote_bios: bool, dcs: bool) -> str:
        """
        Describe issues with DCS-BIOS update.

        :param local_bios: Local BIOS version
        :param remote_bios: Remote BIOS version
        :param dcs: DCS is running
        :return: Description as string
        """
        dcs_chk = '\u2716 DCS' if dcs else '\u2714 DCS'
        dcs_sta = 'running' if dcs else 'not running'
        dcs_note = '\n     Be sure stay on Main menu.' if dcs else ''
        lbios_chk = '\u2714 Local' if local_bios else '\u2716 Local'
        lbios_note = '' if local_bios else '\n     Check "dcsbios" path in config'
        rbios_chk = '\u2714 Remote' if remote_bios else '\u2716 Remote'
        rbios_note = '' if remote_bios else '\n     Check internet connection.'

        return f'{dcs_chk}: {dcs_sta}{dcs_note}\n' \
               f'{lbios_chk} Bios ver: {self.l_bios}{lbios_note}\n' \
               f'{rbios_chk} Bios ver: {self.r_bios}{rbios_note}'

    def _check_local_bios(self) -> ReleaseInfo:
        """
        Check the version of local BIOS.

        :return: Release description info
        """
        result = check_bios_ver(bios_path=self.bios_path)
        self.l_bios = result.ver
        return result

    def _check_remote_bios(self) -> ReleaseInfo:
        """
        Check the version of remote BIOS.

        :return: Release description info
        """
        release_info = check_ver_at_github(repo='DCS-Skunkworks/dcs-bios', current_ver=str(self.l_bios), extension='.zip')
        self.r_bios = release_info.ver
        return release_info

    def _ask_to_update(self, rel_info: ReleaseInfo) -> None:
        """
        Ask user if update BIOS or not.

        :param rel_info: Remote release information
        """
        msg_txt = f'You are running {self.l_bios} version.\n\n' \
                  f'Would you like to download\n' \
                  f'stable release:\n\n{rel_info.asset_file}\n\n' \
                  f'and overwrite update?'
        if not rel_info.latest:
            msg_txt = f'You are running {self.l_bios} version.\n' \
                      f'New version {rel_info.ver} available.\n' \
                      f'Released: {rel_info.published}\n\n' \
                      f'Would you like to update?'
        reply = self._show_message_box(kind_of=MsgBoxTypes.QUESTION, title='Update DCS-BIOS', message=msg_txt,
                                       defaultButton=QMessageBox.StandardButton.Yes)
        if reply == QMessageBox.StandardButton.Yes:
            self._update_release_bios(rel_info=rel_info)

    def _update_release_bios(self, rel_info: ReleaseInfo) -> None:
        """
        Perform update of the release version BIOS and check configuration.

        :param rel_info: Remote release information
        """
        tmp_dir = Path(gettempdir())
        local_zip = tmp_dir / rel_info.asset_file
        download_file(url=rel_info.dl_url, save_path=local_zip)
        LOG.debug(f'Remove DCS-BIOS from: {tmp_dir} ')
        rmtree(path=tmp_dir / 'DCS-BIOS', ignore_errors=True)
        LOG.debug(f'Unpack file: {local_zip} ')
        unpack_archive(filename=local_zip, extract_dir=tmp_dir)
        LOG.debug(f'Remove: {self.bios_path} ')
        rmtree(path=self.bios_path, ignore_errors=True)
        LOG.debug(f'Copy DCS-BIOS to: {self.bios_path} ')
        copytree(src=tmp_dir / 'DCS-BIOS', dst=self.bios_path)
        install_result = self._handling_export_lua(tmp_dir)
        if 'github' in install_result:
            reply = self._show_message_box(kind_of=MsgBoxTypes.QUESTION, title='Open browser', message=install_result,
                                           defaultButton=QMessageBox.StandardButton.Yes)
            if reply == QMessageBox.StandardButton.Yes:
                open_new_tab(r'https://github.com/DCS-Skunkworks/DCSFlightpanels/wiki/Installation')
        else:
            local_bios = self._check_local_bios()
            self.statusbar.showMessage(f'Local BIOS: {local_bios.ver} | Remote BIOS: {self.r_bios}')
            install_result = f'{install_result}\n\nUsing stable release version.'
            self._is_dir_dcs_bios(text=self.bios_path, widget_name='le_biosdir')
            self._show_message_box(kind_of=MsgBoxTypes.INFO, title=f'Updated {local_bios.ver}', message=install_result)

    def _handling_export_lua(self, temp_dir: Path) -> str:
        """
        Check if Export.lua file exists and check its content.

        If not, copy Export.lua from DCS-BIOS installation archive.

        :param temp_dir: Directory with DCS-BIOS archive
        :return: Result of checks
        """
        result = 'Installation Success. Done.'
        lua_dst_path = self.bios_path.parent
        lua = 'Export.lua'
        try:
            with open(file=lua_dst_path / lua, encoding='utf-8') as lua_dst:
                lua_dst_data = lua_dst.read()
        except FileNotFoundError as err:
            LOG.debug(f'{type(err).__name__}: {err.filename}')
            copy(src=temp_dir / lua, dst=lua_dst_path)
            LOG.debug(f'Copy Export.lua from: {temp_dir} to {lua_dst_path} ')
        else:
            result += check_dcs_bios_entry(lua_dst_data, lua_dst_path, temp_dir)
        return result

    # <=><=><=><=><=><=><=><=><=><=><=> repair bios <=><=><=><=><=><=><=><=><=><=><=>
    def _bios_repair_clicked(self) -> None:
        """
        Repair DCS-BIOS installation.

        Procedure:
        1. Show message box with warning
        2. Show if DCS us running
        3. Remove Git repo from temporary directory (optionally)
        4. Remove DCS-BIOS from Saved Games directory
        5. Install DCS-BIOS
        """
        dcs_runs = proc_is_running(name='DCS.exe')
        message = f'Are you sure to remove content of:\n\n{self.bios_path}'
        if dcs_runs:
            message += '\n\nNote: DCS is running, quit or be sure to stay on Main menu.'
        reply = self._show_message_box(kind_of=MsgBoxTypes.QUESTION, title='Repair DCS-BIOS',
                                       message=message, defaultButton=QMessageBox.StandardButton.No)
        if bool(reply == QMessageBox.StandardButton.Yes):
            if self.cb_bios_live.isChecked():
                return_code = run_command(cmd=fr'attrib -R -H -S {DCS_BIOS_REPO_DIR}\*.* /S /D')
                rmtree(DCS_BIOS_REPO_DIR, ignore_errors=False)
                LOG.debug(f'Clean up old DCS-BIOS git repository, RC: {return_code}')
            rmtree(path=self.bios_path, ignore_errors=False)
            LOG.debug(f'Remove DCS-BIOS: {self.bios_path}')
            self._start_bios_update(silence=False)

    # <=><=><=><=><=><=><=><=><=><=><=> start/stop <=><=><=><=><=><=><=><=><=><=><=>
    def _stop_clicked(self) -> None:
        """Set event to stop DCSpy."""
        self.run_in_background(job=partial(self._fake_progress, total_time=0.3),
                               signal_handlers={'progress': self._progress_by_abs_value})
        for rb_key in self.bg_rb_device.buttons():
            if not rb_key.isChecked():
                rb_key.setEnabled(True)
        self.statusbar.showMessage('Start again or close DCSpy')
        self.pb_start.setEnabled(True)
        self.a_start.setEnabled(True)
        self.pb_stop.setEnabled(False)
        self.a_stop.setEnabled(False)
        self.le_dcsdir.setEnabled(True)
        self.le_biosdir.setEnabled(True)
        self.gb_fonts.setEnabled(True)
        if self.rb_g19.isChecked():
            self.cb_ded_font.setEnabled(True)
        self.event_set()

    def _start_clicked(self) -> None:
        """Run real application in thread."""
        LOG.debug(f'Local DCS-BIOS version: {self._check_local_bios().ver}')
        self.run_in_background(job=partial(self._fake_progress, total_time=0.5),
                               signal_handlers={'progress': self._progress_by_abs_value})
        for rb_key in self.bg_rb_device.buttons():
            if not rb_key.isChecked():
                rb_key.setEnabled(False)
        if self.device.lcd_info.type != LcdType.NONE:
            fonts_cfg = FontsConfig(name=self.le_font_name.text(), **getattr(self, f'{self.device.lcd_name}_font'))
            self.device.lcd_info.set_fonts(fonts_cfg)
        self.event = Event()
        app_params = {'model': self.device, 'event': self.event}
        app_thread = Thread(target=dcspy_run, kwargs=app_params)
        app_thread.name = 'dcspy-app'
        LOG.debug(f'Starting thread {app_thread} for: {app_params}')
        self.pb_start.setEnabled(False)
        self.a_start.setEnabled(False)
        self.pb_stop.setEnabled(True)
        self.a_stop.setEnabled(True)
        self.le_dcsdir.setEnabled(False)
        self.le_biosdir.setEnabled(False)
        self.gb_fonts.setEnabled(False)
        app_thread.start()
        alive = 'working' if app_thread.is_alive() else 'not working'
        self.statusbar.showMessage(f'DCSpy client: {alive}')

    # <=><=><=><=><=><=><=><=><=><=><=> configuration <=><=><=><=><=><=><=><=><=><=><=>
    def apply_configuration(self, cfg: dict) -> None:
        """
        Apply configuration to GUI widgets.

        :param cfg: dictionary with configuration
        """
        icon_map = {0: 'a_icons_only', 1: 'a_text_only', 2: 'a_text_beside', 3: 'a_text_under'}
        try:
            self.cb_autostart.setChecked(cfg['autostart'])
            self.cb_show_gui.setChecked(cfg['show_gui'])
            self.cb_lcd_screenshot.setChecked(cfg['save_lcd'])
            self.cb_check_ver.setChecked(cfg['check_ver'])
            self.cb_verbose.setChecked(cfg['verbose'])
            self.cb_ded_font.setChecked(cfg['f16_ded_font'])
            self.cb_autoupdate_bios.setChecked(cfg['check_bios'])
            self.le_font_name.setText(cfg['font_name'])
            self.sp_completer.setValue(cfg['completer_items'])
            self._completer_items = cfg['completer_items']
            self.combo_planes.setCurrentText(cfg['current_plane'])
            self.mono_font = {'large': int(cfg['font_mono_l']), 'medium': int(cfg['font_mono_m']), 'small': int(cfg['font_mono_s'])}
            self.color_font = {'large': int(cfg['font_color_l']), 'medium': int(cfg['font_color_m']), 'small': int(cfg['font_color_s'])}
            getattr(self, f'rb_{cfg["device"].lower()}').toggle()
            self.le_dcsdir.setText(cfg['dcs'])
            self.le_biosdir.setText(cfg['dcsbios'])
            self.le_bios_live.setText(cfg['git_bios_ref'])
            self.cb_bios_live.setChecked(cfg['git_bios'])
            self.addDockWidget(Qt.DockWidgetArea(int(cfg['gkeys_area'])), self.dw_gkeys)
            self.dw_gkeys.setFloating(bool(cfg['gkeys_float']))
            self.addToolBar(Qt.ToolBarArea(int(cfg['toolbar_area'])), self.toolbar)
            getattr(self, icon_map.get(cfg['toolbar_style'], 'a_icons_only')).setChecked(True)
        except (TypeError, AttributeError, ValueError) as exc:
            LOG.warning(exc, exc_info=True)
            self._reset_defaults_cfg()

    def save_configuration(self) -> None:
        """Save configuration from GUI."""
        cfg = {
            'api_ver': __version__,
            'device': self.device.klass,
            'autostart': self.cb_autostart.isChecked(),
            'show_gui': self.cb_show_gui.isChecked(),
            'save_lcd': self.cb_lcd_screenshot.isChecked(),
            'check_ver': self.cb_check_ver.isChecked(),
            'check_bios': self.cb_autoupdate_bios.isChecked(),
            'verbose': self.cb_verbose.isChecked(),
            'f16_ded_font': self.cb_ded_font.isChecked(),
            'dcs': self.le_dcsdir.text(),
            'dcsbios': self.le_biosdir.text(),
            'font_name': self.le_font_name.text(),
            'git_bios': self.cb_bios_live.isChecked(),
            'git_bios_ref': self.le_bios_live.text(),
            'font_mono_l': self.mono_font['large'],
            'font_mono_m': self.mono_font['medium'],
            'font_mono_s': self.mono_font['small'],
            'font_color_l': self.color_font['large'],
            'font_color_m': self.color_font['medium'],
            'font_color_s': self.color_font['small'],
            'completer_items': self.sp_completer.value(),
            'current_plane': self.current_plane,
            'gkeys_area': self.dockWidgetArea(self.dw_gkeys).value,
            'gkeys_float': self.dw_gkeys.isFloating(),
            'toolbar_area': self.toolBarArea(self.toolbar).value,
            'toolbar_style': self.toolbar.toolButtonStyle().value,
        }
        if self.device.lcd_info == LcdType.COLOR:
            font_cfg = {'font_color_l': self.hs_large_font.value(),
                        'font_color_m': self.hs_medium_font.value(),
                        'font_color_s': self.hs_small_font.value()}
        else:
            font_cfg = {'font_mono_l': self.hs_large_font.value(),
                        'font_mono_m': self.hs_medium_font.value(),
                        'font_mono_s': self.hs_small_font.value()}
        cfg.update(font_cfg)
        save_yaml(data=cfg, full_path=default_yaml)

    def _reset_defaults_cfg(self) -> None:
        """Set defaults and stop application."""
        save_yaml(data=defaults_cfg, full_path=default_yaml)
        self.config = load_yaml(full_path=default_yaml)
        self.apply_configuration(self.config)
        for name in ['large', 'medium', 'small']:
            getattr(self, f'hs_{name}_font').setValue(getattr(self, f'{self.device.lcd_name}_font')[name])
        self._show_message_box(kind_of=MsgBoxTypes.WARNING, title='Reset settings',
                               message='All settings will be reset to default values.\nDCSpy will to be close.\nIt could be necessary start DCSpy manually!')
        self.close()

    # <=><=><=><=><=><=><=><=><=><=><=> others <=><=><=><=><=><=><=><=><=><=><=>
    @property
    def current_plane(self) -> str:
        """
        Get current plane from combo box.

        :return: Plane name as string
        """
        return self.combo_planes.currentText()

    @property
    def bios_path(self) -> Path:
        """
<<<<<<< HEAD
        Get the path to DCS-BIOS.
=======
        Get path to DCS-BIOS directory.
>>>>>>> 783f2750

        :return: Full path as Path
        """
        return Path(self.le_biosdir.text())

    @property
    def dcs_path(self) -> Path:
        """
        Get path to DCS World directory.

        :return: full path as Path
        """
        return Path(self.le_dcsdir.text())

    # <=><=><=><=><=><=><=><=><=><=><=> helpers <=><=><=><=><=><=><=><=><=><=><=>
    def run_in_background(self, job: Union[partial, Callable], signal_handlers: dict[str, Callable]) -> None:
        """
        Worker with signals callback to schedule a GUI job in the background.

        Parameter `signal_handlers` is a dict with signals from WorkerSignals.
        Possible signals are: `finished`, `error`, `result`, `progress`.
        Values in dict are methods/callables as handlers/callbacks for particular signal.

        :param job: GUI method or function to run in background
        :param signal_handlers: Signals as keys: finished, error, result, progress and values as callable
        """
        progress = True if 'progress' in signal_handlers.keys() else False
        worker = Worker(func=job, with_progress=progress)
        for signal, handler in signal_handlers.items():
            getattr(worker.signals, signal).connect(handler)
        if isinstance(job, partial):
            job_name = job.func.__name__
            args = job.args
            kwargs = job.keywords
        else:
            job_name = job.__name__
            args = tuple()
            kwargs = dict()
        signals = {signal: handler.__name__ for signal, handler in signal_handlers.items()}
        LOG.debug(f'bg job for: {job_name} args: {args} kwargs: {kwargs} signals {signals}')
        self.threadpool.start(worker)

    @staticmethod
    def _fake_progress(progress_callback: SignalInstance, total_time: int, steps: int = 100,
                       clean_after: bool = True, **kwargs) -> None:
        """
        Make fake progress for progressbar.

        :param progress_callback: Signal to update progress bar
        :param total_time: Time for fill-up whole bar (in seconds)
        :param steps: Number of steps (default 100)
        :param clean_after: Clean progress bar when finish
        """
        done_event = kwargs.get('done_event', Event())
        for progress_step in range(1, steps + 1):
            sleep(total_time / steps)
            progress_callback.emit(progress_step)
            if done_event.is_set():
                progress_callback.emit(100)
                break
        if clean_after:
            sleep(0.5)
            progress_callback.emit(0)

    def _progress_by_abs_value(self, value: int) -> None:
        """
        Update progress bar by absolute value.

        :param value: absolute value of progress bar
        """
        self.progressbar.setValue(value)

    def fetch_system_data(self, silence: bool = False) -> SystemData:
        """
        Fetch various system related data.

        :param silence: Perform action with silence
        :return: SystemData named tuple with all data
        """
        system, _, release, ver, _, proc = uname()
        dcs_type, dcs_ver = check_dcs_ver(Path(self.config['dcs']))
        dcspy_ver = get_version_string(repo='emcek/dcspy', current_ver=__version__, check=self.config['check_ver'])
        bios_ver = str(self._check_local_bios().ver)
        dcs_bios_ver = self._get_bios_full_version(silence=silence)
        git_ver = 'Not installed'
        if self.git_exec:
            from git import cmd
            git_ver = '.'.join([str(i) for i in cmd.Git().version_info])
        return SystemData(system=system, release=release, ver=ver, proc=proc, dcs_type=dcs_type, dcs_ver=dcs_ver,
                          dcspy_ver=dcspy_ver, bios_ver=bios_ver, dcs_bios_ver=dcs_bios_ver, git_ver=git_ver)

    def _run_file_dialog(self, last_dir: Callable[..., str], widget_name: Optional[str] = None) -> str:
        """
        Open/save dialog to select file or folder.

        :param last_dir: Function return last selected dir
        :param widget_name: Update text for a widget
        :return: Full path to directory
        """
        result_path = QFileDialog.getExistingDirectory(self, caption='Open Directory', dir=last_dir(), options=QFileDialog.Option.ShowDirsOnly)
        if widget_name is not None and result_path:
            getattr(self, widget_name).setText(result_path)
        return result_path

    @staticmethod
    def _get_style_for_combobox(key: Union[LcdButton, Gkey, MouseButton], fg: str) -> str:
        """
        Get style for QComboBox with foreground color.

        Colors:
        - light green - G-Keys
        - light yellow - Mouse buttons
        - light blue - LCD buttons

        :param key: LcdButton, Gkey or MouseButton
        :param fg: color as string
        :return: style sheet string
        """
        bg = ''
        if isinstance(key, Gkey):
            bg = 'lightgreen'
        elif isinstance(key, MouseButton):
            bg = 'lightyellow'
        elif isinstance(key, LcdButton):
            bg = 'lightblue'
        return f'QComboBox{{color: {fg};background-color: {bg};}} QComboBox QAbstractItemView {{background-color: {bg};}}'

    def _show_message_box(self, kind_of: MsgBoxTypes, title: str, message: str = '', **kwargs) -> QMessageBox.StandardButton:
        """
        Show any QMessageBox delivered with Qt.

        :param kind_of: One of MsgBoxTypes: `information`, `question`, `warning`, `critical`, `about` or `aboutQt`
        :param title: Title of modal window
        :param message: A text of message, default is empty
        :param kwargs: Additional keyword arguments for customizing the message box
        :return: The standard button clicked by the user
        """
        result = QMessageBox.StandardButton.NoButton
        if not NO_MSG_BOX:
            message_box = getattr(QMessageBox, kind_of.value)
            if kind_of == MsgBoxTypes.ABOUT_QT:
                result = message_box(self, title, **kwargs)
            else:
                result = message_box(self, title, message, **kwargs)
        return result

    def _show_custom_msg_box(self, kind_of: QMessageBox.Icon, title: str, text: str, info_txt: str, detail_txt: Optional[str] = None,
                             buttons: Optional[QMessageBox.StandardButton] = None) -> int:
        """
        Show custom message box with hidden text.

        :param title: Title
        :param text: First section
        :param info_txt: Second section
        :param detail_txt: Hidden text
        :param buttons: Tuple of buttons
        :return: Integer value of pushed buttons
        """
        if not NO_MSG_BOX:
            msg = QMessageBox(text=text, parent=self)
            msg.setIcon(kind_of)
            msg.setWindowTitle(title)
            msg.setInformativeText(info_txt)
            if detail_txt:
                msg.setDetailedText(detail_txt)
            if buttons:
                msg.setStandardButtons(buttons)
            return msg.exec()

    def event_set(self) -> None:
        """Set event to close running thread."""
        self.event.set()

    def activated(self, reason: QSystemTrayIcon.ActivationReason) -> None:
        """
        Signal of activation.

        :param reason: Reason of activation
        """
        if reason == QSystemTrayIcon.ActivationReason.Trigger:
            if self.isVisible():
                self.hide()
            else:
                self.show()

    def _show_toolbar(self) -> None:
        """Toggle show and hide toolbar."""
        if self.a_show_toolbar.isChecked():
            self.toolbar.show()
        else:
            self.toolbar.hide()

    def _show_gkeys_dock(self) -> None:
        """Toggle show and hide G-Keys dock."""
        if self.a_show_gkeys.isChecked():
            self.dw_gkeys.show()
        else:
            self.dw_gkeys.hide()

    def _show_device_dock(self) -> None:
        """Toggle between show and hide a device dock."""
        if self.a_show_device.isChecked():
            self.dw_device.show()
        else:
            self.dw_device.hide()

    @Slot(bool)
    def _close_dock_widget(self, visible: bool, widget: str) -> None:
        """
        Close the dock widget and check menu/toolbar item.

        :param visible: Is dock visible
        :param widget: Widget name
        """
        action = getattr(self, f'a_show_{widget}')
        if not visible:
            action.setChecked(False)
        else:
            action.setChecked(True)

    def _find_children(self) -> None:
        """Find all widgets of main window."""
        self.statusbar: Union[object, QStatusBar] = self.findChild(QStatusBar, 'statusbar')
        self.systray: Union[object, QSystemTrayIcon] = self.findChild(QSystemTrayIcon, 'systray')
        self.traymenu: Union[object, QMenu] = self.findChild(QMenu, 'traymenu')
        self.progressbar: Union[object, QProgressBar] = self.findChild(QProgressBar, 'progressbar')
        self.toolbar: Union[object, QToolBar] = self.findChild(QToolBar, 'toolbar')
        self.tw_gkeys: Union[object, QTableWidget] = self.findChild(QTableWidget, 'tw_gkeys')
        self.sp_completer: Union[object, QSpinBox] = self.findChild(QSpinBox, 'sp_completer')
        self.tw_main: Union[object, QTabWidget] = self.findChild(QTabWidget, 'tw_main')
        self.gb_fonts: Union[object, QGroupBox] = self.findChild(QGroupBox, 'gb_fonts')
        self.toolBox: Union[object, QToolBox] = self.findChild(QToolBox, 'toolBox')

        self.combo_planes: Union[object, QComboBox] = self.findChild(QComboBox, 'combo_planes')
        self.combo_search: Union[object, QComboBox] = self.findChild(QComboBox, 'combo_search')

        self.dw_gkeys: Union[object, QDockWidget] = self.findChild(QDockWidget, 'dw_gkeys')
        self.dw_device: Union[object, QDockWidget] = self.findChild(QDockWidget, 'dw_device')

        self.l_keyboard: Union[object, QLabel] = self.findChild(QLabel, 'l_keyboard')
        self.l_large: Union[object, QLabel] = self.findChild(QLabel, 'l_large')
        self.l_medium: Union[object, QLabel] = self.findChild(QLabel, 'l_medium')
        self.l_small: Union[object, QLabel] = self.findChild(QLabel, 'l_small')
        self.l_category: Union[object, QLabel] = self.findChild(QLabel, 'l_category')
        self.l_description: Union[object, QLabel] = self.findChild(QLabel, 'l_description')
        self.l_identifier: Union[object, QLabel] = self.findChild(QLabel, 'l_identifier')
        self.l_range: Union[object, QLabel] = self.findChild(QLabel, 'l_range')

        self.a_start: Union[object, QAction] = self.findChild(QAction, 'a_start')
        self.a_stop: Union[object, QAction] = self.findChild(QAction, 'a_stop')
        self.a_quit: Union[object, QAction] = self.findChild(QAction, 'a_quit')
        self.a_save_plane: Union[object, QAction] = self.findChild(QAction, 'a_save_plane')
        self.a_reset_defaults: Union[object, QAction] = self.findChild(QAction, 'a_reset_defaults')
        self.a_show_toolbar: Union[object, QAction] = self.findChild(QAction, 'a_show_toolbar')
        self.a_show_gkeys: Union[object, QAction] = self.findChild(QAction, 'a_show_gkeys')
        self.a_show_device: Union[object, QAction] = self.findChild(QAction, 'a_show_device')
        self.a_about_dcspy: Union[object, QAction] = self.findChild(QAction, 'a_about_dcspy')
        self.a_about_qt: Union[object, QAction] = self.findChild(QAction, 'a_about_qt')
        self.a_report_issue: Union[object, QAction] = self.findChild(QAction, 'a_report_issue')
        self.a_dcspy_updates: Union[object, QAction] = self.findChild(QAction, 'a_dcspy_updates')
        self.a_bios_updates: Union[object, QAction] = self.findChild(QAction, 'a_bios_updates')
        self.a_donate: Union[object, QAction] = self.findChild(QAction, 'a_donate')
        self.a_discord: Union[object, QAction] = self.findChild(QAction, 'a_discord')
        self.a_icons_only: Union[object, QAction] = self.findChild(QAction, 'a_icons_only')
        self.a_text_only: Union[object, QAction] = self.findChild(QAction, 'a_text_only')
        self.a_text_beside: Union[object, QAction] = self.findChild(QAction, 'a_text_beside')
        self.a_text_under: Union[object, QAction] = self.findChild(QAction, 'a_text_under')

        self.pb_start: Union[object, QPushButton] = self.findChild(QPushButton, 'pb_start')
        self.pb_stop: Union[object, QPushButton] = self.findChild(QPushButton, 'pb_stop')
        self.pb_close: Union[object, QPushButton] = self.findChild(QPushButton, 'pb_close')
        self.pb_dcsdir: Union[object, QPushButton] = self.findChild(QPushButton, 'pb_dcsdir')
        self.pb_biosdir: Union[object, QPushButton] = self.findChild(QPushButton, 'pb_biosdir')
        self.pb_collect_data: Union[object, QPushButton] = self.findChild(QPushButton, 'pb_collect_data')
        self.pb_copy: Union[object, QPushButton] = self.findChild(QPushButton, 'pb_copy')
        self.pb_save: Union[object, QPushButton] = self.findChild(QPushButton, 'pb_save')
        self.pb_dcspy_check: Union[object, QPushButton] = self.findChild(QPushButton, 'pb_dcspy_check')
        self.pb_bios_check: Union[object, QPushButton] = self.findChild(QPushButton, 'pb_bios_check')
        self.pb_bios_repair: Union[object, QPushButton] = self.findChild(QPushButton, 'pb_bios_repair')

        self.cb_autostart: Union[object, QCheckBox] = self.findChild(QCheckBox, 'cb_autostart')
        self.cb_show_gui: Union[object, QCheckBox] = self.findChild(QCheckBox, 'cb_show_gui')
        self.cb_check_ver: Union[object, QCheckBox] = self.findChild(QCheckBox, 'cb_check_ver')
        self.cb_ded_font: Union[object, QCheckBox] = self.findChild(QCheckBox, 'cb_ded_font')
        self.cb_lcd_screenshot: Union[object, QCheckBox] = self.findChild(QCheckBox, 'cb_lcd_screenshot')
        self.cb_verbose: Union[object, QCheckBox] = self.findChild(QCheckBox, 'cb_verbose')
        self.cb_autoupdate_bios: Union[object, QCheckBox] = self.findChild(QCheckBox, 'cb_autoupdate_bios')
        self.cb_bios_live: Union[object, QCheckBox] = self.findChild(QCheckBox, 'cb_bios_live')

        self.le_dcsdir: Union[object, QLineEdit] = self.findChild(QLineEdit, 'le_dcsdir')
        self.le_biosdir: Union[object, QLineEdit] = self.findChild(QLineEdit, 'le_biosdir')
        self.le_font_name: Union[object, QLineEdit] = self.findChild(QLineEdit, 'le_font_name')
        self.le_bios_live: Union[object, QLineEdit] = self.findChild(QLineEdit, 'le_bios_live')
        self.le_custom: Union[object, QLineEdit] = self.findChild(QLineEdit, 'le_custom')

        self.rb_g19: Union[object, QRadioButton] = self.findChild(QRadioButton, 'rb_g19')
        self.rb_g13: Union[object, QRadioButton] = self.findChild(QRadioButton, 'rb_g13')
        self.rb_g15v1: Union[object, QRadioButton] = self.findChild(QRadioButton, 'rb_g15v1')
        self.rb_g15v2: Union[object, QRadioButton] = self.findChild(QRadioButton, 'rb_g15v2')
        self.rb_g510: Union[object, QRadioButton] = self.findChild(QRadioButton, 'rb_g510')
        self.rb_rb_g910: Union[object, QRadioButton] = self.findChild(QRadioButton, 'rb_rb_g910')
        self.rb_rb_g710: Union[object, QRadioButton] = self.findChild(QRadioButton, 'rb_rb_g710')
        self.rb_rb_g110: Union[object, QRadioButton] = self.findChild(QRadioButton, 'rb_rb_g110')
        self.rb_rb_g103: Union[object, QRadioButton] = self.findChild(QRadioButton, 'rb_rb_g103')
        self.rb_rb_g105: Union[object, QRadioButton] = self.findChild(QRadioButton, 'rb_rb_g105')
        self.rb_rb_g11: Union[object, QRadioButton] = self.findChild(QRadioButton, 'rb_rb_g11')
        self.rb_rb_g633: Union[object, QRadioButton] = self.findChild(QRadioButton, 'rb_rb_g633')
        self.rb_rb_g35: Union[object, QRadioButton] = self.findChild(QRadioButton, 'rb_rb_g35')
        self.rb_rb_g930: Union[object, QRadioButton] = self.findChild(QRadioButton, 'rb_rb_g930')
        self.rb_rb_g933: Union[object, QRadioButton] = self.findChild(QRadioButton, 'rb_rb_g933')
        self.rb_rb_g600: Union[object, QRadioButton] = self.findChild(QRadioButton, 'rb_rb_g600')
        self.rb_rb_g300: Union[object, QRadioButton] = self.findChild(QRadioButton, 'rb_rb_g300')
        self.rb_rb_g400: Union[object, QRadioButton] = self.findChild(QRadioButton, 'rb_rb_g400')
        self.rb_rb_g700: Union[object, QRadioButton] = self.findChild(QRadioButton, 'rb_rb_g700')
        self.rb_rb_g9: Union[object, QRadioButton] = self.findChild(QRadioButton, 'rb_rb_g9')
        self.rb_rb_mx518: Union[object, QRadioButton] = self.findChild(QRadioButton, 'rb_rb_mx518')
        self.rb_rb_g402: Union[object, QRadioButton] = self.findChild(QRadioButton, 'rb_rb_g402')
        self.rb_rb_g502: Union[object, QRadioButton] = self.findChild(QRadioButton, 'rb_rb_g502')
        self.rb_rb_g602: Union[object, QRadioButton] = self.findChild(QRadioButton, 'rb_rb_g602')
        self.rb_action: Union[object, QRadioButton] = self.findChild(QRadioButton, 'rb_action')
        self.rb_fixed_step_inc: Union[object, QRadioButton] = self.findChild(QRadioButton, 'rb_fixed_step_inc')
        self.rb_fixed_step_dec: Union[object, QRadioButton] = self.findChild(QRadioButton, 'rb_fixed_step_dec')
        self.rb_set_state: Union[object, QRadioButton] = self.findChild(QRadioButton, 'rb_set_state')
        self.rb_cycle: Union[object, QRadioButton] = self.findChild(QRadioButton, 'rb_cycle')
        self.rb_variable_step_plus: Union[object, QRadioButton] = self.findChild(QRadioButton, 'rb_variable_step_plus')
        self.rb_variable_step_minus: Union[object, QRadioButton] = self.findChild(QRadioButton, 'rb_variable_step_minus')
        self.rb_push_button: Union[object, QRadioButton] = self.findChild(QRadioButton, 'rb_push_button')
        self.rb_custom: Union[object, QRadioButton] = self.findChild(QRadioButton, 'rb_custom')

        self.hs_large_font: Union[object, QSlider] = self.findChild(QSlider, 'hs_large_font')
        self.hs_medium_font: Union[object, QSlider] = self.findChild(QSlider, 'hs_medium_font')
        self.hs_small_font: Union[object, QSlider] = self.findChild(QSlider, 'hs_small_font')
        self.hs_set_state: Union[object, QSlider] = self.findChild(QSlider, 'hs_set_state')


class AboutDialog(QDialog):
    """About dialog."""
    def __init__(self, parent) -> None:
        """Dcspy about dialog window."""
        super().__init__(parent)
        self.parent: Union[DcsPyQtGui, QWidget] = parent
        UiLoader().loadUi(':/ui/ui/about.ui', self)
        self.l_info: Union[object, QLabel] = self.findChild(QLabel, 'l_info')

    def showEvent(self, event: QShowEvent):
        """Prepare text information about DCSpy application."""
        d = self.parent.fetch_system_data(silence=False)
        super().showEvent(event)
        text = '<html><head/><body><p>'
        text += '<b>Author</b>: <a href="https://github.com/emcek">Michal Plichta</a>'
        text += '<br><b>Project</b>: <a href="https://github.com/emcek/dcspy/">emcek/dcspy</a>'
        text += '<br><b>Wiki</b>: <a href="https://github.com/emcek/dcspy/wiki">docs</a>'
        text += '<br><b>Discord</b>: <a href="https://discord.gg/SP5Yjx3">discord.gg/SP5Yjx3</a>'
        text += '<br><b>Issues</b>: <a href="https://github.com/emcek/dcspy/issues">report issue</a>'
        text += f'<br><b>System</b>: {d.system}{d.release} ver. {d.ver} ({architecture()[0]})'
        text += f'<br><b>Processor</b>: {d.proc}'
        text += f'<br><b>Python</b>: {python_implementation()}-{python_version()}'
        text += f'<br><b>Config</b>: <a href="file:///{default_yaml.parent}">{default_yaml.name}</a>'
        text += f'<br><b>Git</b>: {d.git_ver}'
        text += f'<br><b>PySide6</b>: {pyside6_ver} / <b>Qt</b>: {qt6_ver}'
        text += f'<br><b>DCSpy</b>: {d.dcspy_ver}'
        text += f'<br><b>DCS-BIOS</b>: <a href="https://github.com/DCS-Skunkworks/dcs-bios/releases">{d.bios_ver}</a> '
        text += f'<b>SHA:</b> <a href="https://github.com/DCS-Skunkworks/dcs-bios/commit/{d.sha}">{d.dcs_bios_ver}</a>'
        text += f'<br><b>DCS World</b>: <a href="https://www.digitalcombatsimulator.com/en/news/changelog/openbeta/{d.dcs_ver}/">{d.dcs_ver}</a> ({d.dcs_type})'
        text += '</p></body></html>'
        self.l_info.setText(text)


class WorkerSignals(QObject):
    """
    Defines the signals available from a running worker thread.

    Supported signals are:
    * finished - no data
    * error - tuple with exctype, value, traceback.format_exc()
    * result - object/any type - data returned from processing
    * progress - float between zero (0) and one (1) as indication of progress
    * stage - string with current stage
    """

    finished = Signal()
    error = Signal(tuple)
    result = Signal(object)
    progress = Signal(int)
    stage = Signal(str)


class Worker(QRunnable):
    """Runnable worker."""

    def __init__(self, func: partial, with_progress: bool) -> None:
        """
        Worker thread.

        Inherits from QRunnable to handler worker thread setup, signals and wrap-up.
        :param func: The function callback to run on worker thread
        """
        super().__init__()
        self.func = func
        self.signals = WorkerSignals()
        if with_progress:
            self.func.keywords['progress_callback'] = self.signals.progress

    @Slot()
    def run(self) -> None:
        """Initialise the runner function with passed additional kwargs."""
        try:
            result = self.func()
        except Exception:
            exctype, value = sys.exc_info()[:2]
            self.signals.error.emit((exctype, value, traceback.format_exc()))
        else:
            self.signals.result.emit(result)
        finally:
            self.signals.finished.emit()


class GitCloneWorker(QRunnable):
    """Worker for git clone with reporting progress."""

    def __init__(self, git_ref: str, bios_path: Path, repo: str = 'DCS-Skunkworks/dcs-bios', to_path: Path = DCS_BIOS_REPO_DIR, silence: bool = False) -> None:
        """
        Inherits from QRunnable to handler worker thread setup, signals and wrap-up.

        :param git_ref: Git reference
        :param repo: Valid git repository user/name
        :param bios_path: Path to DCS-BIOS
        :param to_path: Path to which the repository should be cloned to
        :param silence: Perform action with silence
        """
        super().__init__()
        self.git_ref = git_ref
        self.repo = repo
        self.to_path = to_path
        self.bios_path = bios_path
        self.silence = silence
        self.signals = WorkerSignals()

    @Slot()
    def run(self):
        """Clone repository and report progress using special object CloneProgress."""
        try:
            sha = check_github_repo(git_ref=self.git_ref, update=True, repo=self.repo, repo_dir=self.to_path,
                                    progress=CloneProgress(self.signals.progress, self.signals.stage))
            LOG.debug(f'Remove: {self.bios_path} {sha}')
            rmtree(path=self.bios_path, ignore_errors=True)
            LOG.debug(f'Copy Git DCS-BIOS to: {self.bios_path} ')
            copytree(src=DCS_BIOS_REPO_DIR / 'Scripts' / 'DCS-BIOS', dst=self.bios_path)
        except Exception:
            exctype, value = sys.exc_info()[:2]
            self.signals.error.emit((exctype, value, traceback.format_exc()))
        else:
            self.signals.result.emit((sha, self.silence))
        finally:
            self.signals.finished.emit()


class UiLoader(QUiLoader):
    """UI file loader."""
    _baseinstance = None

    def createWidget(self, classname: str, parent: Optional[QWidget] = None, name='') -> QWidget:
        """
        Create widget.

        :param classname: Class name
        :param parent: Parent
        :param name: Name
        :return: QWidget
        """
        if parent is None and self._baseinstance is not None:
            widget = self._baseinstance
        else:
            widget = super().createWidget(classname, parent, name)
            if self._baseinstance is not None:
                setattr(self._baseinstance, name, widget)
        return widget

    def loadUi(self, ui_path: Union[str, bytes, Path], baseinstance=None) -> QWidget:
        """
        Load UI file.

        :param ui_path: Path to UI file
        :param baseinstance:
        :return: QWidget
        """
        self._baseinstance = baseinstance
        ui_file = QFile(ui_path)
        ui_file.open(QIODevice.OpenModeFlag.ReadOnly)
        try:
            widget = self.load(ui_file)
            QMetaObject.connectSlotsByName(widget)
            return widget
        finally:
            ui_file.close()<|MERGE_RESOLUTION|>--- conflicted
+++ resolved
@@ -1347,11 +1347,7 @@
     @property
     def bios_path(self) -> Path:
         """
-<<<<<<< HEAD
-        Get the path to DCS-BIOS.
-=======
-        Get path to DCS-BIOS directory.
->>>>>>> 783f2750
+        Get the path to DCS-BIOS directory.
 
         :return: Full path as Path
         """
