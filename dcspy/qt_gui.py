import os
import sys
import traceback
from argparse import Namespace
from functools import partial
from importlib import import_module
from logging import getLogger
from pathlib import Path
from platform import architecture, python_implementation, python_version, uname
from pprint import pformat
from shutil import copy, copytree, rmtree, unpack_archive
from tempfile import gettempdir
from threading import Event
from time import sleep
from typing import Callable, Optional, Union
from webbrowser import open_new_tab

from packaging import version
from pydantic_core import ValidationError
from PySide6 import __version__ as pyside6_ver
<<<<<<< HEAD
from PySide6.QtCore import QEvent, QFile, QIODevice, QMetaObject, QRunnable, Qt, QThreadPool, Signal, Slot
from PySide6.QtCore import __version__ as qt6_ver
from PySide6.QtGui import QAction, QActionGroup, QBrush, QFont, QIcon, QPainter, QPen, QPixmap, QShowEvent, QStandardItem
=======
from PySide6.QtCore import QFile, QIODevice, QMetaObject, QObject, QRunnable, Qt, QThreadPool, Signal, SignalInstance, Slot, qVersion
from PySide6.QtGui import QAction, QActionGroup, QFont, QIcon, QPixmap, QShowEvent, QStandardItem
>>>>>>> f6c8666e
from PySide6.QtUiTools import QUiLoader
from PySide6.QtWidgets import (QApplication, QButtonGroup, QCheckBox, QComboBox, QCompleter, QDialog, QDockWidget, QFileDialog, QGroupBox, QLabel, QLineEdit,
                               QListView, QMainWindow, QMenu, QMessageBox, QProgressBar, QPushButton, QRadioButton, QSlider, QSpinBox, QStatusBar,
                               QSystemTrayIcon, QTableWidget, QTabWidget, QToolBar, QToolBox, QWidget)

from dcspy import default_yaml, qtgui_rc
from dcspy.models import (ALL_DEV, CTRL_LIST_SEPARATOR, DCS_BIOS_REPO_DIR, DCS_BIOS_VER_FILE, DCSPY_REPO_NAME, ControlDepiction, ControlKeyData,
                          DcspyConfigYaml, FontsConfig, Gkey, GuiPlaneInputRequest, LcdButton, LcdMono, LcdType, LogitechDeviceModel, MouseButton, MsgBoxTypes,
                          ReleaseInfo, RequestType, SystemData)
from dcspy.starter import dcspy_run
<<<<<<< HEAD
from dcspy.utils import (CloneProgress, SignalHandler, check_bios_ver, check_dcs_bios_entry, check_dcs_ver, check_github_repo, check_ver_at_github,
                         collect_debug_data, defaults_cfg, download_file, get_all_git_refs, get_depiction_of_ctrls, get_inputs_for_plane, get_list_of_ctrls,
=======
from dcspy.utils import (CloneProgress, check_bios_ver, check_dcs_bios_entry, check_dcs_ver, check_github_repo, check_ver_at_github, collect_debug_data,
                         count_files, defaults_cfg, download_file, get_all_git_refs, get_depiction_of_ctrls, get_inputs_for_plane, get_list_of_ctrls,
>>>>>>> f6c8666e
                         get_plane_aliases, get_planes_list, get_sha_for_current_git_ref, get_version_string, is_git_exec_present, is_git_object, load_yaml,
                         proc_is_running, run_command, run_pip_command, save_yaml)

_ = qtgui_rc  # prevent to remove import statement accidentally
__version__ = '3.5.1'
LOG = getLogger(__name__)
NO_MSG_BOX = int(os.environ.get('DCSPY_NO_MSG_BOXES', 0))
LOGI_DEV_RADIO_BUTTON = {'rb_g19': 0, 'rb_g13': 0, 'rb_g15v1': 0, 'rb_g15v2': 0, 'rb_g510': 0,
                         'rb_g910': 1, 'rb_g710': 1, 'rb_g110': 1, 'rb_g103': 1, 'rb_g105': 1, 'rb_g11': 1,
                         'rb_g633': 2, 'rb_g35': 2, 'rb_g930': 2, 'rb_g933': 2,
                         'rb_g600': 3, 'rb_g300': 3, 'rb_g400': 3, 'rb_g700': 3, 'rb_g9': 3, 'rb_mx518': 3, 'rb_g402': 3, 'rb_g502': 3, 'rb_g602': 3}


class CircleLabel(QLabel):
    """Blinking green circle."""

    def __init__(self, color_on: Qt.GlobalColor = Qt.GlobalColor.green, *args, **kwargs) -> None:
        """
        Initialize the object with the given parameters.

        :param color_on: The color when the label is in `on` state, default is green.
        """
        super().__init__(*args, **kwargs)
        self.state = False
        self.pen = QPen(Qt.GlobalColor.black)
        self.brush_on = QBrush(color_on)
        self.brush_off = QBrush(Qt.GlobalColor.transparent)

    def paintEvent(self, event: QEvent) -> None:
        """
        Paint event.

        :param event: the paint event that triggered the method
        """
        painter = QPainter(self)
        brush = self.brush_on if self.state else self.brush_off
        painter.setPen(self.pen)
        painter.setBrush(brush)
        painter.drawEllipse(3, 3, 14, 14)
        painter.end()

    @Slot()
    def blink(self) -> None:
        """Blink label with color defined in constructor."""
        for _ in range(3):
            self.state = not self.state
            self.repaint()
            sleep(0.05)
        self.state = not self.state
        self.repaint()


class DcsPyQtGui(QMainWindow):
    """PySide6 GUI for DCSpy."""
    blink_label = Signal()

    def __init__(self, cli_args=Namespace(), cfg_dict: Optional[DcspyConfigYaml] = None) -> None:
        """
        PySide6 GUI for DCSpy.

        :param cli_args: Namespace of CLI arguments
        :param cfg_dict: dict with configuration
        """
        super().__init__()
        UiLoader().loadUi(':/ui/ui/qtdcs.ui', self)
        self._find_children()
        self.threadpool = QThreadPool.globalInstance()
        LOG.debug(f'QThreadPool with {self.threadpool.maxThreadCount()} thread(s)')
        self.cli_args = cli_args
        self.event = Event()
        self._done_event = Event()
        self.device = LogitechDeviceModel(klass='', lcd_info=LcdMono)
        self.mono_font = {'large': 0, 'medium': 0, 'small': 0}
        self.color_font = {'large': 0, 'medium': 0, 'small': 0}
        self.current_row = -1
        self.current_col = -1
        self._completer_items = 0
        self._git_refs_count = 0
        self.plane_aliases = ['']
        self.ctrl_input: dict[str, dict[str, ControlKeyData]] = {}
        self.ctrl_list = ['']
        self.ctrl_depiction: dict[str, ControlDepiction] = {}
        self.input_reqs: dict[str, dict[str, GuiPlaneInputRequest]] = {}
        self.git_exec = is_git_exec_present()
        self.l_bios = version.Version('0.0.0')
        self.r_bios = version.Version('0.0.0')
        self.systray = QSystemTrayIcon()
        self.traymenu = QMenu()
        self.config = cfg_dict
        if not cfg_dict:
            self.config = load_yaml(full_path=default_yaml)
        self.dw_gkeys.hide()
        self.dw_device.hide()
        self.dw_device.setFloating(True)
        self.bg_rb_input_iface = QButtonGroup(self)
        self.bg_rb_device = QButtonGroup(self)
        self.total_b = 0
        self.count = 0
        self._init_tray()
        self._init_combo_plane()
        self._init_menu_bar()
        self.apply_configuration(cfg=self.config)
        self._init_settings()
        self._init_devices()
        self._init_autosave()
        self._init_statusbar()
        self._trigger_refresh_data()

        if self.cb_autoupdate_bios.isChecked():
            self._bios_check_clicked(silence=True)
        if self.cb_check_ver.isChecked():  # todo: clarify checking bios and dcspy in same way...
            data = self.fetch_system_data(silence=False)  # todo: maybe add silence
            status_ver = ''
            status_ver += f'Dcspy: {data.dcspy_ver} ' if self.config['check_ver'] else ''
            status_ver += f'BIOS: {data.bios_ver}' if self.config['check_bios'] else ''
            self.status_label.setText(status_ver)
        if self.config.get('autostart', False):
            self._start_clicked()
        self.status_label.setText(f'ver. {__version__}')

    def _init_tray(self) -> None:
        """Initialize of system tray icon."""
        self.systray.setIcon(QIcon(':/icons/img/dcspy_white.svg'))
        self.systray.setVisible(True)
        self.systray.setToolTip(f'DCSpy {__version__}')
        self.traymenu.addAction(self.a_dcspy_updates)
        self.traymenu.addAction(self.a_quit)
        self.systray.setContextMenu(self.traymenu)
        self.systray.activated.connect(self.activated)

    def _init_combo_plane(self) -> None:
        """Initialize of combo box for plane selector with completer."""
        try:
            plane_list = get_planes_list(bios_dir=Path(self.config['dcsbios']))
            completer = QCompleter(plane_list)
            completer.setCaseSensitivity(Qt.CaseSensitivity.CaseInsensitive)
            completer.setCompletionMode(QCompleter.CompletionMode.PopupCompletion)
            completer.setFilterMode(Qt.MatchFlag.MatchContains)
            completer.setMaxVisibleItems(self.config['completer_items'])
            completer.setModelSorting(QCompleter.ModelSorting.CaseInsensitivelySortedModel)
            self.combo_planes.addItems(plane_list)
            self.combo_planes.setEditable(True)
            self.combo_planes.setCompleter(completer)
            self.input_reqs = {plane: {} for plane in plane_list}
        except FileNotFoundError as exc:
            message = f'Folder not exists: \n{self.config["dcsbios"]}\n\nCheck DCS-BIOS path.\n\n{exc}'  # generate json/bios
            self._show_message_box(kind_of=MsgBoxTypes.WARNING, title='Get Planes List', message=message)
        except TypeError as exc:
            LOG.warning(exc, exc_info=True)

    def _init_settings(self) -> None:
        """Initialize of settings."""
        self.pb_dcsdir.clicked.connect(partial(self._run_file_dialog, last_dir=lambda: 'C:\\', widget_name='le_dcsdir'))
        self.le_dcsdir.textChanged.connect(partial(self._is_dir_exists, widget_name='le_dcsdir'))
        self.pb_biosdir.clicked.connect(partial(self._run_file_dialog, last_dir=lambda: 'C:\\', widget_name='le_biosdir'))
        self.le_biosdir.textChanged.connect(partial(self._is_dir_dcs_bios, widget_name='le_biosdir'))
        self.pb_collect_data.clicked.connect(self._collect_data_clicked)
        self.pb_start.clicked.connect(self._start_clicked)
        self.a_start.triggered.connect(self._start_clicked)
        self.pb_stop.clicked.connect(self._stop_clicked)
        self.a_stop.triggered.connect(self._stop_clicked)
        self.dw_gkeys.visibilityChanged.connect(partial(self._close_dock_widget, widget='gkeys'))
        self.dw_device.visibilityChanged.connect(partial(self._close_dock_widget, widget='device'))
        self.pb_dcspy_check.clicked.connect(self._dcspy_check_clicked)
        self.pb_bios_check.clicked.connect(self._bios_check_clicked)
        self.pb_bios_repair.clicked.connect(self._bios_repair_clicked)
        self.le_bios_live.textEdited.connect(self._is_git_object_exists)
        self.le_bios_live.returnPressed.connect(partial(self._bios_check_clicked, silence=False))
        self.cb_bios_live.toggled.connect(self._cb_bios_live_toggled)
        self.sp_completer.valueChanged.connect(self._set_find_value)  # generate json/bios
        self.tw_gkeys.currentCellChanged.connect(self._save_current_cell)
        self.pb_copy.clicked.connect(self._copy_cell_to_row)
        self.pb_save.clicked.connect(self._save_gkeys_cfg)
        self.combo_planes.currentIndexChanged.connect(self._load_table_gkeys)  # generate json/bios
        self.bg_rb_input_iface.addButton(self.rb_action)
        self.bg_rb_input_iface.addButton(self.rb_cycle)
        self.bg_rb_input_iface.addButton(self.rb_set_state)
        self.bg_rb_input_iface.addButton(self.rb_fixed_step_inc)
        self.bg_rb_input_iface.addButton(self.rb_fixed_step_dec)
        self.bg_rb_input_iface.addButton(self.rb_variable_step_plus)
        self.bg_rb_input_iface.addButton(self.rb_variable_step_minus)
        self.bg_rb_input_iface.addButton(self.rb_custom)
        self.bg_rb_input_iface.addButton(self.rb_push_button)
        self.bg_rb_input_iface.buttonClicked.connect(self._input_iface_changed_or_custom_text_changed)
        self.le_custom.editingFinished.connect(self._input_iface_changed_or_custom_text_changed)
        self.le_custom.returnPressed.connect(self._input_iface_changed_or_custom_text_changed)
        self.hs_set_state.valueChanged.connect(self._input_iface_changed_or_custom_text_changed)
        self.hs_set_state.valueChanged.connect(self._hs_set_state_moved)
        for rb_dev_widget in ['rb_g19', 'rb_g13', 'rb_g15v1', 'rb_g15v2', 'rb_g510', 'rb_g910', 'rb_g710', 'rb_g110', 'rb_g103', 'rb_g105', 'rb_g11', 'rb_g633',
                              'rb_g35', 'rb_g930', 'rb_g933', 'rb_g600', 'rb_g300', 'rb_g400', 'rb_g700', 'rb_g9', 'rb_mx518', 'rb_g402', 'rb_g502', 'rb_g602']:
            self.bg_rb_device.addButton(getattr(self, rb_dev_widget))

    def _init_devices(self) -> None:
        """Initialize of a Logitech device."""
        for logitech_dev in ALL_DEV:
            rb_device: QRadioButton = getattr(self, f'rb_{logitech_dev.klass.lower()}')
            rb_device.toggled.connect(partial(self._select_logi_dev, logitech_dev))
            rb_device.setToolTip(str(logitech_dev))

    def _init_menu_bar(self) -> None:
        """Initialize of menubar."""
        self.a_reset_defaults.triggered.connect(self._reset_defaults_cfg)
        self.a_quit.triggered.connect(self.close)
        self.a_save_plane.triggered.connect(self._save_gkeys_cfg)
        self.a_show_toolbar.triggered.connect(self._show_toolbar)
        self.a_show_gkeys.triggered.connect(self._show_gkeys_dock)
        self.a_show_device.triggered.connect(self._show_device_dock)
        self.a_report_issue.triggered.connect(partial(open_new_tab, url='https://github.com/emcek/dcspy/issues'))
        self.a_discord.triggered.connect(partial(open_new_tab, url='https://discord.gg/SP5Yjx3'))
        self.a_donate.triggered.connect(partial(open_new_tab, url='https://paypal.me/emcek137'))
        self.a_about_dcspy.triggered.connect(AboutDialog(self).open)
        self.a_about_qt.triggered.connect(partial(self._show_message_box, kind_of=MsgBoxTypes.ABOUT_QT, title='About Qt'))
        self.a_dcspy_updates.triggered.connect(self._dcspy_check_clicked)
        self.a_bios_updates.triggered.connect(self._bios_check_clicked)

        toolbar_style = QActionGroup(self)
        toolbar_style.addAction(self.a_icons_only)
        toolbar_style.addAction(self.a_text_only)
        toolbar_style.addAction(self.a_text_beside)
        toolbar_style.addAction(self.a_text_under)

        self.a_icons_only.toggled.connect(lambda _: self.toolbar.setToolButtonStyle(Qt.ToolButtonStyle.ToolButtonIconOnly))
        self.a_text_only.toggled.connect(lambda _: self.toolbar.setToolButtonStyle(Qt.ToolButtonStyle.ToolButtonTextOnly))
        self.a_text_beside.toggled.connect(lambda _: self.toolbar.setToolButtonStyle(Qt.ToolButtonStyle.ToolButtonTextBesideIcon))
        self.a_text_under.toggled.connect(lambda _: self.toolbar.setToolButtonStyle(Qt.ToolButtonStyle.ToolButtonTextUnderIcon))

    def _init_autosave(self) -> None:
        """Initialize of autosave."""
        widget_dict = {
            'le_dcsdir': 'textChanged', 'le_biosdir': 'textChanged', 'le_font_name': 'textEdited', 'le_bios_live': 'textEdited',
            'hs_large_font': 'valueChanged', 'hs_medium_font': 'valueChanged', 'hs_small_font': 'valueChanged', 'sp_completer': 'valueChanged',
            'combo_planes': 'currentIndexChanged', 'toolbar': 'visibilityChanged', 'dw_gkeys': 'visibilityChanged',
            'a_icons_only': 'triggered', 'a_text_only': 'triggered', 'a_text_beside': 'triggered', 'a_text_under': 'triggered',
            'cb_autostart': 'toggled', 'cb_show_gui': 'toggled', 'cb_check_ver': 'toggled', 'cb_ded_font': 'toggled', 'cb_lcd_screenshot': 'toggled',
            'cb_verbose': 'toggled', 'cb_autoupdate_bios': 'toggled', 'cb_bios_live': 'toggled',
            'rb_g19': 'toggled', 'rb_g13': 'toggled', 'rb_g15v1': 'toggled', 'rb_g15v2': 'toggled', 'rb_g510': 'toggled',
            'rb_g910': 'toggled', 'rb_g710': 'toggled', 'rb_g110': 'toggled', 'rb_g103': 'toggled', 'rb_g105': 'toggled',
            'rb_g11': 'toggled', 'rb_g35': 'toggled', 'rb_g633': 'toggled', 'rb_g930': 'toggled', 'rb_g933': 'toggled',
            'rb_g600': 'toggled', 'rb_g300': 'toggled', 'rb_g400': 'toggled', 'rb_g700': 'toggled', 'rb_g9': 'toggled',
            'rb_mx518': 'toggled', 'rb_g402': 'toggled', 'rb_g502': 'toggled', 'rb_g602': 'toggled',
        }
        for widget_name, trigger_method in widget_dict.items():
            getattr(getattr(self, widget_name), trigger_method).connect(self.save_configuration)

    def _init_statusbar(self) -> None:
        """Initialize the statusbar."""
        self.status_circle = CircleLabel()
        self.status_circle.setMinimumSize(20, 20)
        self.status_label = QLabel()
        self.setStatusBar(self.statusbar)
        self.statusbar.addWidget(self.status_circle)
        self.statusbar.addWidget(self.status_label)
        self.blink_label.connect(self.status_circle.blink)

    def _trigger_refresh_data(self):
        """Refresh widgets states and regenerates data."""
        try:
            self._is_dir_exists(text=self.le_dcsdir.text(), widget_name='le_dcsdir')
            self._is_dir_dcs_bios(text=self.bios_path, widget_name='le_biosdir')
            if self.cb_bios_live.isChecked():
                self.le_bios_live.setEnabled(True)
                self._is_git_object_exists(text=self.le_bios_live.text())
            for logitech_dev in ALL_DEV:
                logi_dev_rb_name = f'rb_{logitech_dev.klass.lower()}'
                dev = getattr(self, logi_dev_rb_name)
                if dev.isChecked():
                    self._select_logi_dev(logi_dev=logitech_dev, state=True)  # generate json/bios
                    self.toolBox.setCurrentIndex(LOGI_DEV_RADIO_BUTTON.get(logi_dev_rb_name, 0))
                    break
        except KeyError as err:
            tb = traceback.format_exception(*sys.exc_info())
            self._show_custom_msg_box(
                kind_of=QMessageBox.Icon.Warning,
                title='Warning',
                text=f'Can not find key: {err}. Please report error with detail below. You can use menu Help / Report issue option.',
                info_txt=f'Problem: {type(err).__name__}.',
                detail_txt='\n'.join(tb)
            )

    def _set_find_value(self, value) -> None:
        """
        Refresh configuration of table and completer when visible items value changed.

        :param value: number of items visible
        """
        self._completer_items = value
        LOG.debug(f'Set number of results: {value}')
        self._load_table_gkeys()

    def _select_logi_dev(self, logi_dev: LogitechDeviceModel, state: bool) -> None:
        """
        Triggered when new device is selected.

        Based of current selected device:
        * Add correct numbers of rows and columns
        * enable DED font checkbox
        * updates font sliders (range and values)
        * update dock with image of device

        :param logi_dev: Logitech device model object
        :param state: of radio button
        """
        if state:
            for mode_col in range(self.device.cols):
                self.tw_gkeys.removeColumn(mode_col)
            for gkey_row in range(self.device.rows.total):
                self.tw_gkeys.removeRow(gkey_row)
            self.device = getattr(import_module('dcspy.models'), logi_dev.klass)
            LOG.debug(f'Select: {repr(self.device)}')
            if self.device.lcd_info.type != LcdType.NONE:
                self._set_ded_font_and_font_sliders()
            self._update_dock()
            self.current_row = -1
            self.current_col = -1
            self._load_table_gkeys()  # generate json/bios
            self.current_row = 0
            self.current_col = 0
            cell_combo = self.tw_gkeys.cellWidget(self.current_row, self.current_col)
            self._cell_ctrl_content_changed(text=cell_combo.currentText(), widget=cell_combo, row=self.current_row, col=self.current_col)

    def _set_ded_font_and_font_sliders(self) -> None:
        """Enable DED font checkbox and updates font sliders."""
        if self.device.lcd_info == LcdType.COLOR:
            self.cb_ded_font.setEnabled(True)
            minimum = 15
            maximum = 40
        else:
            self.cb_ded_font.setEnabled(False)
            minimum = 7
            maximum = 20

        for name in ['large', 'medium', 'small']:
            hs: QSlider = getattr(self, f'hs_{name}_font')
            try:
                hs.valueChanged.disconnect()
            except RuntimeError:
                pass
            hs.setMinimum(minimum)
            hs.setMaximum(maximum)
            hs.valueChanged.connect(partial(self._set_label_and_hs_value, name=name))
            hs.valueChanged.connect(self.save_configuration)
            hs.setValue(getattr(self, f'{self.device.lcd_name}_font')[name])

    def _set_label_and_hs_value(self, value, name) -> None:
        """
        Set internal field for current value of slider and update label.

        :param value: of slider
        :param name: of slider
        """
        getattr(self, f'{self.device.lcd_name}_font')[name] = value
        getattr(self, f'l_{name}').setText(str(value))

    def _update_dock(self) -> None:
        """Update dock with image of a device."""
        self.l_keyboard.setPixmap(QPixmap(f':/img/img/{self.device.klass}device.png'))

    def _collect_data_clicked(self) -> None:
        """Collect data for troubleshooting and ask user where to save."""
        zip_file = collect_debug_data()
        try:
            dst_dir = str(Path(os.environ['USERPROFILE']) / 'Desktop')
        except KeyError:
            dst_dir = 'C:\\'
        directory = self._run_file_dialog(last_dir=lambda: dst_dir)
        try:
            destination = Path(directory) / zip_file.name
            copy(zip_file, destination)
            self.status_label.setText(f'Save: {destination}')
            LOG.debug(f'Save debug file: {destination}')
        except PermissionError as err:
            LOG.debug(f'Error: {err}, Collected data: {zip_file}')
            self._show_message_box(kind_of=MsgBoxTypes.WARNING, title=err.args[1], message=f'Can not save file:\n{err.filename}')

    def _is_dir_exists(self, text: str, widget_name: str) -> bool:
        """
        Check if directory exists.

        :param text: contents of text field
        :param widget_name: widget name
        :return: True if directory exists, False otherwise.
        """
        dir_exists = Path(text).is_dir()
        LOG.debug(f'Path: {text} for {widget_name} exists: {dir_exists}')
        if dir_exists:
            getattr(self, widget_name).setStyleSheet('')
            return True
        getattr(self, widget_name).setStyleSheet('color: red;')
        return False

    def _is_dir_dcs_bios(self, text: Union[Path, str], widget_name: str) -> bool:
        """
        Check if directory is valid DCS-BIOS installation.

        :param text: contents of text field
        :param widget_name: widget name
        :return: True if valid BIOS directory, False otherwise.
        """
        text = Path(text)
        bios_lua = text / 'BIOS.lua'
        number_of_jsons = count_files(directory=text / 'doc' / 'json', extension='json')
        widget = getattr(self, widget_name)
        if all([text.is_dir(), bios_lua.is_file(), number_of_jsons]):
            widget.setStyleSheet('')
            widget.setToolTip('Location of DCS-BIOS in Saved Games')
            return True
        LOG.debug(f'BIOS dir: {text}: {text.is_dir()=}, {bios_lua.is_file()=}, {number_of_jsons=}')
        widget.setStyleSheet('color: red;')
        widget.setToolTip('It is not valid DCS-BIOS directory or it not contains planes JSON files')
        return False

    def _generate_dcs_bios_jsons(self, dcs_path: Path, bios_path: Path) -> bool:
        """
        Regenerate DCS-BIOS JSONs files.

        :param dcs_path: full path to DCS World installation directory as Path object
        :param bios_path: full path to DCS-BIOS directory as Path object
        :return: True if generation is successful, False otherwise.
        """
        lua_exec = dcs_path / 'bin' / 'luae.exe'
        cwd = bios_path.parents[1]
        LOG.info('Regenerating DCS-BIOS JSONs files...')
        return_code = -1
        try:
            return_code = run_command(cmd=f'{lua_exec} Scripts\\DCS-BIOS\\test\\compile\\LocalCompile.lua', cwd=cwd)
        except FileNotFoundError as err:
            tb = traceback.format_exception(*sys.exc_info())
            tb_string = ''.join(tb)
            LOG.debug(f'JSON generation error:\n{tb_string}')
            self._show_custom_msg_box(
                kind_of=QMessageBox.Icon.Warning,
                title='Problem with command',
                text=f'Error during executing command:\n{lua_exec} Scripts\\DCS-BIOS\\test\\compile\\LocalCompile.lua',
<<<<<<< HEAD
                info_txt=f'Problem: {err}\n\nPlease copy details and report issue or post on Discord, see Help menu.',
                detail_txt=tb_string
=======
                info_txt=f'Problem: {err}\n\nPlease report  error with detail below. You can use menu Help / Report issue option.',
                detail_txt='\n'.join(tb)
>>>>>>> f6c8666e
            )
        LOG.debug(f'RC: {return_code} {lua_exec=}, {cwd=}')
        return True if return_code == 0 else False

    # <=><=><=><=><=><=><=><=><=><=><=> g-keys tab <=><=><=><=><=><=><=><=><=><=><=>
    def _load_table_gkeys(self) -> None:
        """Initialize table with cockpit data."""
        if self._check_and_rebuild_ctrl_input_table(plane_name=self.current_plane):
            return
        self.tw_gkeys.setColumnCount(self.device.cols)
        for mode_col in range(self.device.cols):
            self.tw_gkeys.setColumnWidth(mode_col, 200)
        self.tw_gkeys.setRowCount(self.device.rows.total)
        labels_g_key = [f'G{i}' for i in range(1, self.device.rows.g_key + 1)]
        labels_lcd_key = [lcd_key.name for lcd_key in self.device.lcd_keys]
        m_btn_start, m_btn_end = self.device.btn_m_range
        labels_m_key = [f'M{i}' for i in range(m_btn_start, m_btn_end + 1)]
        self.tw_gkeys.setVerticalHeaderLabels(labels_g_key + labels_lcd_key + labels_m_key)
        self.tw_gkeys.setHorizontalHeaderLabels([f'Mode {i}' for i in range(1, self.device.cols + 1)])
        plane_keys = load_yaml(full_path=default_yaml.parent / f'{self.current_plane}.yaml')
        LOG.debug(f'Load {self.current_plane}:\n{pformat(plane_keys)}')
        self.input_reqs[self.current_plane] = GuiPlaneInputRequest.from_plane_gkeys(plane_gkeys=plane_keys)
        self._generate_table()

    def _generate_table(self) -> None:
        """Generate a table of combo boxes with completer functionality."""
        ctrl_list_without_sep = [item for item in self.ctrl_list if item and CTRL_LIST_SEPARATOR not in item]
        for row in range(0, self.device.rows.total):
            for col in range(0, self.device.cols):
                self._make_combo_with_completer_at(row, col, ctrl_list_without_sep)
        if self.current_row != -1 and self.current_col != -1:
            cell_combo = self.tw_gkeys.cellWidget(self.current_row, self.current_col)
            self._cell_ctrl_content_changed(text=cell_combo.currentText(), widget=cell_combo, row=self.current_row,
                                            col=self.current_col)

    def _make_combo_with_completer_at(self, row: int, col: int, ctrl_list_no_sep: list[str]) -> None:
        """
        Make QComboBox widget with completer with list of strings in cell in row and column.

        :param row: current row
        :param col: current column
        :param ctrl_list_no_sep: list of control inputs without separator
        """
        key = self.device.get_key_at(row=row, col=col)
        if col == 0 or row < self.device.no_g_keys:
            completer = QCompleter(ctrl_list_no_sep)
            completer.setCaseSensitivity(Qt.CaseSensitivity.CaseInsensitive)
            completer.setCompletionMode(QCompleter.CompletionMode.PopupCompletion)
            completer.setFilterMode(Qt.MatchFlag.MatchContains)
            completer.setMaxVisibleItems(self._completer_items)
            completer.setModelSorting(QCompleter.ModelSorting.CaseInsensitivelySortedModel)

            combo = QComboBox()
            combo.setEditable(True)
            combo.addItems(self.ctrl_list)
            combo.setCompleter(completer)
            self._disable_items_with(text=CTRL_LIST_SEPARATOR, widget=combo)
            self.tw_gkeys.setCellWidget(row, col, combo)
            try:
                identifier = self.input_reqs[self.current_plane][str(key)].identifier
            except KeyError:
                identifier = ''
            combo.setCurrentText(identifier)
            combo.editTextChanged.connect(partial(self._cell_ctrl_content_changed, widget=combo, row=row, col=col))
        else:
            combo = QComboBox()
            combo.setDisabled(True)
            self.tw_gkeys.setCellWidget(row, col, combo)
        combo.setStyleSheet(self._get_style_for_combobox(key=key, fg='black'))

    def _check_and_rebuild_ctrl_input_table(self, plane_name: str) -> bool:
        """
        Detect when new plane is selected.

        Compare old and new plane's aliases and reload when needed:
         - regenerate control inputs for new plane
         - construct list of controls for every cell in table
         - update aliases

        In case of problems:
         - pop-up with details
         - back to previous plane or first in list

        :param plane_name: BIOS plane name
        :return: True when rebuild is not needed, False otherwise.
        """
        plane_aliases = self._get_plane_aliases(plane_name)

        if self.plane_aliases != plane_aliases[plane_name]:
            return self._rebuild_or_not_rebuild_planes_aliases(plane_aliases, plane_name)
        return False

    def _get_plane_aliases(self, plane_name: str) -> dict:
        """
        Try getting plane aliases.

        Show a warning message when fails DCS-BIOS path error.

        :param plane_name: BIOS plane name.
        :return: A dictionary of the plane aliases or empty dict.
        """
        try:
            if count_files(directory=self.bios_path / 'doc' / 'json', extension='json') < 1:
                self._generate_dcs_bios_jsons(dcs_path=self.dcs_path, bios_path=self.bios_path)
            return get_plane_aliases(plane=plane_name, bios_dir=self.bios_path)
        except FileNotFoundError as err:
            message = f'Folder not exists:\n{self.bios_path}\n\nCheck DCS-BIOS path.\n\n{err}'  # generate json/bios
            self._show_message_box(kind_of=MsgBoxTypes.WARNING, title='Get Plane Aliases', message=message)
            return dict()

    def _rebuild_or_not_rebuild_planes_aliases(self, plane_aliases: dict, plane_name: str) -> bool:
        """
        Check if rebuild is possible and return False or not possible and return True.

        :param plane_aliases: BIOS plane aliases.
        :param plane_name that is to be validated.
        :return: True when rebuild is not needed, False otherwise.
        """
        try:
            return self._rebuild_needed(plane_aliases, plane_name)
        except ValidationError as validation_err:
            return self._rebuild_not_needed(plane_aliases, plane_name, validation_err)

    def _rebuild_needed(self, plane_aliases: dict[str, list[str]], plane_name: str) -> bool:
        """
        Rebuild is needed.

        :param plane_aliases: list of all yaml files for plane definition
        :param plane_name: BIOS plane name
        :return: False - the rebuild is needed
        """
        self.ctrl_input = get_inputs_for_plane(plane=plane_name, bios_dir=self.bios_path)
        self.plane_aliases = plane_aliases[plane_name]
        LOG.debug(f'Get input list: {plane_name} {plane_aliases}, old: {self.plane_aliases}')
        self.ctrl_list = get_list_of_ctrls(inputs=self.ctrl_input)
        self.ctrl_depiction = get_depiction_of_ctrls(inputs=self.ctrl_input)
        self._update_combo_search()
        return False

    def _update_combo_search(self) -> None:
        """Update the combo search widget with new control depiction data."""
        max_name, max_desc = (max(len(i[1]) for i in depiction_val) for depiction_val in zip(*self.ctrl_depiction.values()))
        ctrl_desc_list = [f'{i.name:<{max_name}} | {i.description:<{max_desc}}' for i in self.ctrl_depiction.values()]
        completer = QCompleter(ctrl_desc_list)
        completer.setCaseSensitivity(Qt.CaseSensitivity.CaseInsensitive)
        completer.setCompletionMode(QCompleter.CompletionMode.PopupCompletion)
        completer.setFilterMode(Qt.MatchFlag.MatchContains)
        completer.setMaxVisibleItems(self._completer_items)
        completer.setModelSorting(QCompleter.ModelSorting.CaseInsensitivelySortedModel)
        completer.popup().setFont(QFont('Courier', 9))
        self.combo_search.clear()
        view = QListView(self.combo_search)
        self.combo_search.setView(view)
        view.setTextElideMode(Qt.TextElideMode.ElideRight)
        view.setHorizontalScrollBarPolicy(Qt.ScrollBarPolicy.ScrollBarAsNeeded)
        self.combo_search.addItems(ctrl_desc_list)
        self.combo_search.setCompleter(completer)
        self.combo_search.textActivated.connect(self._copy_text_to_clipboard)
        self.combo_search.clearEditText()

    def _copy_text_to_clipboard(self, text: str) -> None:
        """
        Copy the specified text to the clipboard.

        It select only first word before space and update status bar message.

        :param text: The text to be copied to the clipboard.
        """
        clipboard = QApplication.clipboard()
        try:
            key_name = text.split(' ')[0]
            clipboard.setText(key_name)
            self.status_label.setText(f'{key_name} copied to clipboard')
        except IndexError:
            LOG.debug(f'Can not split: {text=}.')

    def _rebuild_not_needed(self, plane_aliases, plane_name: str, exc: ValidationError) -> bool:
        """
        Rebuild is not needed.

        :param plane_aliases: list of all yaml files for plane definition
        :param plane_name: BIOS plane name
        :param exc: The ValidationError object containing the validation errors.
        :return: True - the rebuild is not needed
        """
        LOG.debug(f'{plane_name}: {plane_aliases}\nValidation errors: {exc}')
        self._show_custom_msg_box(
            kind_of=QMessageBox.Icon.Warning,
            title=f'Warning with {plane_name}',
            text=f'Can not read info-model of {plane_name}. Regenerate\ninfo-model might help. Please follow instruction: ',
            info_txt=f'1. Stop DCSpy client (if running)\n2. Start any Instant Action for {plane_name}\n3. Click Fly\n4. Try again',
            detail_txt=f'{exc.errors()}'
        )
        if len(self.plane_aliases) > 1:
            self.combo_planes.setCurrentText(self.plane_aliases[1])
        else:
            self.combo_planes.setCurrentIndex(0)
        return True

    def _cell_ctrl_content_changed(self, text: str, widget: QComboBox, row: int, col: int) -> None:
        """
        Check if control input exists in current plane control list.

        * set details for current control input
        * set styling
        * add description tooltip
        * save control request for current plane

        :param text: current text
        :param widget: combo instance
        :param row: current row
        :param col: current column
        """
        self.l_category.setText('')
        self.l_description.setText('')
        self.l_identifier.setText('')
        self.l_range.setText('')
        widget.setToolTip('')
        key = self.device.get_key_at(row=row, col=col)
        widget.setStyleSheet(self._get_style_for_combobox(key=key, fg='red'))
        if text in self.ctrl_list and CTRL_LIST_SEPARATOR not in text:
            section = self._find_section_name(ctrl_name=text)
            ctrl_key = self.ctrl_input[section][text]
            widget.setToolTip(ctrl_key.description)
            widget.setStyleSheet(self._get_style_for_combobox(key=key, fg='black'))
            self.l_category.setText(f'Category: {section}')
            self.l_description.setText(f'Description: {ctrl_key.description}')
            self.l_identifier.setText(f'Identifier: {text}')
            self.l_range.setText(f'Range: 0 - {ctrl_key.max_value}')
            self._enable_checked_iface_radio_button(ctrl_key=ctrl_key)
            self._checked_iface_rb_for_identifier(key_name=str(key))
            input_iface_name = self.bg_rb_input_iface.checkedButton().objectName()
            custom_value = self._get_custom_value(input_iface_name)
            self.input_reqs[self.current_plane][str(key)] = GuiPlaneInputRequest.from_control_key(ctrl_key=ctrl_key, rb_iface=input_iface_name,
                                                                                                  custom_value=custom_value)
        elif text == '':
            widget.setStyleSheet(self._get_style_for_combobox(key=key, fg='black'))
            self.input_reqs[self.current_plane][str(key)] = GuiPlaneInputRequest.make_empty()  # maybe del
            for rb_widget in self.bg_rb_input_iface.buttons():
                rb_widget.setEnabled(False)
                rb_widget.setChecked(False)

    def _find_section_name(self, ctrl_name: str) -> str:
        """
        Find section name of control input name.

        :param ctrl_name: input name of controller.
        :return: section name as string
        """
        idx = self.ctrl_list.index(ctrl_name)
        for element in reversed(self.ctrl_list[:idx]):
            if element.startswith(CTRL_LIST_SEPARATOR):
                return element.strip(f' {CTRL_LIST_SEPARATOR}')
        return ''

    def _enable_checked_iface_radio_button(self, ctrl_key: ControlKeyData) -> None:
        """
        Enable and checked default input interface radio buttons for current identifier.

        Order of execution is important.

        :param ctrl_key: ControlKeyData instance
        """
        self._disable_all_widgets()
        self._handle_variable_step(ctrl_key)
        self._handle_set_state(ctrl_key)
        self._handle_variable_step_and_set_state(ctrl_key)
        self._handle_fixed_step(ctrl_key)
        self._handle_action(ctrl_key)
        self._handle_push_button(ctrl_key)
        self.rb_custom.setEnabled(True)

    def _disable_all_widgets(self) -> None:
        """Disable all radio button widgets."""
        for widget in self.bg_rb_input_iface.buttons():
            widget.setEnabled(False)

    def _handle_variable_step(self, ctrl_key: ControlKeyData) -> None:
        """Handle the control key for VariableStep."""
        if ctrl_key.has_variable_step:
            self.rb_variable_step_plus.setEnabled(True)
            self.rb_variable_step_minus.setEnabled(True)
            self.rb_variable_step_plus.setChecked(True)

    def _handle_set_state(self, ctrl_key: ControlKeyData) -> None:
        """Handle the control key for SetState and cycle action."""
        if ctrl_key.has_set_state:
            self.rb_set_state.setEnabled(True)
            self.rb_set_state.setChecked(True)
            self.rb_cycle.setEnabled(True)
            self.rb_cycle.setChecked(True)
            self.hs_set_state.setMinimum(0)
            self.hs_set_state.setMaximum(ctrl_key.max_value)
            self.hs_set_state.setSingleStep(ctrl_key.suggested_step)
            self.hs_set_state.setPageStep(ctrl_key.suggested_step)
            self.hs_set_state.setTickInterval(ctrl_key.suggested_step)

    def _handle_variable_step_and_set_state(self, ctrl_key: ControlKeyData):
        """Handle the case where the control key has a VariableStep and SetState."""
        if ctrl_key.input_len == 2 and ctrl_key.has_variable_step and ctrl_key.has_set_state:
            self.rb_variable_step_plus.setChecked(True)

    def _handle_fixed_step(self, ctrl_key: ControlKeyData) -> None:
        """Handle the control key for FixedStep."""
        if ctrl_key.has_fixed_step:
            self.rb_fixed_step_inc.setEnabled(True)
            self.rb_fixed_step_dec.setEnabled(True)
            self.rb_fixed_step_inc.setChecked(True)

    def _handle_action(self, ctrl_key: ControlKeyData) -> None:
        """Handle the control key for Action."""
        if ctrl_key.has_action:
            self.rb_action.setEnabled(True)
            self.rb_action.setChecked(True)

    def _handle_push_button(self, ctrl_key: ControlKeyData) -> None:
        """Handle the control key for Button action."""
        if ctrl_key.is_push_button:
            self.rb_push_button.setEnabled(True)

    def _checked_iface_rb_for_identifier(self, key_name: str) -> None:
        """
        Enable input interfaces for current control input identifier.

        :param key_name: G-Key, LCD or Mouse button as string
        """
        try:
            widget_iface = self.input_reqs[self.current_plane][key_name].widget_iface
            if widget_iface == 'rb_custom':
                self.le_custom.setText(self.input_reqs[self.current_plane][key_name].request.split(f'{RequestType.CUSTOM.value} ')[1])
            elif widget_iface == 'rb_set_state':
                self.hs_set_state.setValue(int(self.input_reqs[self.current_plane][key_name].request.split(' ')[1]))
            else:
                self.le_custom.setText('')
                self.hs_set_state.setValue(0)
            getattr(self, widget_iface).setChecked(True)
        except (KeyError, AttributeError):
            pass

    def _hs_set_state_moved(self, value: int) -> None:
        """
        Set tooltip with current value of slider.

        :param value: The new value to set.
        """
        self.hs_set_state.setToolTip(str(value))

    @staticmethod
    def _disable_items_with(text: str, widget: QComboBox) -> None:
        """
        Disable items in ComboBox, which shouldn't be selected.

        :param widget: QComboBox instance
        """
        model = widget.model()
        for i in range(0, widget.count()):
            item: QStandardItem = model.item(i)
            if text in item.text():
                item.setFlags(Qt.ItemFlag.NoItemFlags)

    def _save_gkeys_cfg(self) -> None:
        """Save G-Keys configuration for current plane."""
        plane_cfg_yaml = {g_key: value.request for g_key, value in self.input_reqs[self.current_plane].items() if value.request}
        LOG.debug(f'Save {self.current_plane}:\n{pformat(plane_cfg_yaml)}')
        save_yaml(data=plane_cfg_yaml, full_path=default_yaml.parent / f'{self.current_plane}.yaml')

    def _save_current_cell(self, currentRow: int, currentColumn: int, previousRow: int, previousColumn: int) -> None:
        """
        Save current cell of TableWidget.

        :param currentRow:
        :param currentColumn:
        :param previousRow:
        :param previousColumn:
        """
        self.current_row = currentRow
        self.current_col = currentColumn
        cell_combo = self.tw_gkeys.cellWidget(currentRow, currentColumn)
        self._cell_ctrl_content_changed(text=cell_combo.currentText(), widget=cell_combo, row=currentRow, col=currentColumn)

    def _input_iface_changed_or_custom_text_changed(self) -> None:
        """
        Triggered for radio button group and custom text.

        When:
        * new input interface is selected
        * text is changed and user press enter or widget lose focus
        """
        current_cell_text = self.tw_gkeys.cellWidget(self.current_row, self.current_col).currentText()
        if current_cell_text in self.ctrl_list and CTRL_LIST_SEPARATOR not in current_cell_text:
            section = self._find_section_name(ctrl_name=current_cell_text)
            key_name = str(self.device.get_key_at(row=self.current_row, col=self.current_col))
            ctrl_key = self.ctrl_input[section][current_cell_text]
            input_iface_name = self.bg_rb_input_iface.checkedButton().objectName()
            custom_value = self._get_custom_value(input_iface_name)
            self.input_reqs[self.current_plane][key_name] = GuiPlaneInputRequest.from_control_key(ctrl_key=ctrl_key, rb_iface=input_iface_name,
                                                                                                  custom_value=custom_value)

    def _copy_cell_to_row(self) -> None:
        """Copy content of current cell to whole row."""
        current_index = self.tw_gkeys.cellWidget(self.current_row, self.current_col).currentIndex()
        for col in set(range(self.device.cols)) - {self.current_col}:
            self.tw_gkeys.cellWidget(self.current_row, col).setCurrentIndex(current_index)

    def _reload_table_gkeys(self) -> None:
        """
        Reload the table with G-Keys.

        * Disconnects the currentIndexChanged signal of the combo_planes widget
        * _load_table_gkeys method to load the table with gkeys,
        * reconnects the currentIndexChanged signal of the combo_planes widget
        """
        self.combo_planes.currentIndexChanged.disconnect()
        self._load_table_gkeys()
        self.combo_planes.currentIndexChanged.connect(self._load_table_gkeys)

    def _get_custom_value(self, selected_rb_name: str) -> str:
        """
        Get custom value for request depending of currently selected action radio button.

        :param selected_rb_name: radio button widget name
        :return: custom value as string
        """
        custom_value = ''
        if selected_rb_name == 'rb_custom' and self.le_custom.text():
            custom_value = self.le_custom.text() if self.le_custom.text()[-1] == '|' else f'{self.le_custom.text()}|'
        elif selected_rb_name == 'rb_set_state':
            custom_value = str(self.hs_set_state.value())
        return custom_value

    # <=><=><=><=><=><=><=><=><=><=><=> dcs-bios tab <=><=><=><=><=><=><=><=><=><=><=>
    def _is_git_object_exists(self, text: str) -> bool:
        """
        Check if entered git object exists.

        :param text: Git reference
        :return: True if git object exists, False otherwise.
        """
        if self.cb_bios_live.isChecked():
            git_ref = is_git_object(repo_dir=DCS_BIOS_REPO_DIR, git_obj=text)
            LOG.debug(f'Git reference: {text} in {DCS_BIOS_REPO_DIR} exists: {git_ref}')
            if git_ref:
                self.le_bios_live.setStyleSheet('')
                self._set_completer_for_git_ref()
                return True
            self.le_bios_live.setStyleSheet('color: red;')
            return False

    def _get_bios_full_version(self, silence=True) -> str:
        """
        Get full SHA and git details DCS-BIOS version as string.

        :param silence: perform action with silence
        :return: full BIOS version
        """
        sha_commit = 'N/A'
        if self.git_exec and self.cb_bios_live.isChecked():
            try:
                sha_commit = check_github_repo(git_ref=self.le_bios_live.text(), update=False)
            except Exception as exc:
                LOG.debug(f'{exc}')
                if not silence:
                    self._show_message_box(kind_of=MsgBoxTypes.WARNING, title='Error', message=f'\n\n{exc}\n\nTry remove directory and restart DCSpy.')
        return sha_commit

    def _cb_bios_live_toggled(self, state: bool) -> None:
        """When Live BIOS checkbox is toggled."""
        if state:
            self.le_bios_live.setEnabled(True)
            self._is_git_object_exists(text=self.le_bios_live.text())
        else:
            self.le_bios_live.setEnabled(False)
            self.le_bios_live.setStyleSheet('')
        self._bios_check_clicked(silence=False)

    def _set_completer_for_git_ref(self) -> None:
        """Setups completer for Git references of DCS-BIOS git repo."""
        if not self._git_refs_count:
            git_refs = get_all_git_refs(repo_dir=DCS_BIOS_REPO_DIR)
            self._git_refs_count = len(git_refs)
            completer = QCompleter(git_refs)
            completer.setCaseSensitivity(Qt.CaseSensitivity.CaseInsensitive)
            completer.setCompletionMode(QCompleter.CompletionMode.PopupCompletion)
            completer.setFilterMode(Qt.MatchFlag.MatchContains)
            completer.setModelSorting(QCompleter.ModelSorting.CaseInsensitivelySortedModel)
            self.le_bios_live.setCompleter(completer)

    # <=><=><=><=><=><=><=><=><=><=><=> check dcspy updates <=><=><=><=><=><=><=><=><=><=><=>
    def _dcspy_check_clicked(self) -> None:
        """Check a version of DCSpy and show message box."""
        ver_string = get_version_string(repo=DCSPY_REPO_NAME, current_ver=__version__, check=True)
        self.status_label.setText(ver_string)
        if 'update!' in ver_string:
            self.systray.showMessage('DCSpy', f'New: {ver_string}', QIcon(':/icons/img/edit-download.svg'))
            self._download_new_release()
        elif 'latest' in ver_string:
            self._show_message_box(kind_of=MsgBoxTypes.INFO, title='No updates', message='You are running latest version')
        elif 'failed' in ver_string:
            self._show_message_box(kind_of=MsgBoxTypes.WARNING, title='Warning', message='Unable to check DCSpy version online')

    def _download_new_release(self) -> None:
        """Download the new release if running PyInstaller version or Pip version."""
        if getattr(sys, 'frozen', False):
            self._restart_pyinstaller_ver()
        else:
            self._restart_pip_ver()

    def _restart_pyinstaller_ver(self):
        """Download and restart a new version of DCSpy when using an executable/pyinstaller version."""
        cli = '' if 'cli' not in Path(sys.executable).name else '_cli'
        ext = f'{cli}.exe'
        rel_info = check_ver_at_github(repo='emcek/dcspy', current_ver=__version__, extension=ext)
        exe_parent_dir = Path(sys.executable).parent
        reply = self._show_message_box(kind_of=MsgBoxTypes.QUESTION, title='Update DCSpy',
                                       message=f'Download new version {rel_info.ver} to:\n\n{exe_parent_dir}\n\nand restart DCSpy?',
                                       defaultButton=QMessageBox.StandardButton.Yes)
        if bool(reply == QMessageBox.StandardButton.Yes):
            try:
                destination = exe_parent_dir / rel_info.asset_file
                old_ver_dst = exe_parent_dir / f'dcspy{cli}_{__version__}.exe'
                new_ver_dst = exe_parent_dir / f'dcspy{cli}.exe'
                os.rename(src=Path(sys.executable), dst=old_ver_dst)
                LOG.debug(f'Rename: {Path(sys.executable)} -> {old_ver_dst}')
                download_file(url=rel_info.dl_url, save_path=destination)
                os.rename(src=destination, dst=new_ver_dst)
                LOG.debug(f'Rename: {destination} -> {new_ver_dst}')
                LOG.info('Restart to run new version.')
                os.execv(exe_parent_dir / 'dcspy.exe', sys.argv)
            except PermissionError as exc:
                self._show_message_box(kind_of=MsgBoxTypes.WARNING, title=exc.args[1], message=f'Can not save file:\n{exc.filename}')

    def _restart_pip_ver(self):
        """Download and restart a new version of DCSpy when using a Pip version."""
        rc, err, out = run_pip_command('install --upgrade dcspy')
        if not rc:
            self._show_message_box(kind_of=MsgBoxTypes.INFO, title='Pip Install', message=out.split('\r\n')[-2])
        else:
            self._show_message_box(kind_of=MsgBoxTypes.WARNING, title='Pip Install', message=err)

    # <=><=><=><=><=><=><=><=><=><=><=> check bios updates <=><=><=><=><=><=><=><=><=><=><=>
    def _bios_check_clicked(self, silence=False) -> None:
        """
        Check DCS-BIOS directory and perform update.

        :param silence: perform action with silence
        """
        if not self._check_dcs_bios_path():
            return

        self._start_bios_update(silence)

    def _start_bios_update(self, silence: bool) -> None:
        """
        Do real update Git or stable DCS-BIOS version.

        :param silence: perform action with silence
        """
        if self.cb_bios_live.isChecked():
            signals_dict = {
                'progress': self._progress_by_abs_value,
                'stage': self.status_label.setText,
                'error': self._error_during_bios_update,
                'result': self._clone_bios_completed,
            }
            clone_worker = GitCloneWorker(git_ref=self.le_bios_live.text(), sig_handler=SignalHandler(signals_dict=signals_dict),
                                          bios_path=self.bios_path, to_path=DCS_BIOS_REPO_DIR, silence=silence)
            self.threadpool.start(clone_worker)
        else:
            self._check_bios_release(silence=silence)
            self._reload_table_gkeys()

    def _check_dcs_bios_path(self) -> bool:
        """
        Check if DCS-BIOS path fulfill two conditions.

        - path is not empty
        - drive letter exists in system

        If those two are met return True, False otherwise.

        :return: True if path to DCS-BIOS is correct
        """
        result = True
        if self._is_dir_dcs_bios(text=self.bios_path, widget_name='le_biosdir'):
            drive_letter = self.bios_path.parts[0]
            if not Path(drive_letter).exists():
                self._show_message_box(kind_of=MsgBoxTypes.WARNING, title='Warning', message=f'Wrong drive: {drive_letter}\n\nCheck DCS-BIOS path.')
                result = False
        else:
            reply = self._show_message_box(kind_of=MsgBoxTypes.QUESTION, title='Install DCS-BIOS',
                                           message=f'There is no DCS-BIOS installed at:\n{self.bios_path}\n\nDo you want install?',
                                           defaultButton=QMessageBox.StandardButton.Yes)
            result = bool(reply == QMessageBox.StandardButton.Yes)
        return result

    def _error_during_bios_update(self, exc_tuple) -> None:
        """
        Show message box with error details.

        :param exc_tuple: Exception tuple
        """
        exc_type, exc_val, exc_tb = exc_tuple
        tb_string = ''.join(exc_tb)
        LOG.debug(f"BIOS update error:\n{tb_string}")
        self._show_custom_msg_box(kind_of=QMessageBox.Icon.Critical, title='Error', text=f'Exception: {exc_type} with {exc_val}', detail_txt=tb_string,
                                  info_txt=f'Try remove directory:\n{DCS_BIOS_REPO_DIR}\nand restart DCSpy.')
        LOG.debug(f'Can not update BIOS: {exc_type}')

    def _clone_bios_completed(self, result) -> None:
        """
        Show message box with installation details.

        :param result:
        """
        sha, silence = result
        local_bios = self._check_local_bios()
        LOG.info(f'Git DCS-BIOS: {sha} ver: {local_bios}')
        install_result = self._handling_export_lua(temp_dir=DCS_BIOS_REPO_DIR / 'Scripts')
        install_result = f'{install_result}\n\nUsing Git/Live version.'
        self.status_label.setText(sha)
        self._is_git_object_exists(text=self.le_bios_live.text())
        self._is_dir_dcs_bios(text=self.bios_path, widget_name='le_biosdir')
        self._update_bios_ver_file()
        self._reload_table_gkeys()
        if not silence:
            self._show_message_box(kind_of=MsgBoxTypes.INFO, title=f'Updated {self.l_bios}', message=install_result)
        self.progressbar.setValue(0)

    def _update_bios_ver_file(self):
        """Update DCS-BIOS version file with current SHA."""
        hex_sha = get_sha_for_current_git_ref(git_ref=self.le_bios_live.text(), repo_dir=DCS_BIOS_REPO_DIR)
        with open(file=self.bios_path / DCS_BIOS_VER_FILE, mode='w+') as bios_live_ver_file:
            bios_live_ver_file.write(hex_sha)

    def _check_bios_release(self, silence=False) -> None:
        """
        Check release version and configuration of DCS-BIOS.

        :param silence: perform action with silence
        """
        self._check_local_bios()
        remote_bios_info = self._check_remote_bios()
        self.status_label.setText(f'Local BIOS: {self.l_bios} | Remote BIOS: {self.r_bios}')
        correct_local_bios_ver = all([isinstance(self.l_bios, version.Version), any([self.l_bios.major, self.l_bios.minor, self.l_bios.micro])])
        correct_remote_bios_ver = all([isinstance(self.r_bios, version.Version), remote_bios_info.dl_url, remote_bios_info.asset_file])
        dcs_runs = proc_is_running(name='DCS.exe')

        if silence and correct_remote_bios_ver and not remote_bios_info.latest:
            self._update_release_bios(rel_info=remote_bios_info)
        elif not silence and correct_remote_bios_ver:
            self._ask_to_update(rel_info=remote_bios_info)
        elif not all([silence, correct_remote_bios_ver]):
            msg = self._get_problem_desc(correct_local_bios_ver, correct_remote_bios_ver, bool(dcs_runs))
            msg = f'{msg}\n\nUsing stable release version.'
            self._show_message_box(kind_of=MsgBoxTypes.INFO, title='Update', message=msg)

    def _get_problem_desc(self, local_bios: bool, remote_bios: bool, dcs: bool) -> str:
        """
        Describe issues with DCS-BIOS update.

        :param local_bios: local BIOS version
        :param remote_bios: remote BIOS version
        :param dcs: DCS is running
        :return: description as string
        """
        dcs_chk = '\u2716 DCS' if dcs else '\u2714 DCS'
        dcs_sta = 'running' if dcs else 'not running'
        dcs_note = '\n     Be sure stay on Main menu.' if dcs else ''
        lbios_chk = '\u2714 Local' if local_bios else '\u2716 Local'
        lbios_note = '' if local_bios else '\n     Check "dcsbios" path in config'
        rbios_chk = '\u2714 Remote' if remote_bios else '\u2716 Remote'
        rbios_note = '' if remote_bios else '\n     Check internet connection.'

        return f'{dcs_chk}: {dcs_sta}{dcs_note}\n' \
               f'{lbios_chk} Bios ver: {self.l_bios}{lbios_note}\n' \
               f'{rbios_chk} Bios ver: {self.r_bios}{rbios_note}'

    def _check_local_bios(self) -> ReleaseInfo:
        """
        Check version of local BIOS.

        :return: release description info
        """
        result = check_bios_ver(bios_path=self.bios_path)
        self.l_bios = result.ver
        return result

    def _check_remote_bios(self) -> ReleaseInfo:
        """
        Check version of remote BIOS.

        :return: release description info
        """
        release_info = check_ver_at_github(repo='DCS-Skunkworks/dcs-bios', current_ver=str(self.l_bios), extension='.zip')
        self.r_bios = release_info.ver
        return release_info

    def _ask_to_update(self, rel_info: ReleaseInfo) -> None:
        """
        Ask user if update BIOS or not.

        :param rel_info: remote release information
        """
        msg_txt = f'You are running {self.l_bios} version.\n\n' \
                  f'Would you like to download\n' \
                  f'stable release:\n\n{rel_info.asset_file}\n\n' \
                  f'and overwrite update?'
        if not rel_info.latest:
            msg_txt = f'You are running {self.l_bios} version.\n' \
                      f'New version {rel_info.ver} available.\n' \
                      f'Released: {rel_info.published}\n\n' \
                      f'Would you like to update?'
        reply = self._show_message_box(kind_of=MsgBoxTypes.QUESTION, title='Update DCS-BIOS', message=msg_txt,
                                       defaultButton=QMessageBox.StandardButton.Yes)
        if reply == QMessageBox.StandardButton.Yes:
            self._update_release_bios(rel_info=rel_info)

    def _update_release_bios(self, rel_info: ReleaseInfo) -> None:
        """
        Perform update of release version of BIOS and check configuration.

        :param rel_info: remote release information
        """
        tmp_dir = Path(gettempdir())
        local_zip = tmp_dir / rel_info.asset_file
        download_file(url=rel_info.dl_url, save_path=local_zip)
        LOG.debug(f'Remove DCS-BIOS from: {tmp_dir} ')
        rmtree(path=tmp_dir / 'DCS-BIOS', ignore_errors=True)
        LOG.debug(f'Unpack file: {local_zip} ')
        unpack_archive(filename=local_zip, extract_dir=tmp_dir)
        LOG.debug(f'Remove: {self.bios_path} ')
        rmtree(path=self.bios_path, ignore_errors=True)
        LOG.debug(f'Copy DCS-BIOS to: {self.bios_path} ')
        copytree(src=tmp_dir / 'DCS-BIOS', dst=self.bios_path)
        install_result = self._handling_export_lua(tmp_dir)
        if 'github' in install_result:
            reply = self._show_message_box(kind_of=MsgBoxTypes.QUESTION, title='Open browser', message=install_result,
                                           defaultButton=QMessageBox.StandardButton.Yes)
            if reply == QMessageBox.StandardButton.Yes:
                open_new_tab(r'https://github.com/DCS-Skunkworks/DCSFlightpanels/wiki/Installation')
        else:
            local_bios = self._check_local_bios()
            self.status_label.setText(f'Local BIOS: {local_bios.ver} | Remote BIOS: {self.r_bios}')
            install_result = f'{install_result}\n\nUsing stable release version.'
            self._is_dir_dcs_bios(text=self.bios_path, widget_name='le_biosdir')
            self._show_message_box(kind_of=MsgBoxTypes.INFO, title=f'Updated {local_bios.ver}', message=install_result)

    def _handling_export_lua(self, temp_dir: Path) -> str:
        """
        Check if Export.lua file exist and its content.

        If not copy Export.lua from DCS-BIOS installation archive.

        :param temp_dir: directory with DCS-BIOS archive
        :return: result of checks
        """
        result = 'Installation Success. Done.'
        lua_dst_path = self.bios_path.parent
        lua = 'Export.lua'
        try:
            with open(file=lua_dst_path / lua, encoding='utf-8') as lua_dst:
                lua_dst_data = lua_dst.read()
        except FileNotFoundError as err:
            LOG.debug(f'{type(err).__name__}: {err.filename}')
            copy(src=temp_dir / lua, dst=lua_dst_path)
            LOG.debug(f'Copy Export.lua from: {temp_dir} to {lua_dst_path} ')
        else:
            result += check_dcs_bios_entry(lua_dst_data, lua_dst_path, temp_dir)
        return result

    # <=><=><=><=><=><=><=><=><=><=><=> repair bios <=><=><=><=><=><=><=><=><=><=><=>
    def _bios_repair_clicked(self) -> None:
        """
        Repair DCS-BIOS installation.

        Procedure:
        1. Show message box with warning
        2. Show if DCS us running
        3. Remove Git repo from temporary directory (optionally)
        4. Remove DCS-BIOS from Saved Games directory
        5. Install DCS-BIOS
        """
        dcs_runs = proc_is_running(name='DCS.exe')
        message = f'Are you sure to remove content of:\n\n{self.bios_path}'
        if dcs_runs:
            message += '\n\nNote: DCS is running, quit or be sure to stay on Main menu.'
        reply = self._show_message_box(kind_of=MsgBoxTypes.QUESTION, title='Repair DCS-BIOS',
                                       message=message, defaultButton=QMessageBox.StandardButton.No)
        if bool(reply == QMessageBox.StandardButton.Yes):
            if self.cb_bios_live.isChecked():
                return_code = run_command(cmd=fr'attrib -R -H -S {DCS_BIOS_REPO_DIR}\*.* /S /D')
                rmtree(DCS_BIOS_REPO_DIR, ignore_errors=False)
                LOG.debug(f'Clean up old DCS-BIOS git repository, RC: {return_code}')
            rmtree(path=self.bios_path, ignore_errors=False)
            LOG.debug(f'Remove DCS-BIOS: {self.bios_path}')
            self._start_bios_update(silence=False)

    # <=><=><=><=><=><=><=><=><=><=><=> start/stop <=><=><=><=><=><=><=><=><=><=><=>
    def _stop_clicked(self) -> None:
        """Set event to stop DCSpy."""
        self.run_in_background(job=partial(self._fake_progress, total_time=0.3), signals_dict={'progress': self._progress_by_abs_value})
        for rb_key in self.bg_rb_device.buttons():
            if not rb_key.isChecked():
                rb_key.setEnabled(True)
        self.event_set()
        self.pb_start.setEnabled(True)
        self.a_start.setEnabled(True)
        self.pb_stop.setEnabled(False)
        self.a_stop.setEnabled(False)
        self.le_dcsdir.setEnabled(True)
        self.le_biosdir.setEnabled(True)
        self.gb_fonts.setEnabled(True)
        if self.rb_g19.isChecked():
            self.cb_ded_font.setEnabled(True)
        self.total_b = 0
        self.count = 0
        self.status_label.setText('DCSpy client stopped')

    def _start_clicked(self) -> None:
        """Run real application in thread."""
        LOG.debug(f'Local DCS-BIOS version: {self._check_local_bios().ver}')
        signal_dict = {'progress': self._progress_by_abs_value}
        self.run_in_background(job=partial(self._fake_progress, total_time=0.5), signals_dict=signal_dict)
        for rb_key in self.bg_rb_device.buttons():
            if not rb_key.isChecked():
                rb_key.setEnabled(False)
        if self.device.lcd_info.type != LcdType.NONE:
            fonts_cfg = FontsConfig(name=self.le_font_name.text(), **getattr(self, f'{self.device.lcd_name}_font'))
            self.device.lcd_info.set_fonts(fonts_cfg)
        self.event = Event()
        self.pb_start.setEnabled(False)
        self.a_start.setEnabled(False)
        self.pb_stop.setEnabled(True)
        self.a_stop.setEnabled(True)
        self.le_dcsdir.setEnabled(False)
        self.le_biosdir.setEnabled(False)
        self.gb_fonts.setEnabled(False)
        signal_dict = {
            'error': self._error_from_client,
            'count': self._count_dcsbios_changes
        }
        self.run_in_background(job=partial(dcspy_run, model=self.device, event=self.event), signals_dict=signal_dict)
        self.status_label.setText('DCSpy client started')

    def _error_from_client(self, exc_tuple) -> None:
        """
        Show message box with error details.

        :param exc_tuple: Exception tuple
        """
        exc_type, exc_val, exc_tb = exc_tuple
        tb_string = ''.join(exc_tb)
        LOG.debug(f"Client error:\n{tb_string}")
        self._show_custom_msg_box(
            kind_of=QMessageBox.Icon.Critical,
            title='Error',
            text=f'Huston we have a problem! Exception type: {exc_type} with value:{exc_val}',
            info_txt='Please copy details and report issue or post on Discord, see Help menu.',
            detail_txt=tb_string)
        self._stop_clicked()

    def _count_dcsbios_changes(self, count_data: tuple[int, int]) -> None:
        """
        Update the count of events and total bytes received.

        :param count_data: A tuple containing the count of events and number of bytes.
        """
        count, no_bytes = count_data
        self.count += count
        self.total_b += no_bytes
        if count:
            self.blink_label.emit()
        self.status_label.setText(f'Events received: {self.count} | Bytes received: {self.bytes_auto_unit(self.total_b)}')

    # <=><=><=><=><=><=><=><=><=><=><=> configuration <=><=><=><=><=><=><=><=><=><=><=>
    def apply_configuration(self, cfg: dict) -> None:
        """
        Apply configuration to GUI widgets.

        :param cfg: dictionary with configuration
        """
        icon_map = {0: 'a_icons_only', 1: 'a_text_only', 2: 'a_text_beside', 3: 'a_text_under'}
        try:
            self.cb_autostart.setChecked(cfg['autostart'])
            self.cb_show_gui.setChecked(cfg['show_gui'])
            self.cb_lcd_screenshot.setChecked(cfg['save_lcd'])
            self.cb_check_ver.setChecked(cfg['check_ver'])
            self.cb_verbose.setChecked(cfg['verbose'])
            self.cb_ded_font.setChecked(cfg['f16_ded_font'])
            self.cb_autoupdate_bios.setChecked(cfg['check_bios'])
            self.le_font_name.setText(cfg['font_name'])
            self.sp_completer.setValue(cfg['completer_items'])
            self._completer_items = cfg['completer_items']
            self.combo_planes.setCurrentText(cfg['current_plane'])
            self.mono_font = {'large': int(cfg['font_mono_l']), 'medium': int(cfg['font_mono_m']), 'small': int(cfg['font_mono_s'])}
            self.color_font = {'large': int(cfg['font_color_l']), 'medium': int(cfg['font_color_m']), 'small': int(cfg['font_color_s'])}
            getattr(self, f'rb_{cfg["device"].lower()}').toggle()
            self.le_dcsdir.setText(cfg['dcs'])
            self.le_biosdir.setText(cfg['dcsbios'])
            self.le_bios_live.setText(cfg['git_bios_ref'])
            self.cb_bios_live.setChecked(cfg['git_bios'])
            self.addDockWidget(Qt.DockWidgetArea(int(cfg['gkeys_area'])), self.dw_gkeys)
            self.dw_gkeys.setFloating(bool(cfg['gkeys_float']))
            self.addToolBar(Qt.ToolBarArea(int(cfg['toolbar_area'])), self.toolbar)
            getattr(self, icon_map.get(cfg['toolbar_style'], 'a_icons_only')).setChecked(True)
        except (TypeError, AttributeError, ValueError) as exc:
            LOG.warning(exc, exc_info=True)
            self._reset_defaults_cfg()

    def save_configuration(self) -> None:
        """Save configuration from GUI."""
        cfg = {
            'api_ver': __version__,
            'device': self.device.klass,
            'autostart': self.cb_autostart.isChecked(),
            'show_gui': self.cb_show_gui.isChecked(),
            'save_lcd': self.cb_lcd_screenshot.isChecked(),
            'check_ver': self.cb_check_ver.isChecked(),
            'check_bios': self.cb_autoupdate_bios.isChecked(),
            'verbose': self.cb_verbose.isChecked(),
            'f16_ded_font': self.cb_ded_font.isChecked(),
            'dcs': self.le_dcsdir.text(),
            'dcsbios': self.le_biosdir.text(),
            'font_name': self.le_font_name.text(),
            'git_bios': self.cb_bios_live.isChecked(),
            'git_bios_ref': self.le_bios_live.text(),
            'font_mono_l': self.mono_font['large'],
            'font_mono_m': self.mono_font['medium'],
            'font_mono_s': self.mono_font['small'],
            'font_color_l': self.color_font['large'],
            'font_color_m': self.color_font['medium'],
            'font_color_s': self.color_font['small'],
            'completer_items': self.sp_completer.value(),
            'current_plane': self.current_plane,
            'gkeys_area': self.dockWidgetArea(self.dw_gkeys).value,
            'gkeys_float': self.dw_gkeys.isFloating(),
            'toolbar_area': self.toolBarArea(self.toolbar).value,
            'toolbar_style': self.toolbar.toolButtonStyle().value,
        }
        if self.device.lcd_info == LcdType.COLOR:
            font_cfg = {'font_color_l': self.hs_large_font.value(),
                        'font_color_m': self.hs_medium_font.value(),
                        'font_color_s': self.hs_small_font.value()}
        else:
            font_cfg = {'font_mono_l': self.hs_large_font.value(),
                        'font_mono_m': self.hs_medium_font.value(),
                        'font_mono_s': self.hs_small_font.value()}
        cfg.update(font_cfg)
        save_yaml(data=cfg, full_path=default_yaml)

    def _reset_defaults_cfg(self) -> None:
        """Set defaults and stop application."""
        save_yaml(data=defaults_cfg, full_path=default_yaml)
        self.config = load_yaml(full_path=default_yaml)
        self.apply_configuration(self.config)
        for name in ['large', 'medium', 'small']:
            getattr(self, f'hs_{name}_font').setValue(getattr(self, f'{self.device.lcd_name}_font')[name])
        self._show_message_box(kind_of=MsgBoxTypes.WARNING, title='Reset settings',
                               message='All settings will be reset to default values.\nDCSpy will to be close.\nIt could be necessary start DCSpy manually!')
        self.close()

    # <=><=><=><=><=><=><=><=><=><=><=> others <=><=><=><=><=><=><=><=><=><=><=>
    @property
    def current_plane(self) -> str:
        """
        Get current plane from combo box.

        :return: plane name as string
        """
        return self.combo_planes.currentText()

    @property
    def bios_path(self) -> Path:
        """
        Get path to DCS-BIOS directory.

        :return: full path as Path
        """
        return Path(self.le_biosdir.text())

    @property
    def dcs_path(self) -> Path:
        """
        Get path to DCS World directory.

        :return: full path as Path
        """
        return Path(self.le_dcsdir.text())

    # <=><=><=><=><=><=><=><=><=><=><=> helpers <=><=><=><=><=><=><=><=><=><=><=>
    def run_in_background(self, job: Union[partial, Callable], signals_dict: dict[str, Callable]) -> None:
        """
        Worker with signals callback to schedule GUI job in background.

        signals_dict parameter is a dict with signals from  WorkerSignals,
        possibles signals are: finished, error, result, progress or count.
        Values in dict are methods/callables as handlers/callbacks for particular signal.

        :param job: GUI method or function to run in background
        :param signals_dict: signals as keys: finished, error, result, progress and values as callable
        """
        sig_handler = SignalHandler(signals_dict=signals_dict)
        worker = Worker(func=job, sig_handler=sig_handler)
        if isinstance(job, partial):
            job_name = job.func.__name__
            args = job.args
            kwargs = job.keywords
        else:
            job_name = job.__name__
            args = tuple()
            kwargs = dict()
        LOG.debug(f'bg job for: {job_name} args: {args} kwargs: {kwargs} signals: {sig_handler}')
        self.threadpool.start(worker)

    @staticmethod
    def _fake_progress(sig_handler: SignalHandler, total_time: int, steps: int = 100,
                       clean_after: bool = True, **kwargs) -> None:
        """
        Make fake progress for progressbar.

        :param progress_callback: signal to update progress bar
        :param total_time: time for fill-up whole bar (in seconds)
        :param steps: number of steps (default 100)
        :param clean_after: clean progress bar when finish
        """
        done_event = kwargs.get('done_event', Event())
        for progress_step in range(1, steps + 1):
            sleep(total_time / steps)
            sig_handler.emit(sig_name='progress', value=progress_step)
            if done_event.is_set():
                sig_handler.emit(sig_name='progress', value=100)
                break
        if clean_after:
            sleep(0.5)
            sig_handler.emit(sig_name='progress', value=0)

    def _progress_by_abs_value(self, value: int) -> None:
        """
        Update progress bar by absolute value.

        :param value: absolute value of progress bar
        """
        self.progressbar.setValue(value)

    def fetch_system_data(self, silence: bool = False) -> SystemData:
        """
        Fetch various system related data.

        :param silence: perform action with silence
        :return: SystemData named tuple with all data
        """
        system, _, release, ver, _, proc = uname()
        dcs_type, dcs_ver = check_dcs_ver(Path(self.config['dcs']))
        dcspy_ver = get_version_string(repo='emcek/dcspy', current_ver=__version__, check=self.config['check_ver'])
        bios_ver = str(self._check_local_bios().ver)
        dcs_bios_ver = self._get_bios_full_version(silence=silence)
        git_ver = 'Not installed'
        if self.git_exec:
            from git import cmd
            git_ver = '.'.join([str(i) for i in cmd.Git().version_info])
        return SystemData(system=system, release=release, ver=ver, proc=proc, dcs_type=dcs_type, dcs_ver=dcs_ver,
                          dcspy_ver=dcspy_ver, bios_ver=bios_ver, dcs_bios_ver=dcs_bios_ver, git_ver=git_ver)

    def _run_file_dialog(self, last_dir: Callable[..., str], widget_name: Optional[str] = None) -> str:
        """
        Open/save dialog to select file or folder.

        :param last_dir: function return last selected dir
        :param widget_name: update text for widget
        :return: full path to directory
        """
        result_path = QFileDialog.getExistingDirectory(self, caption='Open Directory', dir=last_dir(), options=QFileDialog.Option.ShowDirsOnly)
        if widget_name is not None and result_path:
            getattr(self, widget_name).setText(result_path)
        return result_path

    @staticmethod
    def _get_style_for_combobox(key: Union[LcdButton, Gkey, MouseButton], fg: str) -> str:
        """
        Get style for QComboBox with foreground color.

        Colors:
        - light green - G-Keys
        - light yellow - Mouse buttons
        - light blue - LCD buttons

        :param key: LcdButton, Gkey or MouseButton
        :param fg: color as string
        :return: style sheet string
        """
        bg = ''
        if isinstance(key, Gkey):
            bg = 'lightgreen'
        elif isinstance(key, MouseButton):
            bg = 'lightyellow'
        elif isinstance(key, LcdButton):
            bg = 'lightblue'
        return f'QComboBox{{color: {fg};background-color: {bg};}} QComboBox QAbstractItemView {{background-color: {bg};}}'

    def _show_message_box(self, kind_of: MsgBoxTypes, title: str, message: str = '', **kwargs) -> QMessageBox.StandardButton:
        """
        Show any QMessageBox delivered with Qt.

        :param kind_of: any of MsgBoxTypes - information, question, warning, critical, about or aboutQt
        :param title: Title of modal window
        :param message: text of message, default is empty
        :param kwargs: Additional keyword arguments for customizing the message box
        :return: The standard button clicked by the user
        """
        result = QMessageBox.StandardButton.NoButton
        if not NO_MSG_BOX:
            message_box = getattr(QMessageBox, kind_of.value)
            if kind_of == MsgBoxTypes.ABOUT_QT:
                result = message_box(self, title, **kwargs)
            else:
                result = message_box(self, title, message, **kwargs)
        return result

    def _show_custom_msg_box(self, kind_of: QMessageBox.Icon, title: str, text: str, info_txt: str, detail_txt: Optional[str] = None,
                             buttons: Optional[QMessageBox.StandardButton] = None) -> int:
        """
        Show custom message box with hidden text.

        :param title: title
        :param text: first section
        :param info_txt: second section
        :param detail_txt: hidden text
        :param buttons: tuple of buttons
        :return: code of pushed button as integer code
        """
        if not NO_MSG_BOX:
            msg = QMessageBox(text=text, parent=self)
            msg.setIcon(kind_of)
            msg.setWindowTitle(title)
            msg.setInformativeText(info_txt)
            if detail_txt:
                msg.setDetailedText(detail_txt)
            if buttons:
                msg.setStandardButtons(buttons)
            return msg.exec()

    def event_set(self) -> None:
        """Set event to close running thread."""
        self.event.set()

    @staticmethod
    def bytes_auto_unit(no_of_bytes: int) -> str:
        """
        Convert the given number of bytes to a string representation with appropriate unit.

        :param no_of_bytes: The number of bytes to convert.
        :return: The string representation of the converted bytes.
        """
        _bytes = float(no_of_bytes)
        for unit in ['B', 'kB', 'MB', 'GB']:
            if _bytes < 1024.0:
                return f'{_bytes:,.1f} {unit}'
            _bytes /= 1024.0

    def activated(self, reason: QSystemTrayIcon.ActivationReason) -> None:
        """
        Signal of activation.

        :param reason: reason of activation
        """
        if reason == QSystemTrayIcon.ActivationReason.Trigger:
            if self.isVisible():
                self.hide()
            else:
                self.show()

    def _show_toolbar(self) -> None:
        """Toggle show and hide toolbar."""
        if self.a_show_toolbar.isChecked():
            self.toolbar.show()
        else:
            self.toolbar.hide()

    def _show_gkeys_dock(self) -> None:
        """Toggle show and hide G-Keys dock."""
        if self.a_show_gkeys.isChecked():
            self.dw_gkeys.show()
        else:
            self.dw_gkeys.hide()

    def _show_device_dock(self) -> None:
        """Toggle show and hide a device dock."""
        if self.a_show_device.isChecked():
            self.dw_device.show()
        else:
            self.dw_device.hide()

    @Slot(bool)
    def _close_dock_widget(self, visible: bool, widget: str) -> None:
        """
        Close dock widget and check menu/toolbar item.

        :param visible: is dock visible
        :param widget: widget name
        """
        action = getattr(self, f'a_show_{widget}')
        if not visible:
            action.setChecked(False)
        else:
            action.setChecked(True)

    def _find_children(self) -> None:
        """Find all widgets of main window."""
        self.statusbar: Union[object, QStatusBar] = self.findChild(QStatusBar, 'statusbar')
        self.systray: Union[object, QSystemTrayIcon] = self.findChild(QSystemTrayIcon, 'systray')
        self.traymenu: Union[object, QMenu] = self.findChild(QMenu, 'traymenu')
        self.progressbar: Union[object, QProgressBar] = self.findChild(QProgressBar, 'progressbar')
        self.toolbar: Union[object, QToolBar] = self.findChild(QToolBar, 'toolbar')
        self.tw_gkeys: Union[object, QTableWidget] = self.findChild(QTableWidget, 'tw_gkeys')
        self.sp_completer: Union[object, QSpinBox] = self.findChild(QSpinBox, 'sp_completer')
        self.tw_main: Union[object, QTabWidget] = self.findChild(QTabWidget, 'tw_main')
        self.gb_fonts: Union[object, QGroupBox] = self.findChild(QGroupBox, 'gb_fonts')
        self.toolBox: Union[object, QToolBox] = self.findChild(QToolBox, 'toolBox')

        self.combo_planes: Union[object, QComboBox] = self.findChild(QComboBox, 'combo_planes')
        self.combo_search: Union[object, QComboBox] = self.findChild(QComboBox, 'combo_search')

        self.dw_gkeys: Union[object, QDockWidget] = self.findChild(QDockWidget, 'dw_gkeys')
        self.dw_device: Union[object, QDockWidget] = self.findChild(QDockWidget, 'dw_device')

        self.l_keyboard: Union[object, QLabel] = self.findChild(QLabel, 'l_keyboard')
        self.l_large: Union[object, QLabel] = self.findChild(QLabel, 'l_large')
        self.l_medium: Union[object, QLabel] = self.findChild(QLabel, 'l_medium')
        self.l_small: Union[object, QLabel] = self.findChild(QLabel, 'l_small')
        self.l_category: Union[object, QLabel] = self.findChild(QLabel, 'l_category')
        self.l_description: Union[object, QLabel] = self.findChild(QLabel, 'l_description')
        self.l_identifier: Union[object, QLabel] = self.findChild(QLabel, 'l_identifier')
        self.l_range: Union[object, QLabel] = self.findChild(QLabel, 'l_range')

        self.a_start: Union[object, QAction] = self.findChild(QAction, 'a_start')
        self.a_stop: Union[object, QAction] = self.findChild(QAction, 'a_stop')
        self.a_quit: Union[object, QAction] = self.findChild(QAction, 'a_quit')
        self.a_save_plane: Union[object, QAction] = self.findChild(QAction, 'a_save_plane')
        self.a_reset_defaults: Union[object, QAction] = self.findChild(QAction, 'a_reset_defaults')
        self.a_show_toolbar: Union[object, QAction] = self.findChild(QAction, 'a_show_toolbar')
        self.a_show_gkeys: Union[object, QAction] = self.findChild(QAction, 'a_show_gkeys')
        self.a_show_device: Union[object, QAction] = self.findChild(QAction, 'a_show_device')
        self.a_about_dcspy: Union[object, QAction] = self.findChild(QAction, 'a_about_dcspy')
        self.a_about_qt: Union[object, QAction] = self.findChild(QAction, 'a_about_qt')
        self.a_report_issue: Union[object, QAction] = self.findChild(QAction, 'a_report_issue')
        self.a_dcspy_updates: Union[object, QAction] = self.findChild(QAction, 'a_dcspy_updates')
        self.a_bios_updates: Union[object, QAction] = self.findChild(QAction, 'a_bios_updates')
        self.a_donate: Union[object, QAction] = self.findChild(QAction, 'a_donate')
        self.a_discord: Union[object, QAction] = self.findChild(QAction, 'a_discord')
        self.a_icons_only: Union[object, QAction] = self.findChild(QAction, 'a_icons_only')
        self.a_text_only: Union[object, QAction] = self.findChild(QAction, 'a_text_only')
        self.a_text_beside: Union[object, QAction] = self.findChild(QAction, 'a_text_beside')
        self.a_text_under: Union[object, QAction] = self.findChild(QAction, 'a_text_under')

        self.pb_start: Union[object, QPushButton] = self.findChild(QPushButton, 'pb_start')
        self.pb_stop: Union[object, QPushButton] = self.findChild(QPushButton, 'pb_stop')
        self.pb_close: Union[object, QPushButton] = self.findChild(QPushButton, 'pb_close')
        self.pb_dcsdir: Union[object, QPushButton] = self.findChild(QPushButton, 'pb_dcsdir')
        self.pb_biosdir: Union[object, QPushButton] = self.findChild(QPushButton, 'pb_biosdir')
        self.pb_collect_data: Union[object, QPushButton] = self.findChild(QPushButton, 'pb_collect_data')
        self.pb_copy: Union[object, QPushButton] = self.findChild(QPushButton, 'pb_copy')
        self.pb_save: Union[object, QPushButton] = self.findChild(QPushButton, 'pb_save')
        self.pb_dcspy_check: Union[object, QPushButton] = self.findChild(QPushButton, 'pb_dcspy_check')
        self.pb_bios_check: Union[object, QPushButton] = self.findChild(QPushButton, 'pb_bios_check')
        self.pb_bios_repair: Union[object, QPushButton] = self.findChild(QPushButton, 'pb_bios_repair')

        self.cb_autostart: Union[object, QCheckBox] = self.findChild(QCheckBox, 'cb_autostart')
        self.cb_show_gui: Union[object, QCheckBox] = self.findChild(QCheckBox, 'cb_show_gui')
        self.cb_check_ver: Union[object, QCheckBox] = self.findChild(QCheckBox, 'cb_check_ver')
        self.cb_ded_font: Union[object, QCheckBox] = self.findChild(QCheckBox, 'cb_ded_font')
        self.cb_lcd_screenshot: Union[object, QCheckBox] = self.findChild(QCheckBox, 'cb_lcd_screenshot')
        self.cb_verbose: Union[object, QCheckBox] = self.findChild(QCheckBox, 'cb_verbose')
        self.cb_autoupdate_bios: Union[object, QCheckBox] = self.findChild(QCheckBox, 'cb_autoupdate_bios')
        self.cb_bios_live: Union[object, QCheckBox] = self.findChild(QCheckBox, 'cb_bios_live')

        self.le_dcsdir: Union[object, QLineEdit] = self.findChild(QLineEdit, 'le_dcsdir')
        self.le_biosdir: Union[object, QLineEdit] = self.findChild(QLineEdit, 'le_biosdir')
        self.le_font_name: Union[object, QLineEdit] = self.findChild(QLineEdit, 'le_font_name')
        self.le_bios_live: Union[object, QLineEdit] = self.findChild(QLineEdit, 'le_bios_live')
        self.le_custom: Union[object, QLineEdit] = self.findChild(QLineEdit, 'le_custom')

        self.rb_g19: Union[object, QRadioButton] = self.findChild(QRadioButton, 'rb_g19')
        self.rb_g13: Union[object, QRadioButton] = self.findChild(QRadioButton, 'rb_g13')
        self.rb_g15v1: Union[object, QRadioButton] = self.findChild(QRadioButton, 'rb_g15v1')
        self.rb_g15v2: Union[object, QRadioButton] = self.findChild(QRadioButton, 'rb_g15v2')
        self.rb_g510: Union[object, QRadioButton] = self.findChild(QRadioButton, 'rb_g510')
        self.rb_rb_g910: Union[object, QRadioButton] = self.findChild(QRadioButton, 'rb_rb_g910')
        self.rb_rb_g710: Union[object, QRadioButton] = self.findChild(QRadioButton, 'rb_rb_g710')
        self.rb_rb_g110: Union[object, QRadioButton] = self.findChild(QRadioButton, 'rb_rb_g110')
        self.rb_rb_g103: Union[object, QRadioButton] = self.findChild(QRadioButton, 'rb_rb_g103')
        self.rb_rb_g105: Union[object, QRadioButton] = self.findChild(QRadioButton, 'rb_rb_g105')
        self.rb_rb_g11: Union[object, QRadioButton] = self.findChild(QRadioButton, 'rb_rb_g11')
        self.rb_rb_g633: Union[object, QRadioButton] = self.findChild(QRadioButton, 'rb_rb_g633')
        self.rb_rb_g35: Union[object, QRadioButton] = self.findChild(QRadioButton, 'rb_rb_g35')
        self.rb_rb_g930: Union[object, QRadioButton] = self.findChild(QRadioButton, 'rb_rb_g930')
        self.rb_rb_g933: Union[object, QRadioButton] = self.findChild(QRadioButton, 'rb_rb_g933')
        self.rb_rb_g600: Union[object, QRadioButton] = self.findChild(QRadioButton, 'rb_rb_g600')
        self.rb_rb_g300: Union[object, QRadioButton] = self.findChild(QRadioButton, 'rb_rb_g300')
        self.rb_rb_g400: Union[object, QRadioButton] = self.findChild(QRadioButton, 'rb_rb_g400')
        self.rb_rb_g700: Union[object, QRadioButton] = self.findChild(QRadioButton, 'rb_rb_g700')
        self.rb_rb_g9: Union[object, QRadioButton] = self.findChild(QRadioButton, 'rb_rb_g9')
        self.rb_rb_mx518: Union[object, QRadioButton] = self.findChild(QRadioButton, 'rb_rb_mx518')
        self.rb_rb_g402: Union[object, QRadioButton] = self.findChild(QRadioButton, 'rb_rb_g402')
        self.rb_rb_g502: Union[object, QRadioButton] = self.findChild(QRadioButton, 'rb_rb_g502')
        self.rb_rb_g602: Union[object, QRadioButton] = self.findChild(QRadioButton, 'rb_rb_g602')
        self.rb_action: Union[object, QRadioButton] = self.findChild(QRadioButton, 'rb_action')
        self.rb_fixed_step_inc: Union[object, QRadioButton] = self.findChild(QRadioButton, 'rb_fixed_step_inc')
        self.rb_fixed_step_dec: Union[object, QRadioButton] = self.findChild(QRadioButton, 'rb_fixed_step_dec')
        self.rb_set_state: Union[object, QRadioButton] = self.findChild(QRadioButton, 'rb_set_state')
        self.rb_cycle: Union[object, QRadioButton] = self.findChild(QRadioButton, 'rb_cycle')
        self.rb_variable_step_plus: Union[object, QRadioButton] = self.findChild(QRadioButton, 'rb_variable_step_plus')
        self.rb_variable_step_minus: Union[object, QRadioButton] = self.findChild(QRadioButton, 'rb_variable_step_minus')
        self.rb_push_button: Union[object, QRadioButton] = self.findChild(QRadioButton, 'rb_push_button')
        self.rb_custom: Union[object, QRadioButton] = self.findChild(QRadioButton, 'rb_custom')

        self.hs_large_font: Union[object, QSlider] = self.findChild(QSlider, 'hs_large_font')
        self.hs_medium_font: Union[object, QSlider] = self.findChild(QSlider, 'hs_medium_font')
        self.hs_small_font: Union[object, QSlider] = self.findChild(QSlider, 'hs_small_font')
        self.hs_set_state: Union[object, QSlider] = self.findChild(QSlider, 'hs_set_state')


class AboutDialog(QDialog):
    """About dialog."""
    def __init__(self, parent) -> None:
        """Dcspy about dialog window."""
        super().__init__(parent)
        self.parent: Union[DcsPyQtGui, QWidget] = parent
        UiLoader().loadUi(':/ui/ui/about.ui', self)
        self.l_info: Union[object, QLabel] = self.findChild(QLabel, 'l_info')

    def showEvent(self, event: QShowEvent):
        """Prepare text information about DCSpy application."""
        d = self.parent.fetch_system_data(silence=False)
        super().showEvent(event)
        text = '<html><head/><body><p>'
        text += '<b>Author</b>: <a href="https://github.com/emcek">Michal Plichta</a>'
        text += '<br><b>Project</b>: <a href="https://github.com/emcek/dcspy/">emcek/dcspy</a>'
        text += '<br><b>Wiki</b>: <a href="https://github.com/emcek/dcspy/wiki">docs</a>'
        text += '<br><b>Discord</b>: <a href="https://discord.gg/SP5Yjx3">discord.gg/SP5Yjx3</a>'
        text += '<br><b>Issues</b>: <a href="https://github.com/emcek/dcspy/issues">report issue</a>'
        text += f'<br><b>System</b>: {d.system}{d.release} ver. {d.ver} ({architecture()[0]})'
        text += f'<br><b>Processor</b>: {d.proc}'
        text += f'<br><b>Python</b>: {python_implementation()}-{python_version()}'
        text += f'<br><b>Config</b>: <a href="file:///{default_yaml.parent}">{default_yaml.name}</a>'
        text += f'<br><b>Git</b>: {d.git_ver}'
        text += f'<br><b>PySide6</b>: {pyside6_ver} / <b>Qt</b>: {qVersion()}'
        text += f'<br><b>DCSpy</b>: {d.dcspy_ver}'
        text += f'<br><b>DCS-BIOS</b>: <a href="https://github.com/DCS-Skunkworks/dcs-bios/releases">{d.bios_ver}</a> '
        if d.sha != 'N/A':
            text += f'<b>SHA:</b> <a href="https://github.com/DCS-Skunkworks/dcs-bios/commit/{d.sha}">{d.dcs_bios_ver}</a>'
        else:
            text += f'<b>SHA:</b> {d.dcs_bios_ver}</a>'
        text += f'<br><b>DCS World</b>: <a href="https://www.digitalcombatsimulator.com/en/news/changelog/openbeta/{d.dcs_ver}/">{d.dcs_ver}</a> ({d.dcs_type})'
        text += '</p></body></html>'
        self.l_info.setText(text)


class Worker(QRunnable):
    """Runnable worker."""

    def __init__(self, func: partial, sig_handler: SignalHandler) -> None:
        """
        Worker thread.

        Inherits from QRunnable to handler worker thread setup, signals and wrap-up.
        :param func: The function callback to run on worker thread
        :param sig_handler: Qt signal handler for progress notification
        """
        super().__init__()
        self.func = func
        self.sig_handler = sig_handler
        if sig_handler.got_signals_for_interface():
            self.func.keywords['sig_handler'] = sig_handler

    @Slot()
    def run(self) -> None:
        """Initialise the runner function with passed additional kwargs."""
        try:
            result = self.func()
        except Exception:
            exctype, value, tb = sys.exc_info()
            exc_tb = traceback.format_exception(exctype, value, tb)
            self.sig_handler.emit(sig_name='error', value=(exctype, value, exc_tb))
        else:
            self.sig_handler.emit(sig_name='result', value=result)
        finally:
            self.sig_handler.emit(sig_name='finished')


class GitCloneWorker(QRunnable):
    """Worker for git clone with reporting progress."""

    def __init__(self, git_ref: str, sig_handler: SignalHandler, bios_path: Path, repo: str = 'DCS-Skunkworks/dcs-bios',
                 to_path: Path = DCS_BIOS_REPO_DIR, silence: bool = False) -> None:
        """
        Inherits from QRunnable to handler worker thread setup, signals and wrap-up.

        :param git_ref: git reference
        :param sig_handler: Qt signal handler for progress notification
        :param bios_path: Path to DCS-BIOS
        :param repo: valid git repository user/name
        :param to_path: Path to which the repository should be cloned to
        :param silence: perform action with silence
        """
        super().__init__()
        self.git_ref = git_ref
        self.repo = repo
        self.to_path = to_path
        self.bios_path = bios_path
        self.silence = silence
        self.sig_handler = sig_handler

    @Slot()
    def run(self):
        """Clone repository and report progress using special object CloneProgress."""
        try:
            sha = check_github_repo(git_ref=self.git_ref, update=True, repo=self.repo, repo_dir=self.to_path,
                                    progress=CloneProgress(sig_handler=self.sig_handler))
            LOG.debug(f'Remove: {self.bios_path} {sha}')
            rmtree(path=self.bios_path, ignore_errors=True)
            LOG.debug(f'Copy Git DCS-BIOS to: {self.bios_path} ')
            copytree(src=DCS_BIOS_REPO_DIR / 'Scripts' / 'DCS-BIOS', dst=self.bios_path)
        except Exception:
            exctype, value, tb = sys.exc_info()
            exc_tb = traceback.format_exception(exctype, value, tb)
            self.sig_handler.emit(sig_name='error', value=(exctype, value, exc_tb))
        else:
            self.sig_handler.emit(sig_name='result', value=(sha, self.silence))
        finally:
            self.sig_handler.emit(sig_name='finished')


class UiLoader(QUiLoader):
    """UI file loader."""
    _baseinstance = None

    def createWidget(self, classname: str, parent: Optional[QWidget] = None, name='') -> QWidget:
        """
        Create widget.

        :param classname: class name
        :param parent: parent
        :param name: name
        :return: QWidget
        """
        if parent is None and self._baseinstance is not None:
            widget = self._baseinstance
        else:
            widget = super().createWidget(classname, parent, name)
            if self._baseinstance is not None:
                setattr(self._baseinstance, name, widget)
        return widget

    def loadUi(self, ui_path: Union[str, bytes, Path], baseinstance=None) -> QWidget:
        """
        Load UI file.

        :param ui_path: path to UI file
        :param baseinstance:
        :return: QWidget
        """
        self._baseinstance = baseinstance
        ui_file = QFile(ui_path)
        ui_file.open(QIODevice.OpenModeFlag.ReadOnly)
        try:
            widget = self.load(ui_file)
            QMetaObject.connectSlotsByName(widget)
            return widget
        finally:
            ui_file.close()<|MERGE_RESOLUTION|>--- conflicted
+++ resolved
@@ -18,14 +18,8 @@
 from packaging import version
 from pydantic_core import ValidationError
 from PySide6 import __version__ as pyside6_ver
-<<<<<<< HEAD
-from PySide6.QtCore import QEvent, QFile, QIODevice, QMetaObject, QRunnable, Qt, QThreadPool, Signal, Slot
-from PySide6.QtCore import __version__ as qt6_ver
+from PySide6.QtCore import QEvent, QFile, QIODevice, QMetaObject, QRunnable, Qt, QThreadPool, Signal, Slot, qVersion
 from PySide6.QtGui import QAction, QActionGroup, QBrush, QFont, QIcon, QPainter, QPen, QPixmap, QShowEvent, QStandardItem
-=======
-from PySide6.QtCore import QFile, QIODevice, QMetaObject, QObject, QRunnable, Qt, QThreadPool, Signal, SignalInstance, Slot, qVersion
-from PySide6.QtGui import QAction, QActionGroup, QFont, QIcon, QPixmap, QShowEvent, QStandardItem
->>>>>>> f6c8666e
 from PySide6.QtUiTools import QUiLoader
 from PySide6.QtWidgets import (QApplication, QButtonGroup, QCheckBox, QComboBox, QCompleter, QDialog, QDockWidget, QFileDialog, QGroupBox, QLabel, QLineEdit,
                                QListView, QMainWindow, QMenu, QMessageBox, QProgressBar, QPushButton, QRadioButton, QSlider, QSpinBox, QStatusBar,
@@ -36,13 +30,8 @@
                           DcspyConfigYaml, FontsConfig, Gkey, GuiPlaneInputRequest, LcdButton, LcdMono, LcdType, LogitechDeviceModel, MouseButton, MsgBoxTypes,
                           ReleaseInfo, RequestType, SystemData)
 from dcspy.starter import dcspy_run
-<<<<<<< HEAD
-from dcspy.utils import (CloneProgress, SignalHandler, check_bios_ver, check_dcs_bios_entry, check_dcs_ver, check_github_repo, check_ver_at_github,
-                         collect_debug_data, defaults_cfg, download_file, get_all_git_refs, get_depiction_of_ctrls, get_inputs_for_plane, get_list_of_ctrls,
-=======
-from dcspy.utils import (CloneProgress, check_bios_ver, check_dcs_bios_entry, check_dcs_ver, check_github_repo, check_ver_at_github, collect_debug_data,
+from dcspy.utils import (CloneProgress, SignalHandler, check_bios_ver, check_dcs_bios_entry, check_dcs_ver, check_github_repo, check_ver_at_github, collect_debug_data,
                          count_files, defaults_cfg, download_file, get_all_git_refs, get_depiction_of_ctrls, get_inputs_for_plane, get_list_of_ctrls,
->>>>>>> f6c8666e
                          get_plane_aliases, get_planes_list, get_sha_for_current_git_ref, get_version_string, is_git_exec_present, is_git_object, load_yaml,
                          proc_is_running, run_command, run_pip_command, save_yaml)
 
@@ -476,13 +465,8 @@
                 kind_of=QMessageBox.Icon.Warning,
                 title='Problem with command',
                 text=f'Error during executing command:\n{lua_exec} Scripts\\DCS-BIOS\\test\\compile\\LocalCompile.lua',
-<<<<<<< HEAD
-                info_txt=f'Problem: {err}\n\nPlease copy details and report issue or post on Discord, see Help menu.',
+                info_txt=f'Problem: {err}\n\nPlease report  error with detail below. You can use menu Help / Report issue option.',
                 detail_txt=tb_string
-=======
-                info_txt=f'Problem: {err}\n\nPlease report  error with detail below. You can use menu Help / Report issue option.',
-                detail_txt='\n'.join(tb)
->>>>>>> f6c8666e
             )
         LOG.debug(f'RC: {return_code} {lua_exec=}, {cwd=}')
         return True if return_code == 0 else False
