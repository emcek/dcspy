--- conflicted
+++ resolved
@@ -1,8 +1,4 @@
-<<<<<<< HEAD
-=======
-from logging import getLogger
 from os import environ, unlink
->>>>>>> 7ac45c26
 from pathlib import Path
 from tempfile import gettempdir
 
@@ -10,13 +6,10 @@
 
 from dcspy import config
 from dcspy.tk_gui import DcspyGui
-<<<<<<< HEAD
-=======
 from dcspy.utils import check_dcs_ver
 
 LOG = getLogger(__name__)
 __version__ = '2.3.2'
->>>>>>> 7ac45c26
 
 
 def run() -> None:
