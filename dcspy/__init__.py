from dataclasses import dataclass
from enum import Enum
from logging import getLogger
from os import name
from pathlib import Path
from platform import architecture, python_implementation, python_version, uname
from sys import platform
from typing import Sequence, Union

from PIL import ImageFont

from dcspy.log import config_logger
<<<<<<< HEAD
from dcspy.sdk import lcd_sdk
from dcspy.utils import get_default_yaml, load_cfg, set_defaults

=======
from dcspy.utils import load_cfg, set_defaults, get_default_yaml
>>>>>>> 8ab27751
try:
    from typing import NotRequired
except ImportError:
    from typing_extensions import NotRequired
try:
    from typing import TypedDict
except ImportError:
    from typing_extensions import TypedDict


SUPPORTED_CRAFTS = {
    'FA18Chornet': {'name': 'F/A-18C Hornet', 'bios': 'FA-18C_hornet'},
    'Ka50': {'name': 'Ka-50 Black Shark II', 'bios': 'Ka-50'},
    'Ka503': {'name': 'Ka-50 Black Shark III', 'bios': 'Ka-50'},
    'Mi8MT': {'name': 'Mi-8MTV2 Magnificent Eight', 'bios': 'Mi-8MT'},
    'Mi24P': {'name': 'Mi-24P Hind', 'bios': 'Mi-24P'},
    'F16C50': {'name': 'F-16C Viper', 'bios': 'F-16C_50'},
    'AH64DBLKII': {'name': 'AH-64D Apache', 'bios': 'AH-64D'},
    'A10C': {'name': 'A-10C Warthog', 'bios': 'A-10C'},
    'A10C2': {'name': 'A-10C II Tank Killer', 'bios': 'A-10C2'},
    'F14A135GR': {'name': 'F-14A Tomcat', 'bios': 'F14'},
    'F14B': {'name': 'F-14B Tomcat', 'bios': 'F-14'},
    'AV8BNA': {'name': 'AV-8B N/A Harrier', 'bios': 'AV8BNA'},
}
SEND_ADDR = ('127.0.0.1', 7778)
RECV_ADDR = ('', 5010)
MULTICAST_IP = '239.255.50.10'
LOCAL_APPDATA = True

# LCD types
TYPE_MONO = 1
TYPE_COLOR = 2

# LCD Monochrome size
MONO_WIDTH = 160
MONO_HEIGHT = 43

# LCD Color size
COLOR_WIDTH = 320
COLOR_HEIGHT = 240


class LcdType(Enum):
    """LCD Type."""
    MONO = TYPE_MONO
    COLOR = TYPE_COLOR


class LcdButton(Enum):
    """LCD Buttons."""
    NONE = 0x0
    ONE = 0x1
    TWO = 0x2
    THREE = 0x4
    FOUR = 0x8
    LEFT = 0x100
    RIGHT = 0x200
    OK = 0x400
    CANCEL = 0x800
    UP = 0x1000
    DOWN = 0x2000
    MENU = 0x4000


class LcdMode(Enum):
    """LCD Mode."""
    BLACK_WHITE = '1'
    TRUE_COLOR = 'RGBA'


@dataclass
class LcdInfo:
    """LCD info."""
    width: int
    height: int
    type: LcdType
    buttons: Sequence[LcdButton]
    foreground: Union[int, Sequence[int]]
    background: Union[int, Sequence[int]]
    mode: LcdMode
    font_xs: ImageFont.FreeTypeFont
    font_s: ImageFont.FreeTypeFont
    font_l: ImageFont.FreeTypeFont


default_yaml = get_default_yaml(local_appdata=LOCAL_APPDATA)
config = set_defaults(load_cfg(filename=default_yaml), filename=default_yaml)
LcdMono = LcdInfo(width=MONO_WIDTH, height=MONO_HEIGHT, type=LcdType.MONO, foreground=255,
                  buttons=(LcdButton.ONE, LcdButton.TWO, LcdButton.THREE, LcdButton.FOUR),
                  background=0, mode=LcdMode.BLACK_WHITE, font_s=ImageFont.truetype(config['font_name'], config['font_mono_s']),
                  font_l=ImageFont.truetype(config['font_name'], config['font_mono_l']),
                  font_xs=ImageFont.truetype(config['font_name'], config['font_mono_xs']))
LcdColor = LcdInfo(width=COLOR_WIDTH, height=COLOR_HEIGHT, type=LcdType.COLOR, foreground=(0, 255, 0, 255),
                   buttons=(LcdButton.LEFT, LcdButton.RIGHT, LcdButton.UP, LcdButton.DOWN, LcdButton.OK, LcdButton.CANCEL, LcdButton.MENU),
                   background=(0, 0, 0, 0), mode=LcdMode.TRUE_COLOR, font_s=ImageFont.truetype(config['font_name'], config['font_color_s']),
                   font_l=ImageFont.truetype(config['font_name'], config['font_color_l']),
                   font_xs=ImageFont.truetype(config['font_name'], config['font_color_xs']))
DED_FONT = ImageFont.truetype(str(Path(__file__).resolve().with_name('falconded.ttf')), 25)
LCD_TYPES = {
    'G19': {'type': 'KeyboardColor', 'icon': 'G19.png'},
    'G510': {'type': 'KeyboardMono', 'icon': 'G510.png'},
    'G15 v1': {'type': 'KeyboardMono', 'icon': 'G15v1.png'},
    'G15 v2': {'type': 'KeyboardMono', 'icon': 'G15v2.png'},
    'G13': {'type': 'KeyboardMono', 'icon': 'G13.png'},
}
LOG = getLogger(__name__)
config_logger(LOG, config['verbose'])

LOG.debug(f'Arch: {name} / {platform} / {" / ".join(architecture())}')
LOG.debug(f'Python: {python_implementation()}-{python_version()}')
LOG.debug(f'{uname()}')
LOG.info(f'Configuration: {config} from: {default_yaml}')


class IntBuffArgs(TypedDict):
    address: int
    mask: int
    shift_by: int


class StrBuffArgs(TypedDict):
    address: int
    max_length: int


class BiosValue(TypedDict):
    klass: str
    args: Union[StrBuffArgs, IntBuffArgs]
    value: Union[int, str]
    max_value: NotRequired[int]<|MERGE_RESOLUTION|>--- conflicted
+++ resolved
@@ -10,13 +10,8 @@
 from PIL import ImageFont
 
 from dcspy.log import config_logger
-<<<<<<< HEAD
-from dcspy.sdk import lcd_sdk
 from dcspy.utils import get_default_yaml, load_cfg, set_defaults
 
-=======
-from dcspy.utils import load_cfg, set_defaults, get_default_yaml
->>>>>>> 8ab27751
 try:
     from typing import NotRequired
 except ImportError:
