import socket
import struct
from collections import deque
from importlib import import_module
from logging import getLogger
from time import time, gmtime
from typing import Iterator
from threading import Event

from dcspy import RECV_ADDR, MULTICAST_IP
from dcspy.dcsbios import ProtocolParser
from dcspy.logitech import LogitechKeyboard
from dcspy.utils import check_ver_at_github

LOG = getLogger(__name__)
<<<<<<< HEAD
__version__ = '1.5.1'
=======
LOOP_FLAG = True
__version__ = '1.5.0'
>>>>>>> a4bface8


def _handle_connection(lcd: LogitechKeyboard, parser: ProtocolParser, sock: socket.socket, event: Event) -> None:
    """
    Main loop where all the magic is happened.

    :param lcd: type of Logitech keyboard with LCD
    :param parser: DCS protocol parser
    :param sock: multi-cast UDP socket
    :param event: stop event for main loop
    """
    start_time = time()
    result = check_ver_at_github(repo='emcek/dcspy', current_ver=__version__)
    current_ver = 'latest' if result[0] else 'please update!'
    LOG.info('Waiting for DCS connection...')
    support_banner = _supporters(text='Huge thanks to: Nick Thain, BrotherBloat and others! For support and help! ', width=26)
    while not event.is_set():
        try:
            dcs_bios_resp = sock.recv(2048)
            for int_byte in dcs_bios_resp:
                parser.process_byte(int_byte)
            start_time = time()
            _load_new_plane_if_detected(lcd)
            lcd.button_handle(sock)
        except socket.error as exp:
            _sock_err_handler(lcd, start_time, current_ver, support_banner, exp)


def _load_new_plane_if_detected(lcd: LogitechKeyboard) -> None:
    global LOOP_FLAG
    if lcd.plane_detected:
        lcd.load_new_plane()
        LOOP_FLAG = True


def _supporters(text: str, width: int) -> Iterator[str]:
    queue = deque(text)
    while True:
        yield ''.join(queue)[:width]
        queue.rotate(-1)


def _sock_err_handler(lcd: LogitechKeyboard, start_time: float, current_ver: str, support_iter: Iterator[str], exp: Exception) -> None:
    """
    Show basic data when DCS is disconnected.

    :param lcd: type of Logitech keyboard with LCD
    :param start_time: time when connection to DCS was lost
    :param current_ver: logger.info about current version to show
    :param support_iter: iterator for banner supporters
    :param exp: caught exception instance
    """
    global LOOP_FLAG
    if LOOP_FLAG:
        LOG.debug(f'Main loop socket error: {exp}')
        LOOP_FLAG = False
    wait_time = gmtime(time() - start_time)
    lcd.display = ['Logitech LCD OK',
                   f'No data from DCS:   {wait_time.tm_min:02d}:{wait_time.tm_sec:02d}',
                   f'{next(support_iter)}',
                   f'v{__version__} ({current_ver})']


def _prepare_socket() -> socket.socket:
    """
    Preparing multi-cast UDP socket for DCS-BIOS communication.

    :return: socket object
    """
    sock = socket.socket(socket.AF_INET, socket.SOCK_DGRAM, socket.IPPROTO_UDP)
    sock.setsockopt(socket.SOL_SOCKET, socket.SO_REUSEADDR, 1)
    sock.bind(RECV_ADDR)
    mreq = struct.pack('=4sl', socket.inet_aton(MULTICAST_IP), socket.INADDR_ANY)
    sock.setsockopt(socket.IPPROTO_IP, socket.IP_ADD_MEMBERSHIP, mreq)
    sock.settimeout(1)
    return sock


def dcspy_run(lcd_type: str, event: Event) -> None:
    """
    Real starting point of DCSpy.

    :param lcd_type: LCD handling class as string
    :param event: stop event for main loop
    """
    parser = ProtocolParser()
    lcd = getattr(import_module('dcspy.logitech'), lcd_type)(parser)
    LOG.info(f'Loading: {str(lcd)}')
    LOG.debug(f'Loading: {repr(lcd)}')
    _handle_connection(lcd, parser, _prepare_socket(), event)<|MERGE_RESOLUTION|>--- conflicted
+++ resolved
@@ -13,12 +13,8 @@
 from dcspy.utils import check_ver_at_github
 
 LOG = getLogger(__name__)
-<<<<<<< HEAD
+LOOP_FLAG = True
 __version__ = '1.5.1'
-=======
-LOOP_FLAG = True
-__version__ = '1.5.0'
->>>>>>> a4bface8
 
 
 def _handle_connection(lcd: LogitechKeyboard, parser: ProtocolParser, sock: socket.socket, event: Event) -> None:
