import socket
import struct
from collections import deque
from collections.abc import Iterator
from logging import getLogger
from threading import Event
from time import gmtime, time

from dcspy import get_config_yaml_item
from dcspy.dcsbios import ProtocolParser
from dcspy.logitech import LogitechDevice
<<<<<<< HEAD
from dcspy.models import MULTICAST_IP, RECV_ADDR, LogitechDeviceModel
from dcspy.utils import SignalHandler, check_bios_ver, get_version_string
=======
from dcspy.models import DCSPY_REPO_NAME, MULTICAST_IP, RECV_ADDR, LogitechDeviceModel
from dcspy.utils import check_bios_ver, get_version_string
>>>>>>> f13819ab

LOG = getLogger(__name__)
LOOP_FLAG = True
SUPPORTERS = ['Jon Wardell', 'Simon Leigh', 'Alexander Leschanz', 'Sireyn', 'Nick Thain', 'BrotherBloat']
__version__ = '3.6.1'


def _handle_connection(logi_device: LogitechDevice, parser: ProtocolParser, sock: socket.socket, ver_string: str,
                       event: Event, sig_handler: SignalHandler) -> None:
    """
    Handle the main loop where all the magic is happened.

    :param logi_device: Type of Logitech keyboard with LCD
    :param parser: DCS protocol parser
    :param sock: Multicast UDP socket
    :param ver_string: Current version to show
    :param event: Stop event for the main loop
    """
    start_time = time()
    LOG.info('Waiting for DCS connection...')
    support_banner = _supporters(text=f'Huge thanks to: {", ".join(SUPPORTERS)} and others! For support and help! ', width=26)
    while not event.is_set():
        try:
            dcs_bios_resp = sock.recv(2048)
            for int_byte in dcs_bios_resp:
                parser.process_byte(int_byte)
            sig_handler.emit(sig_name='count', value=(0, len(dcs_bios_resp)))
            start_time = time()
            _load_new_plane_if_detected(logi_device)
            logi_device.button_handle()
        except OSError as exp:
            _sock_err_handler(logi_device, start_time, ver_string, support_banner, exp)


def _load_new_plane_if_detected(logi_device: LogitechDevice) -> None:
    """
    Load instance when new plane detected.

    :param logi_device: Type of Logitech keyboard with LCD
    """
    global LOOP_FLAG
    if logi_device.plane_detected:
        logi_device.unload_old_plane()
        logi_device.load_new_plane()
        LOOP_FLAG = True


def _supporters(text: str, width: int) -> Iterator[str]:
    """
    Scroll text with widow width.

    :param text: Text to scroll
    :param width: Width of a window
    """
    queue = deque(text)
    while True:
        yield ''.join(queue)[:width]
        queue.rotate(-1)


def _sock_err_handler(logi_device: LogitechDevice, start_time: float, ver_string: str, support_iter: Iterator[str], exp: Exception) -> None:
    """
    Show basic data when DCS is disconnected.

    :param logi_device: Type of Logitech keyboard with LCD
    :param start_time: Time when connection to DCS was lost
    :param ver_string: Current version to show
    :param support_iter: Iterator for banner supporters
    :param exp: Caught exception instance
    """
    global LOOP_FLAG
    if LOOP_FLAG:
        LOG.debug(f'Main loop socket error: {exp}')
        LOOP_FLAG = False
    wait_time = gmtime(time() - start_time)
    logi_device.display = ['Logitech LCD OK',
                           f'No data from DCS:   {wait_time.tm_min:02d}:{wait_time.tm_sec:02d}',
                           f'{next(support_iter)}',
                           ver_string]


def _prepare_socket() -> socket.socket:
    """
    Prepare a multicast UDP socket for DCS-BIOS communication.

    :return: Socket object
    """
    sock = socket.socket(socket.AF_INET, socket.SOCK_DGRAM, socket.IPPROTO_UDP)
    sock.setsockopt(socket.SOL_SOCKET, socket.SO_REUSEADDR, 1)
    sock.bind(RECV_ADDR)
    mreq = struct.pack('=4sl', socket.inet_aton(MULTICAST_IP), socket.INADDR_ANY)
    sock.setsockopt(socket.IPPROTO_IP, socket.IP_ADD_MEMBERSHIP, mreq)
    sock.settimeout(0.5)
    return sock


def dcspy_run(model: LogitechDeviceModel, event: Event, sig_handler: SignalHandler) -> None:
    """
    Real starting point of DCSpy.

    :param model: Logitech device model
    :param event: stop event for the main loop
    :param sig_handler: Qt signal handler for progress notification
    """
    with _prepare_socket() as dcs_sock:
        parser = ProtocolParser()
        logi_dev = LogitechDevice(parser=parser, sock=dcs_sock, model=model, sig_handler=sig_handler)
        LOG.info(f'Loading: {str(logi_dev)}')
        LOG.debug(f'Loading: {repr(logi_dev)}')
<<<<<<< HEAD
        dcspy_ver = get_version_string(repo='emcek/dcspy', current_ver=__version__, check=bool(get_config_yaml_item('check_ver')))
        _handle_connection(logi_device=logi_dev, parser=parser, sock=dcs_sock, ver_string=dcspy_ver, event=event, sig_handler=sig_handler)
=======
        dcspy_ver = get_version_string(repo=DCSPY_REPO_NAME, current_ver=__version__, check=bool(get_config_yaml_item('check_ver')))
        _handle_connection(logi_device=logi_dev, parser=parser, sock=dcs_sock, ver_string=dcspy_ver, event=event)
>>>>>>> f13819ab
    LOG.info('DCSpy stopped.')
    logi_dev.display = ['DCSpy stopped', '', f'DCSpy: {dcspy_ver}', f'DCS-BIOS: {check_bios_ver(bios_path=get_config_yaml_item("dcsbios")).ver}']<|MERGE_RESOLUTION|>--- conflicted
+++ resolved
@@ -9,13 +9,8 @@
 from dcspy import get_config_yaml_item
 from dcspy.dcsbios import ProtocolParser
 from dcspy.logitech import LogitechDevice
-<<<<<<< HEAD
-from dcspy.models import MULTICAST_IP, RECV_ADDR, LogitechDeviceModel
+from dcspy.models import DCSPY_REPO_NAME, MULTICAST_IP, RECV_ADDR, LogitechDeviceModel
 from dcspy.utils import SignalHandler, check_bios_ver, get_version_string
-=======
-from dcspy.models import DCSPY_REPO_NAME, MULTICAST_IP, RECV_ADDR, LogitechDeviceModel
-from dcspy.utils import check_bios_ver, get_version_string
->>>>>>> f13819ab
 
 LOG = getLogger(__name__)
 LOOP_FLAG = True
@@ -125,12 +120,7 @@
         logi_dev = LogitechDevice(parser=parser, sock=dcs_sock, model=model, sig_handler=sig_handler)
         LOG.info(f'Loading: {str(logi_dev)}')
         LOG.debug(f'Loading: {repr(logi_dev)}')
-<<<<<<< HEAD
-        dcspy_ver = get_version_string(repo='emcek/dcspy', current_ver=__version__, check=bool(get_config_yaml_item('check_ver')))
+        dcspy_ver = get_version_string(repo=DCSPY_REPO_NAME, current_ver=__version__, check=bool(get_config_yaml_item('check_ver')))
         _handle_connection(logi_device=logi_dev, parser=parser, sock=dcs_sock, ver_string=dcspy_ver, event=event, sig_handler=sig_handler)
-=======
-        dcspy_ver = get_version_string(repo=DCSPY_REPO_NAME, current_ver=__version__, check=bool(get_config_yaml_item('check_ver')))
-        _handle_connection(logi_device=logi_dev, parser=parser, sock=dcs_sock, ver_string=dcspy_ver, event=event)
->>>>>>> f13819ab
     LOG.info('DCSpy stopped.')
     logi_dev.display = ['DCSpy stopped', '', f'DCSpy: {dcspy_ver}', f'DCS-BIOS: {check_bios_ver(bios_path=get_config_yaml_item("dcsbios")).ver}']