<<<<<<< HEAD
from __future__ import annotations

=======
from copy import copy
>>>>>>> fae4cd4d
from functools import partial
from importlib import import_module
from logging import getLogger
from pathlib import Path
from pprint import pformat
from socket import socket
from time import sleep

from PIL import Image, ImageDraw

from dcspy import dcsbios, get_config_yaml_item
from dcspy.aircraft import BasicAircraft, MetaAircraft
from dcspy.models import (KEY_DOWN, SEND_ADDR, SUPPORTED_CRAFTS, TIME_BETWEEN_REQUESTS, AnyButton, Color, Gkey, LcdButton, LcdType, LogitechDeviceModel,
                          MouseButton)
from dcspy.sdk import key_sdk, lcd_sdk
<<<<<<< HEAD
from dcspy.utils import SignalHandler, get_full_bios_for_plane, get_planes_list
=======
from dcspy.utils import get_full_bios_for_plane, get_planes_list, rgba
>>>>>>> fae4cd4d

LOG = getLogger(__name__)


class LogitechDevice:
    """General Logitech device."""

    def __init__(self, parser: dcsbios.ProtocolParser, sock: socket, model: LogitechDeviceModel, sig_handler: SignalHandler | None = None) -> None:
        """
        General Logitech device.

        :param parser: DCS-BIOS parser instance
        :param sock: multicast UDP socket
        :param model: device model
        """
        dcsbios.StringBuffer(parser=parser, address=0x0, max_length=0x10, callback=partial(self.detecting_plane))
        self.parser = parser
        self.socket = sock
        self.plane_name = ''
        self.bios_name = ''
        self.plane_detected = False
        self.lcdbutton_pressed = False
        self._text: list[tuple[str, Color]] = []
        self.model = model
        self.lcd_sdk = lcd_sdk.LcdSdkManager(name='DCS World', lcd_type=self.model.lcd_info.type)
        self.key_sdk = key_sdk.GkeySdkManager(self.gkey_callback_handler)
        success = self.key_sdk.logi_gkey_init()
        LOG.debug(f'G-Key is connected: {success}')
        self.plane = BasicAircraft(self.model.lcd_info)
        self.sig_handler = sig_handler

    def text(self, message: list[tuple[str, Color]]) -> None:
        """
        Display text message at LCD.

        First element is title - used only for G19
        For G13/G15/G510 takes elements two (2) to four (4).
        For G19 takes the elements two (2) to eight (8).
        :param message: List of tuples with strings and color to display, row by row.
        """
        self._text = message
        if self.model.lcd_info.type != LcdType.NONE:
            self.lcd_sdk.update_text(copy(message))

    @property
    def messages(self) -> list[str]:
        """
        Get the text massages without tittle from LCD.

        :return: List of strings with data, row by row
        """
        return [pair[0] for pair in self._text][1:]

    @property
    def display(self) -> list[tuple[str, Color]]:
        """
        Get the latest text from LCD.

        :return: List of strings with data, row by row
        """
        return self._text

    @display.setter
    def display(self, message: list[tuple[str, Color]]) -> None:
        """
        Display a message as an image at LCD.

        For G13/G15/G510 takes the first four (4) or fewer elements of a list and display as four (4) rows.
        For G19 takes the first eight (8) or fewer elements of the list and display as eight (8) rows.
        """
        self._text = message
        if self.model.lcd_info.type != LcdType.NONE:
            self.lcd_sdk.update_display(self._prepare_image())

    def detecting_plane(self, value: str) -> None:
        """
        Try to detect airplane base on value received from DCS-BIOS.

        :param value: Data from DCS-BIOS
        """
        short_name = value.replace('-', '').replace('_', '')
        if self.plane_name != short_name:
            self.plane_name = short_name
            planes_list = get_planes_list(bios_dir=Path(get_config_yaml_item('dcsbios')))
            if self.plane_name in SUPPORTED_CRAFTS:
                LOG.info(f'Advanced supported aircraft: {value}')
                self.display = [('     DCSpy       ', Color.orange),
                                ('Detected aircraft:', Color.white),
                                (SUPPORTED_CRAFTS[self.plane_name]['name'], Color.green)]
                self.plane_detected = True
            elif self.plane_name not in SUPPORTED_CRAFTS and value in planes_list:
                LOG.info(f'Basic supported aircraft: {value}')
                self.bios_name = value
                self.display = [('     DCSpy       ', Color.orange),
                                ('Detected aircraft:', Color.white),
                                (value, Color.green)]
                self.plane_detected = True
            elif value not in planes_list:
                LOG.warning(f'Not supported aircraft: {value}')
                self.display = [('     DCSpy       ', Color.orange),
                                ('Detected aircraft:', Color.white),
                                (value, Color.green),
                                ('Not supported yet!', Color.red)]

    def unload_old_plane(self) -> None:
        """Unloads the previous plane by remove all callbacks and keep only one."""
        LOG.debug(f'Unload start: {self.plane_name} Number of callbacks: {len(self.parser.write_callbacks)}')
        for partial_obj in self.parser.write_callbacks:
            for callback in partial_obj.func.__self__.callbacks:  # type: ignore[attr-defined]
                if callback.func.__name__ == 'detecting_plane':
                    self.parser.write_callbacks = {partial_obj}
            if len(self.parser.write_callbacks) == 1:
                break

    def load_new_plane(self) -> None:
        """
        Dynamic load of new detected aircraft.

        Setup callbacks for detected plane inside DCS-BIOS parser.
        """
        self.plane_detected = False
        if self.plane_name in SUPPORTED_CRAFTS:
            lcd_update_func = self.lcd_sdk.update_display if self.model.lcd_info.type != LcdType.NONE else None
            self.plane = getattr(import_module('dcspy.aircraft'), self.plane_name)(self.model.lcd_info, update_display=lcd_update_func)
            LOG.debug(f'Dynamic load of: {self.plane_name} as AdvancedAircraft | BIOS: {self.plane.bios_name}')
            self._setup_plane_callback()
        else:
            self.plane = MetaAircraft(self.plane_name, (BasicAircraft,), {})(self.model.lcd_info)
            self.plane.bios_name = self.bios_name
            LOG.debug(f'Dynamic load of: {self.plane_name} as BasicAircraft | BIOS: {self.plane.bios_name}')
        LOG.debug(f'{repr(self)}')

    def _setup_plane_callback(self) -> None:
        """Setups DCS-BIOS parser callbacks for detected plane."""
        plane_bios = get_full_bios_for_plane(plane=SUPPORTED_CRAFTS[self.plane_name]['bios'], bios_dir=Path(get_config_yaml_item('dcsbios')))
        for ctrl_name in self.plane.bios_data:
            ctrl = plane_bios.get_ctrl(ctrl_name=ctrl_name)
            dcsbios_buffer = getattr(dcsbios, ctrl.output.klass)  # type: ignore[union-attr]
            dcsbios_buffer(parser=self.parser, callback=partial(self.plane.set_bios, ctrl_name),
                           sig_handler=self.sig_handler, **ctrl.output.args.model_dump())  # type: ignore[union-attr]

    def gkey_callback_handler(self, key_idx: int, mode: int, key_down: int, mouse: int) -> None:
        """
        Logitech G-Key callback handler.

        Send action to DCS-BIOS via network socket.

        :param key_idx: Index number of G-Key
        :param mode: Mode of G-Key
        :param key_down: Key state, one (1) - pressed, zero (0) - released
        :param mouse: Indicate if the Event comes from a mouse, one (1) is yes, zro (0) is no

        """
        key = Gkey(key=key_idx, mode=mode)
        if mouse:
            key = MouseButton(button=key_idx)  # type: ignore[assignment]
        LOG.debug(f'Button {key} is pressed, key down: {key_down}')
        self._send_request(button=key, key_down=key_down)

    def check_buttons(self) -> LcdButton:
        """
        Check if a button was pressed and return its enum.

        :return: LcdButton enum of pressed button
        """
        for lcd_btn in self.model.lcd_keys:
            if self.lcd_sdk.logi_lcd_is_button_pressed(lcd_btn):
                if not self.lcdbutton_pressed:
                    self.lcdbutton_pressed = True
                    return LcdButton(lcd_btn)
                return LcdButton.NONE
        self.lcdbutton_pressed = False
        return LcdButton.NONE

    def button_handle(self) -> None:
        """
        Button handler.

        * Detect if button was pressed
        * Sent action to DCS-BIOS via network socket
        """
        if self.model.lcd_info.type != LcdType.NONE:
            button = self.check_buttons()
            if button.value:
                self._send_request(button, key_down=KEY_DOWN)

    def _send_request(self, button: AnyButton, key_down: int) -> None:
        """
        Sent action to DCS-BIOS via network socket.

        :param button: LcdButton, Gkey or MouseButton
        :param key_down: One (1) indicate when G-Key was pushed down and zero (0) when G-Key is up
        """
        req_model = self.plane.button_request(button)
        for request in req_model.bytes_requests(key_down=key_down):
            LOG.debug(f'{button=}: {request=}')
            self.socket.sendto(request, SEND_ADDR)
            sleep(TIME_BETWEEN_REQUESTS)

    def clear(self, true_clear: bool = False) -> None:
        """
        Clear LCD.

        :param true_clear:
        """
        if self.model.lcd_info.type != LcdType.NONE:
            LOG.debug(f'Clear LCD type: {self.model.lcd_info.type} with: {true_clear=}')
            self.lcd_sdk.clear_display(true_clear)

    def _prepare_image(self) -> Image.Image:
        """
        Prepare image for a base of the LCD type.

        For G13/G15/G510 takes the first four (4) or fewer elements of the list and display as four (4) rows.
        For G19 takes the first eight (8) or fewer elements of the list and display as eight (8) rows.
        :return: Image instance ready display on LCD
        """
        img = Image.new(mode=self.model.lcd_info.mode.value, color=self.model.lcd_info.background,
                        size=(self.model.lcd_info.width.value, self.model.lcd_info.height.value))
        draw = ImageDraw.Draw(img)
        for line_no, txt_and_color in enumerate(self._text[1:]):
            fill = self.model.lcd_info.foreground if self.model.lcd_info.type == LcdType.MONO else rgba(txt_and_color[1], mode=self.model.lcd_info.mode)
            draw.text(xy=(0, self.model.lcd_info.line_spacing * line_no), text=txt_and_color[0],
                      fill=fill, font=self.model.lcd_info.font_s)  # type: ignore[arg-type]
        return img

    def __str__(self) -> str:
        return f'{type(self).__name__}: {self.model.lcd_info.width.value}x{self.model.lcd_info.height.value}'

    def __repr__(self) -> str:
        return f'{super().__repr__()} with: {pformat(self.__dict__)}'<|MERGE_RESOLUTION|>--- conflicted
+++ resolved
@@ -1,9 +1,4 @@
-<<<<<<< HEAD
-from __future__ import annotations
-
-=======
 from copy import copy
->>>>>>> fae4cd4d
 from functools import partial
 from importlib import import_module
 from logging import getLogger
@@ -19,11 +14,7 @@
 from dcspy.models import (KEY_DOWN, SEND_ADDR, SUPPORTED_CRAFTS, TIME_BETWEEN_REQUESTS, AnyButton, Color, Gkey, LcdButton, LcdType, LogitechDeviceModel,
                           MouseButton)
 from dcspy.sdk import key_sdk, lcd_sdk
-<<<<<<< HEAD
-from dcspy.utils import SignalHandler, get_full_bios_for_plane, get_planes_list
-=======
-from dcspy.utils import get_full_bios_for_plane, get_planes_list, rgba
->>>>>>> fae4cd4d
+from dcspy.utils import SignalHandler, get_full_bios_for_plane, get_planes_list, rgba
 
 LOG = getLogger(__name__)
 
@@ -163,7 +154,7 @@
             ctrl = plane_bios.get_ctrl(ctrl_name=ctrl_name)
             dcsbios_buffer = getattr(dcsbios, ctrl.output.klass)  # type: ignore[union-attr]
             dcsbios_buffer(parser=self.parser, callback=partial(self.plane.set_bios, ctrl_name),
-                           sig_handler=self.sig_handler, **ctrl.output.args.model_dump())  # type: ignore[union-attr]
+                           sig_handler=self.sig_handler, **ctrl.output.args.model_dump())
 
     def gkey_callback_handler(self, key_idx: int, mode: int, key_down: int, mouse: int) -> None:
         """
