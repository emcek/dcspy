from __future__ import annotations

from collections.abc import Callable
from enum import Enum, auto
from functools import partial
from struct import pack
<<<<<<< HEAD
from typing import Callable, Optional

from dcspy.utils import SignalHandler
=======
>>>>>>> 81f63ea7


class ParserState(Enum):
    """Protocol parser states."""
    ADDRESS_LOW = auto()
    ADDRESS_HIGH = auto()
    COUNT_LOW = auto()
    COUNT_HIGH = auto()
    DATA_LOW = auto()
    DATA_HIGH = auto()
    WAIT_FOR_SYNC = auto()


class ProtocolParser:
    """DCS_BIOS protocol parser."""
    def __init__(self) -> None:
        """Initialize instance."""
        self.state = ParserState.WAIT_FOR_SYNC
        self.sync_byte_count = 0
        self.address = 0
        self.count = 0
        self.data = 0
        self.write_callbacks: set[Callable[[int, int], None]] = set()
        self.frame_sync_callbacks: set[Callable] = set()

    def process_byte(self, int_byte: int) -> None:
        """
        State machine - processing of byte.

        Allowed states are: ParserState
        :param int_byte:
        """
        state_handling = getattr(self, f'_{self.state.name.lower()}')
        if self.state == ParserState.WAIT_FOR_SYNC:
            state_handling()
        else:
            state_handling(int_byte)

        if int_byte == 0x55:
            self.sync_byte_count += 1
        else:
            self.sync_byte_count = 0

        self._wait_for_sync()

    def _address_low(self, int_byte: int) -> None:
        """
        Handle ADDRESS_LOW state.

        :param int_byte: Data to process
        """
        self.address = int_byte
        self.state = ParserState.ADDRESS_HIGH

    def _address_high(self, int_byte: int) -> None:
        """
        Handle ADDRESS_HIGH state.

        :param int_byte: Data to process
        """
        self.address += int_byte * 256
        if self.address != 0x5555:
            self.state = ParserState.COUNT_LOW
        else:
            self.state = ParserState.WAIT_FOR_SYNC

    def _count_low(self, int_byte: int) -> None:
        """
        Handle COUNT_LOW state.

        :param int_byte: Data to process
        """
        self.count = int_byte
        self.state = ParserState.COUNT_HIGH

    def _count_high(self, int_byte: int) -> None:
        """
        Handle COUNT_HIGH state.

        :param int_byte: Data to process
        """
        self.count += 256 * int_byte
        self.state = ParserState.DATA_LOW

    def _data_low(self, int_byte: int) -> None:
        """
        Handle DATA_LOW state.

        :param int_byte: Data to process
        """
        self.data = int_byte
        self.count -= 1
        self.state = ParserState.DATA_HIGH

    def _data_high(self, int_byte: int) -> None:
        """
        Handle DATA_HIGH state.

        :param int_byte: Data to process
        """
        self.data += 256 * int_byte
        self.count -= 1
        for callback in self.write_callbacks:
            callback(self.address, self.data)
        self.address += 2
        if self.count == 0:
            self.state = ParserState.ADDRESS_LOW
        else:
            self.state = ParserState.DATA_LOW

    def _wait_for_sync(self) -> None:
        """Handle WAIT_FOR_SYNC state."""
        if self.sync_byte_count == 4:
            self.state = ParserState.ADDRESS_LOW
            self.sync_byte_count = 0
            for callback in self.frame_sync_callbacks:
                callback()


class StringBuffer:
    """String buffer for DCS-BIOS protocol."""
    def __init__(self, parser: ProtocolParser, address: int, max_length: int, callback: Callable, sig_handler: Optional[SignalHandler] = None) -> None:
        """
        Initialize instance.

        :param parser:
        :param address:
        :param max_length:
        :param callback:
        :param sig_handler: Qt signal handler for progress notification
        """
        self.__address = address
        self.__length = max_length
        self.__dirty = False
        self.buffer = bytearray(max_length)
        self.callbacks: set[Callable] = set()
        self.callbacks.add(callback)
        self.sig_handler = sig_handler
        parser.write_callbacks.add(partial(self.on_dcsbios_write))

    def set_char(self, index: int, char: int) -> None:
        """
        Set char.

        :param index:
        :param char:
        """
        if self.buffer[index] != char:
            self.buffer[index] = char
            self.__dirty = True

    def on_dcsbios_write(self, address: int, data: int) -> None:
        """
        Set callback function.

        :param address:
        :param data:
        """
        if self.__address <= address < self.__address + self.__length:
            data_bytes = pack('<H', data)
            self.set_char(address - self.__address, data_bytes[0])
            if self.__address + self.__length > (address + 1):
                self.set_char(address - self.__address + 1, data_bytes[1])

        if address == 0xfffe and self.__dirty:
            self.__dirty = False
            str_buff = self.buffer.split(sep=b'\x00', maxsplit=1)[0].decode('latin-1')
            self.check_callbacks(str_buff)

    def check_callbacks(self, str_buff: str) -> None:
        """
        Perform callbacks on the given string buffer and optionally emit signal.

        :param str_buff: The string to be passed to the callbacks.
        """
        for callback in self.callbacks:
            callback(str_buff)
            if self.sig_handler:
                self.sig_handler.emit(sig_name='count', value=(1, 0))


class IntegerBuffer:
    """Integer buffer for DCS-BIOS protocol."""
    def __init__(self, parser: ProtocolParser, address: int, mask: int, shift_by: int, callback: Callable, sig_handler: Optional[SignalHandler] = None) -> None:
        """
        Initialize instance.

        :param parser:
        :param address:
        :param mask:
        :param shift_by:
        :param callback:
        :param sig_handler: Qt signal handler for progress notification
        """
        self.__address = address
        self.__mask = mask
        self.__shift_by = shift_by
        self.__value = int()
        self.callbacks: set[Callable] = set()
        self.callbacks.add(callback)
        self.sig_handler = sig_handler
        parser.write_callbacks.add(partial(self.on_dcsbios_write))

    def on_dcsbios_write(self, address: int, data: int) -> None:
        """
        Set callback function.

        :param address:
        :param data:
        """
        if address == self.__address:
            value = (data & self.__mask) >> self.__shift_by
            if self.__value != value:
                self.__value = value
                self.check_callbacks(value)

    def check_callbacks(self, value: int) -> None:
        """
        Perform callbacks on the given integer value and optionally emit signal.

        :param value: The value to be passed to the callbacks.
        """
        for callback in self.callbacks:
            callback(value)
            if self.sig_handler:
                self.sig_handler.emit(sig_name='count', value=(1, 0))<|MERGE_RESOLUTION|>--- conflicted
+++ resolved
@@ -4,12 +4,8 @@
 from enum import Enum, auto
 from functools import partial
 from struct import pack
-<<<<<<< HEAD
-from typing import Callable, Optional
 
 from dcspy.utils import SignalHandler
-=======
->>>>>>> 81f63ea7
 
 
 class ParserState(Enum):
