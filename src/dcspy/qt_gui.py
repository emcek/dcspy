from __future__ import annotations

import os
import sys
import traceback
from argparse import Namespace
from collections.abc import Callable
from functools import partial
from importlib import import_module
from logging import getLogger
from pathlib import Path
from platform import architecture, python_implementation, python_version, uname
from pprint import pformat
from shutil import copy, copytree, rmtree, unpack_archive
from tempfile import gettempdir
from threading import Event
from time import sleep
from webbrowser import open_new_tab

from packaging import version
from pydantic_core import ValidationError
from PySide6 import __version__ as pyside6_ver
from PySide6.QtCore import QAbstractItemModel, QEvent, QFile, QIODevice, QMetaObject, QRunnable, Qt, QThreadPool, Signal, Slot, qVersion
from PySide6.QtGui import QAction, QActionGroup, QBrush, QFont, QIcon, QPainter, QPen, QPixmap, QShowEvent, QStandardItemModel
from PySide6.QtUiTools import QUiLoader
from PySide6.QtWidgets import (QApplication, QButtonGroup, QCheckBox, QComboBox, QCompleter, QDialog, QDockWidget, QFileDialog, QGroupBox, QLabel, QLineEdit,
                               QListView, QMainWindow, QMenu, QMessageBox, QProgressBar, QPushButton, QRadioButton, QSlider, QSpinBox, QStatusBar,
                               QSystemTrayIcon, QTableWidget, QTabWidget, QToolBar, QToolBox, QWidget)

from dcspy import default_yaml, qtgui_rc
from dcspy.models import (ALL_DEV, BIOS_REPO_NAME, CTRL_LIST_SEPARATOR, DCSPY_REPO_NAME, AnyButton, ControlDepiction, ControlKeyData, DcspyConfigYaml,
                          FontsConfig, Gkey, GuiPlaneInputRequest, LcdButton, LcdMono, LcdType, LogitechDeviceModel, MouseButton, MsgBoxTypes, Release,
                          RequestType, SystemData)
from dcspy.starter import dcspy_run
from dcspy.utils import (CloneProgress, SignalHandler, check_bios_ver, check_dcs_bios_entry, check_dcs_ver, check_github_repo, check_ver_at_github,
                         collect_debug_data, count_files, defaults_cfg, download_file, generate_bios_jsons_with_lupa, get_all_git_refs, get_depiction_of_ctrls,
                         get_inputs_for_plane, get_list_of_ctrls, get_plane_aliases, get_planes_list, get_version_string, is_git_exec_present, is_git_object,
                         load_yaml, proc_is_running, run_command, run_pip_command, save_yaml)

_ = qtgui_rc  # prevent to remove import statement accidentally
__version__ = '3.6.3'
LOG = getLogger(__name__)
NO_MSG_BOX = int(os.environ.get('DCSPY_NO_MSG_BOXES', 0))
LOGI_DEV_RADIO_BUTTON = {'rb_g19': 0, 'rb_g13': 0, 'rb_g15v1': 0, 'rb_g15v2': 0, 'rb_g510': 0,
                         'rb_g910': 1, 'rb_g710': 1, 'rb_g110': 1, 'rb_g103': 1, 'rb_g105': 1, 'rb_g11': 1,
                         'rb_g633': 2, 'rb_g35': 2, 'rb_g930': 2, 'rb_g933': 2,
                         'rb_g600': 3, 'rb_g300': 3, 'rb_g400': 3, 'rb_g700': 3, 'rb_g9': 3, 'rb_mx518': 3, 'rb_g402': 3, 'rb_g502': 3, 'rb_g602': 3}


class CircleLabel(QLabel):
    """Blinking green circle."""

    def __init__(self, color_on: Qt.GlobalColor = Qt.GlobalColor.green, **kwargs) -> None:
        """
        Initialize the object with the given parameters.

        :param color_on: The color when the label is in `on` state, default is green.
        """
        super().__init__(**kwargs)
        self.state = False
        self.pen = QPen(Qt.GlobalColor.black)
        self.brush_on = QBrush(color_on)
        self.brush_off = QBrush(Qt.GlobalColor.transparent)

    def paintEvent(self, event: QEvent) -> None:
        """
        Paint event.

        :param event: the paint event that triggered the method
        """
        painter = QPainter(self)
        brush = self.brush_on if self.state else self.brush_off
        painter.setPen(self.pen)
        painter.setBrush(brush)
        painter.drawEllipse(3, 3, 14, 14)
        painter.end()

    @Slot()
    def blink(self) -> None:
        """Blink label with color defined in constructor."""
        for _ in range(3):
            self.state = not self.state
            self.repaint()
            sleep(0.05)
        self.state = not self.state
        self.repaint()


class DcsPyQtGui(QMainWindow):
    """PySide6 GUI for DCSpy."""
    blink_label = Signal()

    def __init__(self, cli_args=Namespace(), cfg_dict: DcspyConfigYaml | None = None) -> None:
        """
        PySide6 GUI for DCSpy.

        :param cli_args: Namespace of CLI arguments
        :param cfg_dict: dict with configuration
        """
        super().__init__()
        UiLoader().loadUi(':/ui/ui/qtdcs.ui', self)
        self._find_children()
        self.threadpool = QThreadPool.globalInstance()
        LOG.debug(f'QThreadPool with {self.threadpool.maxThreadCount()} thread(s)')
        self.cli_args = cli_args
        self.event = Event()
        self._done_event = Event()
        self.device = LogitechDeviceModel(klass='', lcd_info=LcdMono)
        self.mono_font = {'large': 0, 'medium': 0, 'small': 0}
        self.color_font = {'large': 0, 'medium': 0, 'small': 0}
        self.current_row = -1
        self.current_col = -1
        self._completer_items = 0
        self._git_refs_count = 0
        self.plane_aliases = ['']
        self.ctrl_input: dict[str, dict[str, ControlKeyData]] = {}
        self.ctrl_list = ['']
        self.ctrl_depiction: dict[str, ControlDepiction] = {}
        self.input_reqs: dict[str, dict[str, GuiPlaneInputRequest]] = {}
        self.git_exec = is_git_exec_present()
        self.l_bios = version.Version('0.0.0')
        self.r_bios = version.Version('0.0.0')
        self.systray = QSystemTrayIcon()
        self.traymenu = QMenu()
        self.config = cfg_dict
        if not cfg_dict:
            self.config = load_yaml(full_path=default_yaml)
        self.dw_gkeys.hide()
        self.dw_device.hide()
        self.dw_device.setFloating(True)
        self.bg_rb_input_iface = QButtonGroup(self)
        self.bg_rb_device = QButtonGroup(self)
        self.total_b = 0
        self.count = 0
        self._init_tray()
        self._init_combo_plane()
        self._init_menu_bar()
        self.apply_configuration(cfg=self.config)
        self._init_settings()
        self._init_devices()
        self._init_autosave()
        self._init_statusbar()
        self._trigger_refresh_data()

        if self.cb_autoupdate_bios.isChecked():
            self._bios_check_clicked(silence=True)
        if self.cb_check_ver.isChecked():  # todo: clarify checking bios and dcspy in same way...
            data = self.fetch_system_data(silence=False)  # todo: maybe add silence
            status_ver = ''
            status_ver += f'Dcspy: {data.dcspy_ver} ' if self.config['check_ver'] else ''
            status_ver += f'BIOS: {data.bios_ver}' if self.config['check_bios'] else ''
            self.status_label.setText(status_ver)
        if self.config.get('autostart', False):
            self._start_clicked()
        self.status_label.setText(f'ver. {__version__}')

    def _init_tray(self) -> None:
        """Initialize of system tray icon."""
        self.systray.setIcon(QIcon(':/icons/img/dcspy_white.svg'))
        self.systray.setVisible(True)
        self.systray.setToolTip(f'DCSpy {__version__}')
        self.traymenu.addAction(self.a_dcspy_updates)
        self.traymenu.addAction(self.a_quit)
        self.systray.setContextMenu(self.traymenu)
        self.systray.activated.connect(self.activated)

    def _init_combo_plane(self) -> None:
        """Initialize of combo box for plane selector with completer."""
        try:
            plane_list = get_planes_list(bios_dir=Path(self.config['dcsbios']))
            completer = QCompleter(plane_list)
            completer.setCaseSensitivity(Qt.CaseSensitivity.CaseInsensitive)
            completer.setCompletionMode(QCompleter.CompletionMode.PopupCompletion)
            completer.setFilterMode(Qt.MatchFlag.MatchContains)
            completer.setMaxVisibleItems(self.config['completer_items'])
            completer.setModelSorting(QCompleter.ModelSorting.CaseInsensitivelySortedModel)
            self.combo_planes.addItems(plane_list)
            self.combo_planes.setEditable(True)
            self.combo_planes.setCompleter(completer)
            self.input_reqs = {plane: {} for plane in plane_list}
        except FileNotFoundError as exc:
            message = f'Folder not exists: \n{self.config["dcsbios"]}\n\nCheck DCS-BIOS path.\n\n{exc}'  # generate json/bios
            self._show_message_box(kind_of=MsgBoxTypes.WARNING, title='Get Planes List', message=message)
        except TypeError as exc:
            LOG.warning(exc, exc_info=True)

    def _init_settings(self) -> None:
        """Initialize of settings."""
        self.pb_dcsdir.clicked.connect(partial(self._run_file_dialog, last_dir=lambda: 'C:\\', widget_name='le_dcsdir'))
        self.le_dcsdir.textChanged.connect(partial(self._is_dir_exists, widget_name='le_dcsdir'))
        self.pb_biosdir.clicked.connect(partial(self._run_file_dialog, last_dir=lambda: 'C:\\', widget_name='le_biosdir'))
        self.le_biosdir.textChanged.connect(partial(self._is_dir_dcs_bios, widget_name='le_biosdir'))
        self.pb_collect_data.clicked.connect(self._collect_data_clicked)
        self.pb_start.clicked.connect(self._start_clicked)
        self.a_start.triggered.connect(self._start_clicked)
        self.pb_stop.clicked.connect(self._stop_clicked)
        self.a_stop.triggered.connect(self._stop_clicked)
        self.dw_gkeys.visibilityChanged.connect(partial(self._close_dock_widget, widget='gkeys'))
        self.dw_device.visibilityChanged.connect(partial(self._close_dock_widget, widget='device'))
        self.pb_dcspy_check.clicked.connect(self._dcspy_check_clicked)
        self.pb_bios_check.clicked.connect(self._bios_check_clicked)
        self.pb_bios_repair.clicked.connect(self._bios_repair_clicked)
        self.le_bios_live.textEdited.connect(self._is_git_object_exists)
        self.le_bios_live.returnPressed.connect(partial(self._bios_check_clicked, silence=False))
        self.cb_bios_live.toggled.connect(self._cb_bios_live_toggled)
        self.sp_completer.valueChanged.connect(self._set_find_value)  # generate json/bios
        self.tw_gkeys.currentCellChanged.connect(self._save_current_cell)
        self.pb_copy.clicked.connect(self._copy_cell_to_row)
        self.pb_save.clicked.connect(self._save_gkeys_cfg)
        self.combo_planes.currentIndexChanged.connect(self._load_table_gkeys)  # generate json/bios
        self.bg_rb_input_iface.addButton(self.rb_action)
        self.bg_rb_input_iface.addButton(self.rb_cycle)
        self.bg_rb_input_iface.addButton(self.rb_set_state)
        self.bg_rb_input_iface.addButton(self.rb_fixed_step_inc)
        self.bg_rb_input_iface.addButton(self.rb_fixed_step_dec)
        self.bg_rb_input_iface.addButton(self.rb_variable_step_plus)
        self.bg_rb_input_iface.addButton(self.rb_variable_step_minus)
        self.bg_rb_input_iface.addButton(self.rb_custom)
        self.bg_rb_input_iface.addButton(self.rb_push_button)
        self.bg_rb_input_iface.buttonClicked.connect(self._input_iface_changed_or_custom_text_changed)
        self.le_custom.editingFinished.connect(self._input_iface_changed_or_custom_text_changed)
        self.le_custom.returnPressed.connect(self._input_iface_changed_or_custom_text_changed)
        self.hs_set_state.valueChanged.connect(self._input_iface_changed_or_custom_text_changed)
        self.hs_set_state.valueChanged.connect(self._hs_set_state_moved)
        for rb_dev_widget in ['rb_g19', 'rb_g13', 'rb_g15v1', 'rb_g15v2', 'rb_g510', 'rb_g910', 'rb_g710', 'rb_g110', 'rb_g103', 'rb_g105', 'rb_g11', 'rb_g633',
                              'rb_g35', 'rb_g930', 'rb_g933', 'rb_g600', 'rb_g300', 'rb_g400', 'rb_g700', 'rb_g9', 'rb_mx518', 'rb_g402', 'rb_g502', 'rb_g602']:
            self.bg_rb_device.addButton(getattr(self, rb_dev_widget))

    def _init_devices(self) -> None:
        """Initialize of a Logitech device."""
        for logitech_dev in ALL_DEV:
            rb_device: QRadioButton = getattr(self, f'rb_{logitech_dev.klass.lower()}')
            rb_device.toggled.connect(partial(self._select_logi_dev, logitech_dev))
            rb_device.setToolTip(str(logitech_dev))

    def _init_menu_bar(self) -> None:
        """Initialize of menubar."""
        self.a_reset_defaults.triggered.connect(self._reset_defaults_cfg)
        self.a_quit.triggered.connect(self.close)
        self.a_save_plane.triggered.connect(self._save_gkeys_cfg)
        self.a_show_toolbar.triggered.connect(self._show_toolbar)
        self.a_show_gkeys.triggered.connect(self._show_gkeys_dock)
        self.a_show_device.triggered.connect(self._show_device_dock)
        self.a_report_issue.triggered.connect(partial(open_new_tab, url=f'https://github.com/{DCSPY_REPO_NAME}/issues'))
        self.a_discord.triggered.connect(partial(open_new_tab, url='https://discord.gg/SP5Yjx3'))
        self.a_donate.triggered.connect(partial(open_new_tab, url='https://paypal.me/emcek137'))
        self.a_about_dcspy.triggered.connect(AboutDialog(self).open)
        self.a_about_qt.triggered.connect(partial(self._show_message_box, kind_of=MsgBoxTypes.ABOUT_QT, title='About Qt'))
        self.a_dcspy_updates.triggered.connect(self._dcspy_check_clicked)
        self.a_bios_updates.triggered.connect(self._bios_check_clicked)

        toolbar_style = QActionGroup(self)
        toolbar_style.addAction(self.a_icons_only)
        toolbar_style.addAction(self.a_text_only)
        toolbar_style.addAction(self.a_text_beside)
        toolbar_style.addAction(self.a_text_under)

        self.a_icons_only.toggled.connect(lambda _: self.toolbar.setToolButtonStyle(Qt.ToolButtonStyle.ToolButtonIconOnly))
        self.a_text_only.toggled.connect(lambda _: self.toolbar.setToolButtonStyle(Qt.ToolButtonStyle.ToolButtonTextOnly))
        self.a_text_beside.toggled.connect(lambda _: self.toolbar.setToolButtonStyle(Qt.ToolButtonStyle.ToolButtonTextBesideIcon))
        self.a_text_under.toggled.connect(lambda _: self.toolbar.setToolButtonStyle(Qt.ToolButtonStyle.ToolButtonTextUnderIcon))

    def _init_autosave(self) -> None:
        """Initialize of autosave."""
        widget_dict = {
            'le_dcsdir': 'textChanged', 'le_biosdir': 'textChanged', 'le_font_name': 'textEdited', 'le_bios_live': 'textEdited',
            'hs_large_font': 'valueChanged', 'hs_medium_font': 'valueChanged', 'hs_small_font': 'valueChanged', 'sp_completer': 'valueChanged',
            'combo_planes': 'currentIndexChanged', 'toolbar': 'visibilityChanged', 'dw_gkeys': 'visibilityChanged',
            'a_icons_only': 'triggered', 'a_text_only': 'triggered', 'a_text_beside': 'triggered', 'a_text_under': 'triggered',
            'cb_autostart': 'toggled', 'cb_show_gui': 'toggled', 'cb_check_ver': 'toggled', 'cb_ded_font': 'toggled', 'cb_lcd_screenshot': 'toggled',
            'cb_verbose': 'toggled', 'cb_autoupdate_bios': 'toggled', 'cb_bios_live': 'toggled',
            'rb_g19': 'toggled', 'rb_g13': 'toggled', 'rb_g15v1': 'toggled', 'rb_g15v2': 'toggled', 'rb_g510': 'toggled',
            'rb_g910': 'toggled', 'rb_g710': 'toggled', 'rb_g110': 'toggled', 'rb_g103': 'toggled', 'rb_g105': 'toggled',
            'rb_g11': 'toggled', 'rb_g35': 'toggled', 'rb_g633': 'toggled', 'rb_g930': 'toggled', 'rb_g933': 'toggled',
            'rb_g600': 'toggled', 'rb_g300': 'toggled', 'rb_g400': 'toggled', 'rb_g700': 'toggled', 'rb_g9': 'toggled',
            'rb_mx518': 'toggled', 'rb_g402': 'toggled', 'rb_g502': 'toggled', 'rb_g602': 'toggled',
        }
        for widget_name, trigger_method in widget_dict.items():
            getattr(getattr(self, widget_name), trigger_method).connect(self.save_configuration)

    def _init_statusbar(self) -> None:
        """Initialize the statusbar."""
        self.status_circle = CircleLabel()
        self.status_circle.setMinimumSize(20, 20)
        self.status_label = QLabel()
        self.setStatusBar(self.statusbar)
        self.statusbar.addWidget(self.status_circle)
        self.statusbar.addWidget(self.status_label)
        self.blink_label.connect(self.status_circle.blink)

    def _trigger_refresh_data(self):
        """Refresh widgets states and regenerates data."""
        try:
            self._is_dir_exists(text=self.le_dcsdir.text(), widget_name='le_dcsdir')
            self._is_dir_dcs_bios(text=self.bios_path, widget_name='le_biosdir')
            if self.cb_bios_live.isChecked():
                self.le_bios_live.setEnabled(True)
                self._is_git_object_exists(text=self.le_bios_live.text())
            for logitech_dev in ALL_DEV:
                logi_dev_rb_name = f'rb_{logitech_dev.klass.lower()}'
                dev = getattr(self, logi_dev_rb_name)
                if dev.isChecked():
                    self._select_logi_dev(logi_dev=logitech_dev, state=True)  # generate json/bios
                    self.toolBox.setCurrentIndex(LOGI_DEV_RADIO_BUTTON.get(logi_dev_rb_name, 0))
                    break
        except KeyError as err:
            exc, value, tb = sys.exc_info()
            traceback_data = traceback.format_exception(exc, value=value, tb=tb)
            self._show_custom_msg_box(
                kind_of=QMessageBox.Icon.Warning,
                title='Warning',
                text=f'Can not find key: {err}. Please report error with detail below. You can use menu Help / Report issue option.',
                info_txt=f'Problem: {type(err).__name__}.',
                detail_txt='\n'.join(traceback_data)
            )

    def _set_find_value(self, value) -> None:
        """
        Refresh a configuration of table and completer when visible items value changed.

        :param value: Number of items visible
        """
        self._completer_items = value
        LOG.debug(f'Set number of results: {value}')
        self._load_table_gkeys()

    def _select_logi_dev(self, logi_dev: LogitechDeviceModel, state: bool) -> None:
        """
        Triggered when a new device is selected.

        Based on a currently selected device:
            * Add correct numbers of rows and columns
            * enable DED font checkbox
            * updates font sliders (range and values)
            * update dock with image of a device

        :param logi_dev: Logitech device model object
        :param state: of radio button
        """
        if state:
            for mode_col in range(self.device.cols):
                self.tw_gkeys.removeColumn(mode_col)
            for gkey_row in range(self.device.rows.total):
                self.tw_gkeys.removeRow(gkey_row)
            self.device = getattr(import_module('dcspy.models'), logi_dev.klass)
            LOG.debug(f'Select: {repr(self.device)}')
            if self.device.lcd_info.type != LcdType.NONE:
                self._set_ded_font_and_font_sliders()
            self._update_dock()
            self.current_row = -1
            self.current_col = -1
            self._load_table_gkeys()  # generate json/bios
            self.current_row = 0
            self.current_col = 0
            cell_combo: QComboBox | QWidget = self.tw_gkeys.cellWidget(self.current_row, self.current_col)
            self._cell_ctrl_content_changed(text=cell_combo.currentText(), widget=cell_combo, row=self.current_row, col=self.current_col)

    def _set_ded_font_and_font_sliders(self) -> None:
        """Enable DED font checkbox and updates font sliders."""
        if self.device.lcd_info.type == LcdType.COLOR:
            self.cb_ded_font.setEnabled(True)
            minimum = 15
            maximum = 40
        else:
            self.cb_ded_font.setEnabled(False)
            minimum = 7
            maximum = 20

        for name in ['large', 'medium', 'small']:
            hs: QSlider = getattr(self, f'hs_{name}_font')
            try:
                hs.valueChanged.disconnect()
            except RuntimeError:
                pass
            hs.setMinimum(minimum)
            hs.setMaximum(maximum)
            hs.valueChanged.connect(partial(self._set_label_and_hs_value, name=name))
            hs.valueChanged.connect(self.save_configuration)
            hs.setValue(getattr(self, f'{self.device.lcd_name}_font')[name])

    def _set_label_and_hs_value(self, value, name) -> None:
        """
        Set internal field for current value of slider and update label.

        :param value: Slider's value
        :param name: Slider's name
        """
        getattr(self, f'{self.device.lcd_name}_font')[name] = value
        getattr(self, f'l_{name}').setText(str(value))

    def _update_dock(self) -> None:
        """Update dock with image of a device."""
        self.l_keyboard.setPixmap(QPixmap(f':/img/img/{self.device.klass}device.png'))

    def _collect_data_clicked(self) -> None:
        """Collect data for troubleshooting and ask user where to save."""
        zip_file = collect_debug_data()
        try:
            dst_dir = str(Path(os.environ['USERPROFILE']) / 'Desktop')
        except KeyError:
            dst_dir = 'C:\\'
        directory = self._run_file_dialog(last_dir=lambda: dst_dir)
        try:
            destination = Path(directory) / zip_file.name
            copy(zip_file, destination)
            self.status_label.setText(f'Save: {destination}')
            LOG.debug(f'Save debug file: {destination}')
        except PermissionError as err:
            LOG.debug(f'Error: {err}, Collected data: {zip_file}')
            self._show_message_box(kind_of=MsgBoxTypes.WARNING, title=err.args[1], message=f'Can not save file:\n{err.filename}')

    def _is_dir_exists(self, text: str, widget_name: str) -> bool:
        """
        Check if the directory exists.

        :param text: Contents of text field
        :param widget_name: Widget name
        :return: True if directory exists, False otherwise.
        """
        dir_exists = Path(text).is_dir()
        LOG.debug(f'Path: {text} for {widget_name} exists: {dir_exists}')
        if dir_exists:
            getattr(self, widget_name).setStyleSheet('')
            return True
        getattr(self, widget_name).setStyleSheet('color: red;')
        return False

    def _is_dir_dcs_bios(self, text: Path | str, widget_name: str) -> bool:
        """
        Check if the directory is valid DCS-BIOS installation.

        :param text: Contents of text field
        :param widget_name: Widget name
        :return: True if valid BIOS directory, False otherwise.
        """
        text = Path(text)
        bios_lua = text / 'BIOS.lua'
        number_of_jsons = count_files(directory=text / 'doc' / 'json', extension='json')
        widget = getattr(self, widget_name)
        if all([text.is_dir(), bios_lua.is_file(), number_of_jsons]):
            widget.setStyleSheet('')
            widget.setToolTip('Location of DCS-BIOS in Saved Games')
            return True
        LOG.debug(f'BIOS dir: {text}: {text.is_dir()=}, {bios_lua.is_file()=}, {number_of_jsons=}')
        widget.setStyleSheet('color: red;')
        widget.setToolTip('It is not valid DCS-BIOS directory or it not contains planes JSON files')
        return False

    def _generate_bios_jsons_with_dcs_lua(self) -> bool:
        """
        Regenerate DCS-BIOS JSON files.

        :return: True if generation is successful, False otherwise.
        """
        lua_exec = self.dcs_path / 'bin' / 'luae.exe'
        LOG.info('Regenerating DCS-BIOS JSONs files...')
        return_code = -1
        try:
            return_code = run_command(cmd=[lua_exec, r'Scripts\DCS-BIOS\test\compile\LocalCompile.lua'], cwd=self.bios_repo_path)
        except (FileNotFoundError, NotADirectoryError) as err:
            exc, value, tb = sys.exc_info()
            traceback_data = traceback.format_exception(exc, value=value, tb=tb)
            self._show_custom_msg_box(
                kind_of=QMessageBox.Icon.Warning,
                title='Problem with command',
                text=f'Error during executing command:\n{lua_exec} Scripts\\DCS-BIOS\\test\\compile\\LocalCompile.lua',
                info_txt=f'Problem: {err}\n\nPlease report  error with detail below. You can use menu Help / Report issue option.',
                detail_txt='\n'.join(traceback_data)
            )
        LOG.debug(f'RC: {return_code} {lua_exec=}, cwd={self.bios_repo_path}')
        return True if return_code == 0 else False

    # <=><=><=><=><=><=><=><=><=><=><=> g-keys tab <=><=><=><=><=><=><=><=><=><=><=>
    def _load_table_gkeys(self) -> None:
        """Initialize table with cockpit data."""
        if self._check_and_rebuild_ctrl_input_table(plane_name=self.current_plane):
            return
        self.tw_gkeys.setColumnCount(self.device.cols)
        for mode_col in range(self.device.cols):
            self.tw_gkeys.setColumnWidth(mode_col, 200)
        self.tw_gkeys.setRowCount(self.device.rows.total)
        labels_g_key = [f'G{i}' for i in range(1, self.device.rows.g_key + 1)]
        labels_lcd_key = [lcd_key.name for lcd_key in self.device.lcd_keys]
        m_btn_start, m_btn_end = self.device.btn_m_range
        labels_m_key = [f'M{i}' for i in range(m_btn_start, m_btn_end + 1)]
        self.tw_gkeys.setVerticalHeaderLabels(labels_g_key + labels_lcd_key + labels_m_key)
        self.tw_gkeys.setHorizontalHeaderLabels([f'Mode {i}' for i in range(1, self.device.cols + 1)])
        plane_keys = load_yaml(full_path=default_yaml.parent / f'{self.current_plane}.yaml')
        LOG.debug(f'Load {self.current_plane}:\n{pformat(plane_keys)}')
        self.input_reqs[self.current_plane] = GuiPlaneInputRequest.from_plane_gkeys(plane_gkeys=plane_keys)
        self._generate_table()

    def _generate_table(self) -> None:
        """Generate a table of combo boxes with completer functionality."""
        ctrl_list_without_sep = [item for item in self.ctrl_list if item and CTRL_LIST_SEPARATOR not in item]
        for row in range(0, self.device.rows.total):
            for col in range(0, self.device.cols):
                self._make_combo_with_completer_at(row, col, ctrl_list_without_sep)
        if self.current_row != -1 and self.current_col != -1:
            cell_combo: QComboBox | QWidget = self.tw_gkeys.cellWidget(self.current_row, self.current_col)
            self._cell_ctrl_content_changed(text=cell_combo.currentText(), widget=cell_combo, row=self.current_row,
                                            col=self.current_col)

    def _make_combo_with_completer_at(self, row: int, col: int, ctrl_list_no_sep: list[str]) -> None:
        """
        Make QComboBox widget with completer with a list of strings in cell in row and column.

        :param row: Current row
        :param col: Current column
        :param ctrl_list_no_sep: List of control inputs without separator
        """
        key = self.device.get_key_at(row=row, col=col)
        if col == 0 or row < self.device.no_g_keys:
            completer = QCompleter(ctrl_list_no_sep)
            completer.setCaseSensitivity(Qt.CaseSensitivity.CaseInsensitive)
            completer.setCompletionMode(QCompleter.CompletionMode.PopupCompletion)
            completer.setFilterMode(Qt.MatchFlag.MatchContains)
            completer.setMaxVisibleItems(self._completer_items)
            completer.setModelSorting(QCompleter.ModelSorting.CaseInsensitivelySortedModel)

            combo = QComboBox()
            combo.setEditable(True)
            combo.addItems(self.ctrl_list)
            combo.setCompleter(completer)
            self._disable_items_with(text=CTRL_LIST_SEPARATOR, widget=combo)
            self.tw_gkeys.setCellWidget(row, col, combo)
            try:
                identifier = self.input_reqs[self.current_plane][str(key)].identifier
            except KeyError:
                identifier = ''
            combo.setCurrentText(identifier)
            combo.editTextChanged.connect(partial(self._cell_ctrl_content_changed, widget=combo, row=row, col=col))
        else:
            combo = QComboBox()
            combo.setDisabled(True)
            self.tw_gkeys.setCellWidget(row, col, combo)
        combo.setStyleSheet(self._get_style_for_combobox(key=key, fg='black'))

    def _check_and_rebuild_ctrl_input_table(self, plane_name: str) -> bool:
        """
        Detect when a new plane is selected.

        Compare old and new plane aliases and reload when needed:
            * regenerate control inputs for a new plane
            * construct list of controls for every cell in table
            * update aliases

        In case of problems:
            * pop-up with details
            * back to previous plane or first in list

        :param plane_name: BIOS plane name
        :return: True when rebuild is not needed, False otherwise.
        """
        plane_aliases = self._get_plane_aliases(plane_name)

        if self.plane_aliases != plane_aliases[plane_name]:
            return self._rebuild_or_not_rebuild_planes_aliases(plane_aliases, plane_name)
        return False

    def _get_plane_aliases(self, plane_name: str) -> dict:
        """
        Try getting plane aliases.

        Show a warning message when fails DCS-BIOS path error.

        :param plane_name: BIOS plane name.
        :return: A dictionary of the plane aliases or empty dict.
        """
        try:
            if count_files(directory=self.bios_path / 'doc' / 'json', extension='json') < 1:
                generate_bios_jsons_with_lupa(dcs_save_games=Path(self.le_biosdir.text()).parents[1])
            if count_files(directory=self.bios_path / 'doc' / 'json', extension='json') < 1:
                self._generate_bios_jsons_with_dcs_lua()
            self._is_dir_dcs_bios(text=self.bios_path, widget_name='le_biosdir')
            return get_plane_aliases(plane=plane_name, bios_dir=self.bios_path)
        except FileNotFoundError as err:
            message = f'Folder not exists:\n{self.bios_path}\n\nCheck DCS-BIOS path.\n\n{err}'  # generate json/bios
            self._show_message_box(kind_of=MsgBoxTypes.WARNING, title='Get Plane Aliases', message=message)
            return dict()

    def _rebuild_or_not_rebuild_planes_aliases(self, plane_aliases: dict, plane_name: str) -> bool:
        """
        Check if rebuild is possible and return False or not possible and return True.

        :param plane_aliases: BIOS plane aliases
        :param plane_name: That is to be validated
        :return: True when rebuild is not required, False otherwise
        """
        try:
            return self._rebuild_needed(plane_aliases, plane_name)
        except ValidationError as validation_err:
            return self._rebuild_not_needed(plane_aliases, plane_name, validation_err)

    def _rebuild_needed(self, plane_aliases: dict[str, list[str]], plane_name: str) -> bool:
        """
        Rebuild is required.

        :param plane_aliases: List of all YAML files for plane definition
        :param plane_name: BIOS plane name
        :return: False - the rebuild is required
        """
        self.ctrl_input = get_inputs_for_plane(plane=plane_name, bios_dir=self.bios_path)
        self.plane_aliases = plane_aliases[plane_name]
        LOG.debug(f'Get input list: {plane_name} {plane_aliases}, old: {self.plane_aliases}')
        self.ctrl_list = get_list_of_ctrls(inputs=self.ctrl_input)
        self.ctrl_depiction = get_depiction_of_ctrls(inputs=self.ctrl_input)
        self._update_combo_search()
        return False

    def _update_combo_search(self) -> None:
        """Update the combo search widget with new control depiction data."""
        max_name, max_desc = (max(len(i[1]) for i in depiction_val) for depiction_val in zip(*self.ctrl_depiction.values()))
        ctrl_desc_list = [f'{i.name:<{max_name}} | {i.description:<{max_desc}}' for i in self.ctrl_depiction.values()]
        completer = QCompleter(ctrl_desc_list)
        completer.setCaseSensitivity(Qt.CaseSensitivity.CaseInsensitive)
        completer.setCompletionMode(QCompleter.CompletionMode.PopupCompletion)
        completer.setFilterMode(Qt.MatchFlag.MatchContains)
        completer.setMaxVisibleItems(self._completer_items)
        completer.setModelSorting(QCompleter.ModelSorting.CaseInsensitivelySortedModel)
        completer.popup().setFont(QFont('Courier', 9))
        self.combo_search.clear()
        view = QListView(self.combo_search)
        self.combo_search.setView(view)
        view.setTextElideMode(Qt.TextElideMode.ElideRight)
        view.setHorizontalScrollBarPolicy(Qt.ScrollBarPolicy.ScrollBarAsNeeded)
        self.combo_search.addItems(ctrl_desc_list)
        self.combo_search.setCompleter(completer)
        self.combo_search.textActivated.connect(self._copy_text_to_clipboard)
        self.combo_search.clearEditText()

    def _copy_text_to_clipboard(self, text: str) -> None:
        """
        Copy the specified text to the clipboard.

        Selects only a first word before space and update statusbar message.

        :param text: The text to be copied to the clipboard.
        """
        clipboard = QApplication.clipboard()
        try:
            key_name = text.split(' ')[0]
            clipboard.setText(key_name)
            self.status_label.setText(f'{key_name} copied to clipboard')
        except IndexError:
            LOG.debug(f'Can not split: {text=}.')

    def _rebuild_not_needed(self, plane_aliases, plane_name: str, exc: ValidationError) -> bool:
        """
        Rebuild is not required.

        :param plane_aliases: List of all YAML files for plane definition
        :param plane_name: BIOS plane name
        :param exc: The ValidationError object containing the validation errors.
        :return: True - the rebuild is not required
        """
        LOG.debug(f'{plane_name}: {plane_aliases}\nValidation errors: {exc}')
        self._show_custom_msg_box(
            kind_of=QMessageBox.Icon.Warning,
            title=f'Warning with {plane_name}',
            text=f'Can not read info-model of {plane_name}. Regenerate\ninfo-model might help. Please follow instruction: ',
            info_txt=f'1. Stop DCSpy client (if running)\n2. Start any Instant Action for {plane_name}\n3. Click Fly\n4. Try again',
            detail_txt=f'{exc.errors()}'
        )
        if len(self.plane_aliases) > 1:
            self.combo_planes.setCurrentText(self.plane_aliases[1])
        else:
            self.combo_planes.setCurrentIndex(0)
        return True

    def _cell_ctrl_content_changed(self, text: str, widget: QComboBox, row: int, col: int) -> None:
        """
        Check if control input exists in a current plane control a list.

        * set details for current control input
        * set styling
        * add description tooltip
        * save control request for current plane

        :param text: Current text
        :param widget: Combo instance
        :param row: Current row
        :param col: Current column
        """
        self.l_category.setText('')
        self.l_description.setText('')
        self.l_identifier.setText('')
        self.l_range.setText('')
        widget.setToolTip('')
        key = self.device.get_key_at(row=row, col=col)
        widget.setStyleSheet(self._get_style_for_combobox(key=key, fg='red'))
        if text in self.ctrl_list and CTRL_LIST_SEPARATOR not in text:
            section = self._find_section_name(ctrl_name=text)
            ctrl_key = self.ctrl_input[section][text]
            widget.setToolTip(ctrl_key.description)
            widget.setStyleSheet(self._get_style_for_combobox(key=key, fg='black'))
            self.l_category.setText(f'Category: {section}')
            self.l_description.setText(f'Description: {ctrl_key.description}')
            self.l_identifier.setText(f'Identifier: {text}')
            self.l_range.setText(f'Range: 0 - {ctrl_key.max_value}')
            self._enable_checked_iface_radio_button(ctrl_key=ctrl_key)
            self._checked_iface_rb_for_identifier(key_name=str(key))
            input_iface_name = self.bg_rb_input_iface.checkedButton().objectName()
            custom_value = self._get_custom_value(input_iface_name)
            self.input_reqs[self.current_plane][str(key)] = GuiPlaneInputRequest.from_control_key(ctrl_key=ctrl_key, rb_iface=input_iface_name,
                                                                                                  custom_value=custom_value)
        elif text == '':
            widget.setStyleSheet(self._get_style_for_combobox(key=key, fg='black'))
            self.input_reqs[self.current_plane][str(key)] = GuiPlaneInputRequest.make_empty()  # maybe del
            for rb_widget in self.bg_rb_input_iface.buttons():
                rb_widget.setEnabled(False)
                rb_widget.setChecked(False)

    def _find_section_name(self, ctrl_name: str) -> str:
        """
        Find section name of control input name.

        :param ctrl_name: Input name of controller.
        :return: Section name as string
        """
        idx = self.ctrl_list.index(ctrl_name)
        for element in reversed(self.ctrl_list[:idx]):
            if element.startswith(CTRL_LIST_SEPARATOR):
                return element.strip(f' {CTRL_LIST_SEPARATOR}')
        return ''

    def _enable_checked_iface_radio_button(self, ctrl_key: ControlKeyData) -> None:
        """
        Enable and checked default input interface radio buttons for a current identifier.

        Order of execution is important.

        :param ctrl_key: ControlKeyData instance
        """
        self._disable_all_widgets()
        self._handle_variable_step(ctrl_key)
        self._handle_set_state(ctrl_key)
        self._handle_variable_step_and_set_state(ctrl_key)
        self._handle_fixed_step(ctrl_key)
        self._handle_action(ctrl_key)
        self._handle_push_button(ctrl_key)
        self.rb_custom.setEnabled(True)

    def _disable_all_widgets(self) -> None:
        """Disable all radio button widgets."""
        for widget in self.bg_rb_input_iface.buttons():
            widget.setEnabled(False)

    def _handle_variable_step(self, ctrl_key: ControlKeyData) -> None:
        """Handle the control key for VariableStep."""
        if ctrl_key.has_variable_step:
            self.rb_variable_step_plus.setEnabled(True)
            self.rb_variable_step_minus.setEnabled(True)
            self.rb_variable_step_plus.setChecked(True)

    def _handle_set_state(self, ctrl_key: ControlKeyData) -> None:
        """Handle the control key for SetState and cycle action."""
        if ctrl_key.has_set_state:
            self.rb_set_state.setEnabled(True)
            self.rb_set_state.setChecked(True)
            self.rb_cycle.setEnabled(True)
            self.rb_cycle.setChecked(True)
            self.hs_set_state.setMinimum(0)
            self.hs_set_state.setMaximum(ctrl_key.max_value)
            self.hs_set_state.setSingleStep(ctrl_key.suggested_step)
            self.hs_set_state.setPageStep(ctrl_key.suggested_step)
            self.hs_set_state.setTickInterval(ctrl_key.suggested_step)

    def _handle_variable_step_and_set_state(self, ctrl_key: ControlKeyData):
        """Handle the case where the control key has a VariableStep and SetState."""
        if ctrl_key.input_len == 2 and ctrl_key.has_variable_step and ctrl_key.has_set_state:
            self.rb_variable_step_plus.setChecked(True)

    def _handle_fixed_step(self, ctrl_key: ControlKeyData) -> None:
        """Handle the control key for FixedStep."""
        if ctrl_key.has_fixed_step:
            self.rb_fixed_step_inc.setEnabled(True)
            self.rb_fixed_step_dec.setEnabled(True)
            self.rb_fixed_step_inc.setChecked(True)

    def _handle_action(self, ctrl_key: ControlKeyData) -> None:
        """Handle the control key for Action."""
        if ctrl_key.has_action:
            self.rb_action.setEnabled(True)
            self.rb_action.setChecked(True)

    def _handle_push_button(self, ctrl_key: ControlKeyData) -> None:
        """Handle the control key for Button action."""
        if ctrl_key.is_push_button:
            self.rb_push_button.setEnabled(True)

    def _checked_iface_rb_for_identifier(self, key_name: str) -> None:
        """
        Enable input interfaces for current control input identifier.

        :param key_name: G-Key, LCD or Mouse button as string
        """
        try:
            widget_iface = self.input_reqs[self.current_plane][key_name].widget_iface
            if widget_iface == 'rb_custom':
                self.le_custom.setText(self.input_reqs[self.current_plane][key_name].request.split(f'{RequestType.CUSTOM.value} ')[1])
            elif widget_iface == 'rb_set_state':
                self.hs_set_state.setValue(int(self.input_reqs[self.current_plane][key_name].request.split(' ')[1]))
            else:
                self.le_custom.setText('')
                self.hs_set_state.setValue(0)
            getattr(self, widget_iface).setChecked(True)
        except (KeyError, AttributeError):
            pass

    def _hs_set_state_moved(self, value: int) -> None:
        """
        Set tooltip with current value of slider.

        :param value: The new value to set.
        """
        self.hs_set_state.setToolTip(str(value))

    @staticmethod
    def _disable_items_with(text: str, widget: QComboBox) -> None:
        """
        Disable items in ComboBox, which shouldn't be selected.

        :param widget: QComboBox instance
        """
        model: QStandardItemModel | QAbstractItemModel = widget.model()
        for i in range(0, widget.count()):
            if text in model.item(i).text():
                model.item(i).setFlags(Qt.ItemFlag.NoItemFlags)

    def _save_gkeys_cfg(self) -> None:
        """Save G-Keys configuration for current plane."""
        plane_cfg_yaml = {g_key: value.request for g_key, value in self.input_reqs[self.current_plane].items() if value.request}
        LOG.debug(f'Save {self.current_plane}:\n{pformat(plane_cfg_yaml)}')
        save_yaml(data=plane_cfg_yaml, full_path=default_yaml.parent / f'{self.current_plane}.yaml')

    def _save_current_cell(self, currentRow: int, currentColumn: int, previousRow: int, previousColumn: int) -> None:
        """
        Save current cell of TableWidget.

        :param currentRow:
        :param currentColumn:
        :param previousRow:
        :param previousColumn:
        """
        self.current_row = currentRow
        self.current_col = currentColumn
        cell_combo: QComboBox | QWidget = self.tw_gkeys.cellWidget(currentRow, currentColumn)
        self._cell_ctrl_content_changed(text=cell_combo.currentText(), widget=cell_combo, row=currentRow, col=currentColumn)

    def _input_iface_changed_or_custom_text_changed(self) -> None:
        """
        Triggered for a radio button group and custom text.

        When:
            * new input interface is selected
            * a text is changed and user press enter
            * the widget lost focus
        """
        current_cell: QComboBox | QWidget = self.tw_gkeys.cellWidget(self.current_row, self.current_col)
        current_cell_text = current_cell.currentText()
        if current_cell_text in self.ctrl_list and CTRL_LIST_SEPARATOR not in current_cell_text:
            section = self._find_section_name(ctrl_name=current_cell_text)
            key_name = str(self.device.get_key_at(row=self.current_row, col=self.current_col))
            ctrl_key = self.ctrl_input[section][current_cell_text]
            input_iface_name = self.bg_rb_input_iface.checkedButton().objectName()
            custom_value = self._get_custom_value(input_iface_name)
            self.input_reqs[self.current_plane][key_name] = GuiPlaneInputRequest.from_control_key(ctrl_key=ctrl_key, rb_iface=input_iface_name,
                                                                                                  custom_value=custom_value)

    def _copy_cell_to_row(self) -> None:
        """Copy content of current cell to whole row."""
        current_cell: QComboBox | QWidget = self.tw_gkeys.cellWidget(self.current_row, self.current_col)
        for col in set(range(self.device.cols)) - {self.current_col}:
            cell_at_column: QComboBox | QWidget = self.tw_gkeys.cellWidget(self.current_row, col)
            cell_at_column.setCurrentIndex(current_cell.currentIndex())

    def _reload_table_gkeys(self) -> None:
        """
        Reload the table with G-Keys.

        * Disconnects the currentIndexChanged signal of the combo_planes widget
        * _load_table_gkeys method to load the table with gkeys,
        * reconnects the currentIndexChanged signal of the combo_planes widget
        """
        self.plane_aliases = ['']
        self.combo_planes.currentIndexChanged.disconnect()
        self._load_table_gkeys()
        self.combo_planes.currentIndexChanged.connect(self._load_table_gkeys)

    def _get_custom_value(self, selected_rb_name: str) -> str:
        """
        Get custom value for request depending on a currently selected action radio button.

        :param selected_rb_name: Name of radio button widget
        :return: Custom value as string
        """
        custom_value = ''
        if selected_rb_name == 'rb_custom' and self.le_custom.text():
            custom_value = self.le_custom.text() if self.le_custom.text()[-1] == '|' else f'{self.le_custom.text()}|'
        elif selected_rb_name == 'rb_set_state':
            custom_value = str(self.hs_set_state.value())
        return custom_value

    # <=><=><=><=><=><=><=><=><=><=><=> dcs-bios tab <=><=><=><=><=><=><=><=><=><=><=>
    def _is_git_object_exists(self, text: str) -> bool:
        """
        Check if an entered git object exists.

        :param text: Git reference
        :return: True if git object exists, False otherwise.
        """
        if self.cb_bios_live.isChecked():
            git_ref = is_git_object(repo_dir=self.bios_repo_path, git_obj=text)
            LOG.debug(f'Git reference: {text} in {self.bios_repo_path} exists: {git_ref}')
            if git_ref:
                self.le_bios_live.setStyleSheet('')
                self._set_completer_for_git_ref()
                return True
            self.le_bios_live.setStyleSheet('color: red;')
            return False

    def _get_bios_full_version(self, silence=True) -> str:
        """
        Get full SHA and git details the DCS-BIOS version as string.

        :param silence: Perform action with a silence
        :return: Full BIOS version
        """
        sha_commit = 'N/A'
        if self.git_exec and self.cb_bios_live.isChecked():
            try:
                sha_commit = check_github_repo(git_ref=self.le_bios_live.text(), repo_dir=self.bios_repo_path, repo=BIOS_REPO_NAME, update=False)
            except Exception as exc:
                LOG.debug(f'{exc}')
                if not silence:
                    self._show_message_box(kind_of=MsgBoxTypes.WARNING, title='Error', message=f'\n\n{exc}\n\nTry remove directory and restart DCSpy.')
        return sha_commit

    def _cb_bios_live_toggled(self, state: bool) -> None:
        """
        Toggle between Live DCS-BIOS and regular release one.

        :param state: True if checked, False if unchecked.
        """
        if state:
            self.le_bios_live.setEnabled(True)
            self._is_git_object_exists(text=self.le_bios_live.text())
        else:
            self.le_bios_live.setEnabled(False)
            self.le_bios_live.setStyleSheet('')
        self._clean_bios_files()
        self._bios_check_clicked(silence=False)

    def _set_completer_for_git_ref(self) -> None:
        """Setups completer for Git references of DCS-BIOS git repo."""
        if not self._git_refs_count:
            git_refs = get_all_git_refs(repo_dir=self.bios_repo_path)
            self._git_refs_count = len(git_refs)
            completer = QCompleter(git_refs)
            completer.setCaseSensitivity(Qt.CaseSensitivity.CaseInsensitive)
            completer.setCompletionMode(QCompleter.CompletionMode.PopupCompletion)
            completer.setFilterMode(Qt.MatchFlag.MatchContains)
            completer.setModelSorting(QCompleter.ModelSorting.CaseInsensitivelySortedModel)
            self.le_bios_live.setCompleter(completer)

    # <=><=><=><=><=><=><=><=><=><=><=> check dcspy updates <=><=><=><=><=><=><=><=><=><=><=>
    def _dcspy_check_clicked(self) -> None:
        """Check a version of DCSpy and show message box."""
        ver_string = get_version_string(repo=DCSPY_REPO_NAME, current_ver=__version__, check=True)
        self.status_label.setText(ver_string)
        if 'update!' in ver_string:
            self.systray.showMessage('DCSpy', f'New: {ver_string}', QIcon(':/icons/img/edit-download.svg'))
            self._download_new_release()
        elif 'latest' in ver_string:
            self._show_message_box(kind_of=MsgBoxTypes.INFO, title='No updates', message='You are running latest version')
        elif 'failed' in ver_string:
            self._show_message_box(kind_of=MsgBoxTypes.WARNING, title='Warning', message='Unable to check DCSpy version online')

    def _download_new_release(self) -> None:
        """Download the new release if running Nuitka version or Pip version."""
        if globals().get('__compiled__', False):
            self._restart_nuitka_ver()
        else:
            self._restart_pip_ver()

    def _restart_nuitka_ver(self):
        """Download and restart a new version of DCSpy when using an executable/nuitka version."""
        LOG.debug(f'Nuitka unpacked: {globals().get("__builtins__", {}).get("__nuitka_binary_exe", "")}')
        exe_parent_dir = Path(globals()['__compiled__'].containing_dir)
        nuitka_packed_exec = globals()['__compiled__'].original_argv0
        cli = '' if 'cli' not in Path(nuitka_packed_exec).name else '_cli'
        ext = f'{cli}.exe'
        # this is run only when get_version_string() not return failed in _dcspy_check_clicked()
        rel_info = check_ver_at_github(repo=DCSPY_REPO_NAME)
        reply = self._show_message_box(kind_of=MsgBoxTypes.QUESTION, title='Update DCSpy',
                                       message=f'Download new version {rel_info.version} to: \n\n{exe_parent_dir}\n\nand restart DCSpy?',
                                       defaultButton=QMessageBox.StandardButton.Yes)
        if bool(reply == QMessageBox.StandardButton.Yes):
            try:
                file_url = rel_info.download_url(extension=ext)
                destination = exe_parent_dir / file_url.split('/')[-1]
                old_ver_dst = exe_parent_dir / f'dcspy{cli}_{__version__}.exe'
                new_ver_dst = exe_parent_dir / f'dcspy{cli}.exe'
                os.rename(src=Path(nuitka_packed_exec), dst=old_ver_dst)
                LOG.debug(f'Rename: {Path(nuitka_packed_exec)} -> {old_ver_dst}')
                download_file(url=file_url, save_path=destination, progress_fn=self._progress_by_abs_value)
                os.rename(src=destination, dst=new_ver_dst)
                LOG.debug(f'Rename: {destination} -> {new_ver_dst}')
                LOG.info('Restart to run new version.')
                os.execv(new_ver_dst, sys.argv)
            except PermissionError as exc:
                self._show_message_box(kind_of=MsgBoxTypes.WARNING, title=exc.args[1], message=f'Can not save file:\n{exc.filename}')

    def _restart_pip_ver(self):
        """Download and restart a new version of DCSpy when using a Pip version."""
        rc, err, out = run_pip_command('install --upgrade dcspy')
        if not rc:
            self._show_message_box(kind_of=MsgBoxTypes.INFO, title='Pip Install', message=out.split('\r\n')[-2])
        else:
            self._show_message_box(kind_of=MsgBoxTypes.WARNING, title='Pip Install', message=err)

    # <=><=><=><=><=><=><=><=><=><=><=> check bios updates <=><=><=><=><=><=><=><=><=><=><=>
    def _bios_check_clicked(self, silence=False) -> None:
        """
        Check DCS-BIOS directory and perform update.

        :param silence: Perform action with silence
        """
        if not self._check_dcs_bios_path():
            return

        self._start_bios_update(silence)

    def _start_bios_update(self, silence: bool) -> None:
        """
        Make a real update of git or stable DCS-BIOS version.

        :param silence: Perform action with silence
        """
        if self.cb_bios_live.isChecked():
            signals_dict = {
                'progress': self._progress_by_abs_value,
                'stage': self.status_label.setText,
                'error': self._error_during_bios_update,
                'result': self._clone_bios_completed,
            }
            clone_worker = GitCloneWorker(git_ref=self.le_bios_live.text(), sig_handler=SignalHandler(signals_dict=signals_dict), bios_path=self.bios_path,
                                          to_path=self.bios_repo_path, repo=BIOS_REPO_NAME, silence=silence)
            self.threadpool.start(clone_worker)
        else:
            try:
                self._check_bios_release(silence=silence)
            except ValueError as exc:
                LOG.debug('Check BIOS version', exc_info=True)
                if not silence:
                    self._show_message_box(kind_of=MsgBoxTypes.WARNING, title='Problem', message=f'Error during checking version:\n{exc}')
            self._reload_table_gkeys()

    def _check_dcs_bios_path(self) -> bool:
        """
        Check if the DCS-BIOS path fulfills two conditions.

        - Path is not empty
        - A drive letter exists in a system

        If met return True, False otherwise.

        :return: True if the path to DCS-BIOS is correct
        """
        result = True
        if self._is_dir_dcs_bios(text=self.bios_path, widget_name='le_biosdir'):
            drive_letter = self.bios_path.parts[0]
            if not Path(drive_letter).exists():
                self._show_message_box(kind_of=MsgBoxTypes.WARNING, title='Warning', message=f'Wrong drive: {drive_letter}\n\nCheck DCS-BIOS path.')
                result = False
        else:
            reply = self._show_message_box(kind_of=MsgBoxTypes.QUESTION, title='Install DCS-BIOS',
                                           message=f'There is no DCS-BIOS installed at:\n{self.bios_path}\n\nDo you want install?',
                                           defaultButton=QMessageBox.StandardButton.Yes)
            result = bool(reply == QMessageBox.StandardButton.Yes)
        return result

    def _error_during_bios_update(self, exc_tuple) -> None:
        """
        Show message box with error details.

        :param exc_tuple: Exception tuple
        """
        exc_type, exc_val, exc_tb = exc_tuple
        LOG.debug(exc_tb)
        self._show_custom_msg_box(kind_of=QMessageBox.Icon.Critical, title='Error', text=str(exc_type), detail_txt=str(exc_val),
                                  info_txt=f'Try remove directory:\n{self.bios_repo_path}\nand restart DCSpy.')
        LOG.debug(f'Can not update BIOS: {exc_type}')

    def _clone_bios_completed(self, result) -> None:
        """
        Show message box with installation details.

        :param result:
        """
        sha, silence = result
        local_bios = self._check_local_bios()
        LOG.info(f'Git DCS-BIOS: {sha} ver: {local_bios}')
        install_result = self._handling_export_lua(temp_dir=self.bios_repo_path / 'Scripts')
        install_result = f'{install_result}\n\nUsing Git/Live version.'
        self.status_label.setText(sha)
        self._is_git_object_exists(text=self.le_bios_live.text())
        self._reload_table_gkeys()
        if not silence:
            self._show_message_box(kind_of=MsgBoxTypes.INFO, title=f'Updated {self.l_bios}', message=install_result)
        self.progressbar.setValue(0)

    def _check_bios_release(self, silence=False) -> None:
        """
        Check the release version and configuration of DCS-BIOS.

        :param silence: Perform action with silence
        """
        self._check_local_bios()
        remote_bios_info = self._check_remote_bios()
<<<<<<< HEAD
        self.status_label.setText(f'Local BIOS: {self.l_bios} | Remote BIOS: {self.r_bios}')
=======
        download_url = remote_bios_info.download_url(extension='.zip', file_name='BIOS')
        self.statusbar.showMessage(f'Local BIOS: {self.l_bios} | Remote BIOS: {self.r_bios}')
>>>>>>> fae4cd4d
        correct_local_bios_ver = all([isinstance(self.l_bios, version.Version), any([self.l_bios.major, self.l_bios.minor, self.l_bios.micro])])
        correct_remote_bios_ver = all([isinstance(self.r_bios, version.Version), download_url, download_url.split('/')[-1]])
        dcs_runs = proc_is_running(name='DCS.exe')

        if silence and correct_remote_bios_ver and not remote_bios_info.is_latest(current_ver=self.l_bios):
            self._update_release_bios(rel_info=remote_bios_info)
        elif not silence and correct_remote_bios_ver:
            self._ask_to_update(rel_info=remote_bios_info)
        elif not all([silence, correct_remote_bios_ver]):
            msg = self._get_problem_desc(correct_local_bios_ver, correct_remote_bios_ver, bool(dcs_runs))
            msg = f'{msg}\n\nUsing stable release version.'
            self._show_message_box(kind_of=MsgBoxTypes.INFO, title='Update', message=msg)

    def _get_problem_desc(self, local_bios: bool, remote_bios: bool, dcs: bool) -> str:
        """
        Describe issues with DCS-BIOS update.

        :param local_bios: Local BIOS version
        :param remote_bios: Remote BIOS version
        :param dcs: DCS is running
        :return: Description as string
        """
        dcs_chk = '\u2716 DCS' if dcs else '\u2714 DCS'
        dcs_sta = 'running' if dcs else 'not running'
        dcs_note = '\n     Be sure stay on Main menu.' if dcs else ''
        lbios_chk = '\u2714 Local' if local_bios else '\u2716 Local'
        lbios_note = '' if local_bios else '\n     Check "dcsbios" path in config'
        rbios_chk = '\u2714 Remote' if remote_bios else '\u2716 Remote'
        rbios_note = '' if remote_bios else '\n     Check internet connection.'

        return f'{dcs_chk}: {dcs_sta}{dcs_note}\n' \
               f'{lbios_chk} Bios ver: {self.l_bios}{lbios_note}\n' \
               f'{rbios_chk} Bios ver: {self.r_bios}{rbios_note}'

    def _check_local_bios(self) -> version.Version:
        """
        Check the version of local BIOS.

        :return: Version object
        """
        result = check_bios_ver(bios_path=self.bios_path)
        self.l_bios = result
        return result

    def _check_remote_bios(self) -> Release:
        """
        Check the version of remote BIOS.

        :return: Release description info
        """
        release_info = check_ver_at_github(repo=BIOS_REPO_NAME)
        self.r_bios = release_info.version
        return release_info

    def _ask_to_update(self, rel_info: Release) -> None:
        """
        Ask user if update BIOS or not.

        :param rel_info: Remote release information
        """
        asset_file = rel_info.download_url(extension='.zip', file_name='BIOS').split('/')[-1]
        msg_txt = f'You are running {self.l_bios} version.\n\n' \
                  f'Would you like to download\n' \
                  f'stable release:\n\n{asset_file}\n\n' \
                  f'and overwrite update?'
        if not rel_info.is_latest(current_ver=self.l_bios):
            msg_txt = f'You are running {self.l_bios} version.\n' \
                      f'New version {rel_info.version} available.\n' \
                      f'Released: {rel_info.published}\n\n' \
                      f'Would you like to update?'
        reply = self._show_message_box(kind_of=MsgBoxTypes.QUESTION, title='Update DCS-BIOS', message=msg_txt,
                                       defaultButton=QMessageBox.StandardButton.Yes)
        if reply == QMessageBox.StandardButton.Yes:
            self._update_release_bios(rel_info=rel_info)

    def _update_release_bios(self, rel_info: Release) -> None:
        """
        Perform update of the release version BIOS and check configuration.

        :param rel_info: Remote release information
        """
        tmp_dir = Path(gettempdir())
        download_url = rel_info.download_url(extension='.zip', file_name='BIOS')
        local_zip = tmp_dir / download_url.split('/')[-1]
        download_file(url=download_url, save_path=local_zip, progress_fn=self._progress_by_abs_value)
        LOG.debug(f'Remove DCS-BIOS from: {tmp_dir} ')
        rmtree(path=tmp_dir / 'DCS-BIOS', ignore_errors=True)
        LOG.debug(f'Unpack file: {local_zip} ')
        unpack_archive(filename=local_zip, extract_dir=tmp_dir)
        LOG.debug(f'Try remove regular DCS-BIOS directory: {self.bios_path} ')
        rmtree(path=self.bios_path, ignore_errors=True)
        LOG.debug(f'Copy DCS-BIOS to: {self.bios_path} ')
        copytree(src=tmp_dir / 'DCS-BIOS', dst=self.bios_path)
        install_result = self._handling_export_lua(tmp_dir)
        if 'github' in install_result:
            reply = self._show_message_box(kind_of=MsgBoxTypes.QUESTION, title='Open browser', message=install_result,
                                           defaultButton=QMessageBox.StandardButton.Yes)
            if reply == QMessageBox.StandardButton.Yes:
                open_new_tab(r'https://github.com/DCS-Skunkworks/DCSFlightpanels/wiki/Installation')
        else:
            local_bios = self._check_local_bios()
<<<<<<< HEAD
            self.status_label.setText(f'Local BIOS: {local_bios.ver} | Remote BIOS: {self.r_bios}')
=======
            self.statusbar.showMessage(f'Local BIOS: {local_bios} | Remote BIOS: {self.r_bios}')
>>>>>>> fae4cd4d
            install_result = f'{install_result}\n\nUsing stable release version.'
            self._is_dir_dcs_bios(text=self.bios_path, widget_name='le_biosdir')
            self._show_message_box(kind_of=MsgBoxTypes.INFO, title=f'Updated {local_bios}', message=install_result)
        self.progressbar.setValue(0)

    def _handling_export_lua(self, temp_dir: Path) -> str:
        """
        Check if Export.lua file exists and check its content.

        If not, copy Export.lua from DCS-BIOS installation archive.

        :param temp_dir: Directory with DCS-BIOS archive
        :return: Result of checks
        """
        result = 'Installation Success. Done.'
        lua_dst_path = self.bios_path.parent
        lua = 'Export.lua'
        try:
            with open(file=lua_dst_path / lua, encoding='utf-8') as lua_dst:
                lua_dst_data = lua_dst.read()
        except FileNotFoundError as err:
            LOG.debug(f'{type(err).__name__}: {err.filename}')
            copy(src=temp_dir / lua, dst=lua_dst_path)
            LOG.debug(f'Copy Export.lua from: {temp_dir} to {lua_dst_path} ')
        else:
            result += check_dcs_bios_entry(lua_dst_data, lua_dst_path, temp_dir)
        return result

    # <=><=><=><=><=><=><=><=><=><=><=> repair bios <=><=><=><=><=><=><=><=><=><=><=>
    def _bios_repair_clicked(self) -> None:
        """
        Repair DCS-BIOS installation.

        Procedure:
        1. Show message box with warning
        2. Show if DCS us running
        3. Remove Git repo from temporary directory (optionally)
        4. Remove DCS-BIOS from Saved Games directory
        5. Install DCS-BIOS
        """
        dcs_runs = proc_is_running(name='DCS.exe')
        message = f'Are you sure to remove content of:\n\n{self.bios_path}'
        if dcs_runs:
            message += '\n\nNote: DCS is running, quit or be sure to stay on Main menu.'
        reply = self._show_message_box(kind_of=MsgBoxTypes.QUESTION, title='Repair DCS-BIOS',
                                       message=message, defaultButton=QMessageBox.StandardButton.No)
        if bool(reply == QMessageBox.StandardButton.Yes):
            self._clean_bios_files()
            self._remove_dcs_bios_repo_dir()
            self._start_bios_update(silence=False)

    def _clean_bios_files(self) -> None:
        """Clean all DCS-BIOS directories and files."""
        if self.bios_path.is_symlink():
            rm_symlink = f"(Get-Item '{self.bios_path}').Delete()"
            ps_command = f'Start-Process powershell.exe -ArgumentList "-Command {rm_symlink}" -Verb RunAs'
            LOG.debug(f'Execute: {ps_command}')
            run_command(cmd=['powershell.exe', '-Command', ps_command])
        rmtree(path=self.bios_path, ignore_errors=True)

    def _remove_dcs_bios_repo_dir(self) -> None:
        """Remove DCS-BIOS repository directory."""
        if self.cb_bios_live.isChecked():
            return_code = run_command(cmd=['attrib', '-R', '-H', '-S', fr'{self.bios_repo_path}\*.*', '/S', '/D'])
            try:
                rmtree(self.bios_repo_path, ignore_errors=False)
            except FileNotFoundError as err:
                LOG.debug(f'Try remove DCS-BIOS old repo\n{err}', exc_info=True)
            LOG.debug(f'Clean up old DCS-BIOS git repository, RC: {return_code}')

    # <=><=><=><=><=><=><=><=><=><=><=> start/stop <=><=><=><=><=><=><=><=><=><=><=>
    def _stop_clicked(self) -> None:
        """Set event to stop DCSpy."""
        self.run_in_background(job=partial(self._fake_progress, total_time=0.3), signals_dict={'progress': self._progress_by_abs_value})
        for rb_key in self.bg_rb_device.buttons():
            if not rb_key.isChecked():
                rb_key.setEnabled(True)
        self.event_set()
        self.pb_start.setEnabled(True)
        self.a_start.setEnabled(True)
        self.pb_stop.setEnabled(False)
        self.a_stop.setEnabled(False)
        self.le_dcsdir.setEnabled(True)
        self.le_biosdir.setEnabled(True)
        self.gb_fonts.setEnabled(True)
        if self.rb_g19.isChecked():
            self.cb_ded_font.setEnabled(True)
        self.total_b = 0
        self.count = 0
        self.status_label.setText('DCSpy client stopped')

    def _start_clicked(self) -> None:
        """Run real application in thread."""
<<<<<<< HEAD
        LOG.debug(f'Local DCS-BIOS version: {self._check_local_bios().ver}')
        signal_dict = {'progress': self._progress_by_abs_value}
        self.run_in_background(job=partial(self._fake_progress, total_time=0.5), signals_dict=signal_dict)
=======
        LOG.debug(f'Local DCS-BIOS version: {self._check_local_bios()}')
        self.run_in_background(job=partial(self._fake_progress, total_time=0.5),
                               signal_handlers={'progress': self._progress_by_abs_value})
>>>>>>> fae4cd4d
        for rb_key in self.bg_rb_device.buttons():
            if not rb_key.isChecked():
                rb_key.setEnabled(False)
        if self.device.lcd_info.type != LcdType.NONE:
            fonts_cfg = FontsConfig(name=self.le_font_name.text(), **getattr(self, f'{self.device.lcd_name}_font'))
            self.device.lcd_info.set_fonts(fonts_cfg)
        self.event = Event()
        self.pb_start.setEnabled(False)
        self.a_start.setEnabled(False)
        self.pb_stop.setEnabled(True)
        self.a_stop.setEnabled(True)
        self.le_dcsdir.setEnabled(False)
        self.le_biosdir.setEnabled(False)
        self.gb_fonts.setEnabled(False)
        signal_dict = {
            'error': self._error_from_client,
            'count': self._count_dcsbios_changes
        }
        self.run_in_background(job=partial(dcspy_run, model=self.device, event=self.event), signals_dict=signal_dict)
        self.status_label.setText('DCSpy client started')

    def _error_from_client(self, exc_tuple) -> None:
        """
        Show message box with error details.

        :param exc_tuple: Exception tuple
        """
        exc_type, exc_val, exc_tb = exc_tuple
        tb_string = ''.join(exc_tb)
        LOG.debug(f"Client error:\n{tb_string}")
        self._show_custom_msg_box(
            kind_of=QMessageBox.Icon.Critical,
            title='Error',
            text=f'Huston we have a problem! Exception type: {exc_type} with value:{exc_val}',
            info_txt='Please copy details and report issue or post on Discord, see Help menu.',
            detail_txt=tb_string)
        self._stop_clicked()

    def _count_dcsbios_changes(self, count_data: tuple[int, int]) -> None:
        """
        Update the count of events and total bytes received.

        :param count_data: A tuple containing the count of events and number of bytes.
        """
        count, no_bytes = count_data
        self.count += count
        self.total_b += no_bytes
        if count:
            self.blink_label.emit()
        self.status_label.setText(f'Events received: {self.count} | Bytes received: {self.bytes_auto_unit(self.total_b)}')

    # <=><=><=><=><=><=><=><=><=><=><=> configuration <=><=><=><=><=><=><=><=><=><=><=>
    def apply_configuration(self, cfg: dict) -> None:
        """
        Apply configuration to GUI widgets.

        :param cfg: dictionary with configuration
        """
        icon_map = {0: 'a_icons_only', 1: 'a_text_only', 2: 'a_text_beside', 3: 'a_text_under'}
        try:
            self.cb_autostart.setChecked(cfg['autostart'])
            self.cb_show_gui.setChecked(cfg['show_gui'])
            self.cb_lcd_screenshot.setChecked(cfg['save_lcd'])
            self.cb_check_ver.setChecked(cfg['check_ver'])
            self.cb_verbose.setChecked(cfg['verbose'])
            self.cb_ded_font.setChecked(cfg['f16_ded_font'])
            self.cb_autoupdate_bios.setChecked(cfg['check_bios'])
            self.le_font_name.setText(cfg['font_name'])
            self.sp_completer.setValue(cfg['completer_items'])
            self._completer_items = cfg['completer_items']
            self.combo_planes.setCurrentText(cfg['current_plane'])
            self.mono_font = {'large': int(cfg['font_mono_l']), 'medium': int(cfg['font_mono_m']), 'small': int(cfg['font_mono_s'])}
            self.color_font = {'large': int(cfg['font_color_l']), 'medium': int(cfg['font_color_m']), 'small': int(cfg['font_color_s'])}
            getattr(self, f'rb_{cfg["device"].lower()}').toggle()
            self.le_dcsdir.setText(cfg['dcs'])
            self.le_biosdir.setText(cfg['dcsbios'])
            self.le_bios_live.setText(cfg['git_bios_ref'])
            self.cb_bios_live.setChecked(cfg['git_bios'])
            self.addDockWidget(Qt.DockWidgetArea(int(cfg['gkeys_area'])), self.dw_gkeys)
            self.dw_gkeys.setFloating(bool(cfg['gkeys_float']))
            self.addToolBar(Qt.ToolBarArea(int(cfg['toolbar_area'])), self.toolbar)
            getattr(self, icon_map.get(cfg['toolbar_style'], 'a_icons_only')).setChecked(True)
        except (TypeError, AttributeError, ValueError) as exc:
            LOG.warning(exc, exc_info=True)
            self._reset_defaults_cfg()

    def save_configuration(self) -> None:
        """Save configuration from GUI."""
        cfg = {
            'api_ver': __version__,
            'device': self.device.klass,
            'autostart': self.cb_autostart.isChecked(),
            'show_gui': self.cb_show_gui.isChecked(),
            'save_lcd': self.cb_lcd_screenshot.isChecked(),
            'check_ver': self.cb_check_ver.isChecked(),
            'check_bios': self.cb_autoupdate_bios.isChecked(),
            'verbose': self.cb_verbose.isChecked(),
            'f16_ded_font': self.cb_ded_font.isChecked(),
            'dcs': self.le_dcsdir.text(),
            'dcsbios': self.le_biosdir.text(),
            'font_name': self.le_font_name.text(),
            'git_bios': self.cb_bios_live.isChecked(),
            'git_bios_ref': self.le_bios_live.text(),
            'font_mono_l': self.mono_font['large'],
            'font_mono_m': self.mono_font['medium'],
            'font_mono_s': self.mono_font['small'],
            'font_color_l': self.color_font['large'],
            'font_color_m': self.color_font['medium'],
            'font_color_s': self.color_font['small'],
            'completer_items': self.sp_completer.value(),
            'current_plane': self.current_plane,
            'gkeys_area': self.dockWidgetArea(self.dw_gkeys).value,
            'gkeys_float': self.dw_gkeys.isFloating(),
            'toolbar_area': self.toolBarArea(self.toolbar).value,
            'toolbar_style': self.toolbar.toolButtonStyle().value,
        }
        if self.device.lcd_info.type == LcdType.COLOR:
            font_cfg = {'font_color_l': self.hs_large_font.value(),
                        'font_color_m': self.hs_medium_font.value(),
                        'font_color_s': self.hs_small_font.value()}
        else:
            font_cfg = {'font_mono_l': self.hs_large_font.value(),
                        'font_mono_m': self.hs_medium_font.value(),
                        'font_mono_s': self.hs_small_font.value()}
        cfg.update(font_cfg)
        save_yaml(data=cfg, full_path=default_yaml)

    def _reset_defaults_cfg(self) -> None:
        """Set defaults and stop application."""
        save_yaml(data=defaults_cfg, full_path=default_yaml)
        self.config = load_yaml(full_path=default_yaml)
        self.apply_configuration(self.config)
        for name in ['large', 'medium', 'small']:
            getattr(self, f'hs_{name}_font').setValue(getattr(self, f'{self.device.lcd_name}_font')[name])
        self._show_message_box(kind_of=MsgBoxTypes.WARNING, title='Reset settings',
                               message='All settings will be reset to default values.\nDCSpy will to be close.\nIt could be necessary start DCSpy manually!')
        self.close()

    # <=><=><=><=><=><=><=><=><=><=><=> others <=><=><=><=><=><=><=><=><=><=><=>
    @property
    def current_plane(self) -> str:
        """
        Get current plane from combo box.

        :return: Plane name as string
        """
        return self.combo_planes.currentText()

    @property
    def bios_path(self) -> Path:
        """
        Get the path to DCS-BIOS directory.

        :return: Full path as Path
        """
        return Path(self.le_biosdir.text())

    @property
    def bios_repo_path(self) -> Path:
        """
        Get the path to DCS-BIOS repository.

        :return: Full path as Path
        """
        return Path(self.le_biosdir.text()).parents[1] / 'dcs-bios'

    @property
    def dcs_path(self) -> Path:
        """
        Get a path to DCS World directory.

        :return: Full path as Path
        """
        return Path(self.le_dcsdir.text())

    # <=><=><=><=><=><=><=><=><=><=><=> helpers <=><=><=><=><=><=><=><=><=><=><=>
    def run_in_background(self, job: partial | Callable, signals_dict: dict[str, Callable]) -> None:
        """
        Worker with signals callback to schedule a GUI job in the background.

        Parameter `signal_handlers` is a dict with signals from WorkerSignals.
        Possible signals are: `finished`, `error`, `result`, `progress`.
        Values in dict are methods/callables as handlers/callbacks for particular signal.

        :param job: GUI method or function to run in background
        :param signal_handlers: Signals as keys: finished, error, result, progress and values as callable
        """
        sig_handler = SignalHandler(signals_dict=signals_dict)
        worker = Worker(func=job, sig_handler=sig_handler)
        if isinstance(job, partial):
            job_name = job.func.__name__
            args = job.args
            kwargs = job.keywords
        else:
            job_name = job.__name__
            args = tuple()
            kwargs = dict()
        LOG.debug(f'bg job for: {job_name} args: {args} kwargs: {kwargs} signals: {sig_handler}')
        self.threadpool.start(worker)

    @staticmethod
    def _fake_progress(sig_handler: SignalHandler, total_time: int, steps: int = 100,
                       clean_after: bool = True, **kwargs) -> None:
        """
        Make fake progress for progressbar.

        :param sig_handler: Qt signal handler for progress notification
        :param total_time: Time for fill-up whole bar (in seconds)
        :param steps: Number of steps (default 100)
        :param clean_after: Clean progress bar when finish
        """
        done_event = kwargs.get('done_event', Event())
        for progress_step in range(1, steps + 1):
            sleep(total_time / steps)
            sig_handler.emit(sig_name='progress', value=progress_step)
            if done_event.is_set():
                sig_handler.emit(sig_name='progress', value=100)
                break
        if clean_after:
            sleep(0.5)
            sig_handler.emit(sig_name='progress', value=0)

    def _progress_by_abs_value(self, value: int) -> None:
        """
        Update progress bar by absolute value.

        :param value: absolute value of progress bar
        """
        self.progressbar.setValue(value)

    def fetch_system_data(self, silence: bool = False) -> SystemData:
        """
        Fetch various system related data.

        :param silence: Perform action with silence
        :return: SystemData named tuple with all data
        """
        system, _, release, ver, _, proc = uname()
        dcs_ver = check_dcs_ver(Path(self.config['dcs']))
        dcspy_ver = get_version_string(repo=DCSPY_REPO_NAME, current_ver=__version__, check=self.config['check_ver'])
        bios_ver = str(self._check_local_bios())
        dcs_bios_ver = self._get_bios_full_version(silence=silence)
        git_ver = 'Not installed'
        if self.git_exec:
            from git import cmd
            git_ver = '.'.join([str(i) for i in cmd.Git().version_info])
        return SystemData(system=system, release=release, ver=ver, proc=proc, dcs_ver=dcs_ver,
                          dcspy_ver=dcspy_ver, bios_ver=bios_ver, dcs_bios_ver=dcs_bios_ver, git_ver=git_ver)

    def _run_file_dialog(self, last_dir: Callable[..., str], widget_name: str | None = None) -> str:
        """
        Open/save dialog to select file or folder.

        :param last_dir: Function return last selected dir
        :param widget_name: Update text for a widget
        :return: Full path to directory
        """
        result_path = QFileDialog.getExistingDirectory(self, caption='Open Directory', dir=last_dir(), options=QFileDialog.Option.ShowDirsOnly)
        if widget_name is not None and result_path:
            getattr(self, widget_name).setText(result_path)
        return result_path

    @staticmethod
    def _get_style_for_combobox(key: AnyButton, fg: str) -> str:
        """
        Get style for QComboBox with foreground color.

        Colors:
        - light green - G-Keys
        - light yellow - Mouse buttons
        - light blue - LCD buttons

        :param key: LcdButton, Gkey or MouseButton
        :param fg: color as string
        :return: style sheet string
        """
        bg = ''
        if isinstance(key, Gkey):
            bg = 'lightgreen'
        elif isinstance(key, MouseButton):
            bg = 'lightyellow'
        elif isinstance(key, LcdButton):
            bg = 'lightblue'
        return f'QComboBox{{color: {fg};background-color: {bg};}} QComboBox QAbstractItemView {{background-color: {bg};}}'

    def _show_message_box(self, kind_of: MsgBoxTypes, title: str, message: str = '', **kwargs) -> QMessageBox.StandardButton:
        """
        Show any QMessageBox delivered with Qt.

        :param kind_of: One of MsgBoxTypes: `information`, `question`, `warning`, `critical`, `about` or `aboutQt`
        :param title: Title of modal window
        :param message: A text of message, default is empty
        :param kwargs: Additional keyword arguments for customizing the message box
        :return: The standard button clicked by the user
        """
        result = QMessageBox.StandardButton.NoButton
        if not NO_MSG_BOX:
            message_box = getattr(QMessageBox, kind_of.value)
            if kind_of == MsgBoxTypes.ABOUT_QT:
                result = message_box(self, title, **kwargs)
            else:
                result = message_box(self, title, message, **kwargs)
        return result

    def _show_custom_msg_box(self, kind_of: QMessageBox.Icon, title: str, text: str, info_txt: str, detail_txt: str | None = None,
                             buttons: QMessageBox.StandardButton | None = None) -> int:
        """
        Show custom message box with hidden text.

        :param title: Title
        :param text: First section
        :param info_txt: Second section
        :param detail_txt: Hidden text
        :param buttons: Tuple of buttons
        :return: Integer value of pushed buttons
        """
        if not NO_MSG_BOX:
            msg = QMessageBox(parent=self)
            msg.setText(text)
            msg.setIcon(kind_of)
            msg.setWindowTitle(title)
            msg.setInformativeText(info_txt)
            if detail_txt:
                msg.setDetailedText(detail_txt)
            if buttons:
                msg.setStandardButtons(buttons)
            return msg.exec()

    def event_set(self) -> None:
        """Set event to close running thread."""
        self.event.set()

    @staticmethod
    def bytes_auto_unit(no_of_bytes: int) -> str:
        """
        Convert the given number of bytes to a string representation with appropriate unit.

        :param no_of_bytes: The number of bytes to convert.
        :return: The string representation of the converted bytes.
        """
        _bytes = float(no_of_bytes)
        for unit in ['B', 'kB', 'MB', 'GB']:
            if _bytes < 1024.0:
                return f'{_bytes:,.1f} {unit}'
            _bytes /= 1024.0

    def activated(self, reason: QSystemTrayIcon.ActivationReason) -> None:
        """
        Signal of activation.

        :param reason: Reason of activation
        """
        if reason == QSystemTrayIcon.ActivationReason.Trigger:
            if self.isVisible():
                self.hide()
            else:
                self.show()

    def _show_toolbar(self) -> None:
        """Toggle show and hide toolbar."""
        if self.a_show_toolbar.isChecked():
            self.toolbar.show()
        else:
            self.toolbar.hide()

    def _show_gkeys_dock(self) -> None:
        """Toggle show and hide G-Keys dock."""
        if self.a_show_gkeys.isChecked():
            self.dw_gkeys.show()
        else:
            self.dw_gkeys.hide()

    def _show_device_dock(self) -> None:
        """Toggle between show and hide a device dock."""
        if self.a_show_device.isChecked():
            self.dw_device.show()
        else:
            self.dw_device.hide()

    @Slot(bool)
    def _close_dock_widget(self, visible: bool, widget: str) -> None:
        """
        Close the dock widget and check menu/toolbar item.

        :param visible: Is dock visible
        :param widget: Widget name
        """
        action = getattr(self, f'a_show_{widget}')
        if not visible:
            action.setChecked(False)
        else:
            action.setChecked(True)

    def _find_children(self) -> None:
        """Find all widgets of main window."""
        self.statusbar: object | QStatusBar = self.findChild(QStatusBar, 'statusbar')
        self.systray: object | QSystemTrayIcon = self.findChild(QSystemTrayIcon, 'systray')
        self.traymenu: object | QMenu = self.findChild(QMenu, 'traymenu')
        self.progressbar: object | QProgressBar = self.findChild(QProgressBar, 'progressbar')
        self.toolbar: object | QToolBar = self.findChild(QToolBar, 'toolbar')
        self.tw_gkeys: object | QTableWidget = self.findChild(QTableWidget, 'tw_gkeys')
        self.sp_completer: object | QSpinBox = self.findChild(QSpinBox, 'sp_completer')
        self.tw_main: object | QTabWidget = self.findChild(QTabWidget, 'tw_main')
        self.gb_fonts: object | QGroupBox = self.findChild(QGroupBox, 'gb_fonts')
        self.toolBox: object | QToolBox = self.findChild(QToolBox, 'toolBox')

        self.combo_planes: object | QComboBox = self.findChild(QComboBox, 'combo_planes')
        self.combo_search: object | QComboBox = self.findChild(QComboBox, 'combo_search')

        self.dw_gkeys: object | QDockWidget = self.findChild(QDockWidget, 'dw_gkeys')
        self.dw_device: object | QDockWidget = self.findChild(QDockWidget, 'dw_device')

        self.l_keyboard: object | QLabel = self.findChild(QLabel, 'l_keyboard')
        self.l_large: object | QLabel = self.findChild(QLabel, 'l_large')
        self.l_medium: object | QLabel = self.findChild(QLabel, 'l_medium')
        self.l_small: object | QLabel = self.findChild(QLabel, 'l_small')
        self.l_category: object | QLabel = self.findChild(QLabel, 'l_category')
        self.l_description: object | QLabel = self.findChild(QLabel, 'l_description')
        self.l_identifier: object | QLabel = self.findChild(QLabel, 'l_identifier')
        self.l_range: object | QLabel = self.findChild(QLabel, 'l_range')

        self.a_start: object | QAction = self.findChild(QAction, 'a_start')
        self.a_stop: object | QAction = self.findChild(QAction, 'a_stop')
        self.a_quit: object | QAction = self.findChild(QAction, 'a_quit')
        self.a_save_plane: object | QAction = self.findChild(QAction, 'a_save_plane')
        self.a_reset_defaults: object | QAction = self.findChild(QAction, 'a_reset_defaults')
        self.a_show_toolbar: object | QAction = self.findChild(QAction, 'a_show_toolbar')
        self.a_show_gkeys: object | QAction = self.findChild(QAction, 'a_show_gkeys')
        self.a_show_device: object | QAction = self.findChild(QAction, 'a_show_device')
        self.a_about_dcspy: object | QAction = self.findChild(QAction, 'a_about_dcspy')
        self.a_about_qt: object | QAction = self.findChild(QAction, 'a_about_qt')
        self.a_report_issue: object | QAction = self.findChild(QAction, 'a_report_issue')
        self.a_dcspy_updates: object | QAction = self.findChild(QAction, 'a_dcspy_updates')
        self.a_bios_updates: object | QAction = self.findChild(QAction, 'a_bios_updates')
        self.a_donate: object | QAction = self.findChild(QAction, 'a_donate')
        self.a_discord: object | QAction = self.findChild(QAction, 'a_discord')
        self.a_icons_only: object | QAction = self.findChild(QAction, 'a_icons_only')
        self.a_text_only: object | QAction = self.findChild(QAction, 'a_text_only')
        self.a_text_beside: object | QAction = self.findChild(QAction, 'a_text_beside')
        self.a_text_under: object | QAction = self.findChild(QAction, 'a_text_under')

        self.pb_start: object | QPushButton = self.findChild(QPushButton, 'pb_start')
        self.pb_stop: object | QPushButton = self.findChild(QPushButton, 'pb_stop')
        self.pb_close: object | QPushButton = self.findChild(QPushButton, 'pb_close')
        self.pb_dcsdir: object | QPushButton = self.findChild(QPushButton, 'pb_dcsdir')
        self.pb_biosdir: object | QPushButton = self.findChild(QPushButton, 'pb_biosdir')
        self.pb_collect_data: object | QPushButton = self.findChild(QPushButton, 'pb_collect_data')
        self.pb_copy: object | QPushButton = self.findChild(QPushButton, 'pb_copy')
        self.pb_save: object | QPushButton = self.findChild(QPushButton, 'pb_save')
        self.pb_dcspy_check: object | QPushButton = self.findChild(QPushButton, 'pb_dcspy_check')
        self.pb_bios_check: object | QPushButton = self.findChild(QPushButton, 'pb_bios_check')
        self.pb_bios_repair: object | QPushButton = self.findChild(QPushButton, 'pb_bios_repair')

        self.cb_autostart: object | QCheckBox = self.findChild(QCheckBox, 'cb_autostart')
        self.cb_show_gui: object | QCheckBox = self.findChild(QCheckBox, 'cb_show_gui')
        self.cb_check_ver: object | QCheckBox = self.findChild(QCheckBox, 'cb_check_ver')
        self.cb_ded_font: object | QCheckBox = self.findChild(QCheckBox, 'cb_ded_font')
        self.cb_lcd_screenshot: object | QCheckBox = self.findChild(QCheckBox, 'cb_lcd_screenshot')
        self.cb_verbose: object | QCheckBox = self.findChild(QCheckBox, 'cb_verbose')
        self.cb_autoupdate_bios: object | QCheckBox = self.findChild(QCheckBox, 'cb_autoupdate_bios')
        self.cb_bios_live: object | QCheckBox = self.findChild(QCheckBox, 'cb_bios_live')

        self.le_dcsdir: object | QLineEdit = self.findChild(QLineEdit, 'le_dcsdir')
        self.le_biosdir: object | QLineEdit = self.findChild(QLineEdit, 'le_biosdir')
        self.le_font_name: object | QLineEdit = self.findChild(QLineEdit, 'le_font_name')
        self.le_bios_live: object | QLineEdit = self.findChild(QLineEdit, 'le_bios_live')
        self.le_custom: object | QLineEdit = self.findChild(QLineEdit, 'le_custom')

        self.rb_g19: object | QRadioButton = self.findChild(QRadioButton, 'rb_g19')
        self.rb_g13: object | QRadioButton = self.findChild(QRadioButton, 'rb_g13')
        self.rb_g15v1: object | QRadioButton = self.findChild(QRadioButton, 'rb_g15v1')
        self.rb_g15v2: object | QRadioButton = self.findChild(QRadioButton, 'rb_g15v2')
        self.rb_g510: object | QRadioButton = self.findChild(QRadioButton, 'rb_g510')
        self.rb_rb_g910: object | QRadioButton = self.findChild(QRadioButton, 'rb_rb_g910')
        self.rb_rb_g710: object | QRadioButton = self.findChild(QRadioButton, 'rb_rb_g710')
        self.rb_rb_g110: object | QRadioButton = self.findChild(QRadioButton, 'rb_rb_g110')
        self.rb_rb_g103: object | QRadioButton = self.findChild(QRadioButton, 'rb_rb_g103')
        self.rb_rb_g105: object | QRadioButton = self.findChild(QRadioButton, 'rb_rb_g105')
        self.rb_rb_g11: object | QRadioButton = self.findChild(QRadioButton, 'rb_rb_g11')
        self.rb_rb_g633: object | QRadioButton = self.findChild(QRadioButton, 'rb_rb_g633')
        self.rb_rb_g35: object | QRadioButton = self.findChild(QRadioButton, 'rb_rb_g35')
        self.rb_rb_g930: object | QRadioButton = self.findChild(QRadioButton, 'rb_rb_g930')
        self.rb_rb_g933: object | QRadioButton = self.findChild(QRadioButton, 'rb_rb_g933')
        self.rb_rb_g600: object | QRadioButton = self.findChild(QRadioButton, 'rb_rb_g600')
        self.rb_rb_g300: object | QRadioButton = self.findChild(QRadioButton, 'rb_rb_g300')
        self.rb_rb_g400: object | QRadioButton = self.findChild(QRadioButton, 'rb_rb_g400')
        self.rb_rb_g700: object | QRadioButton = self.findChild(QRadioButton, 'rb_rb_g700')
        self.rb_rb_g9: object | QRadioButton = self.findChild(QRadioButton, 'rb_rb_g9')
        self.rb_rb_mx518: object | QRadioButton = self.findChild(QRadioButton, 'rb_rb_mx518')
        self.rb_rb_g402: object | QRadioButton = self.findChild(QRadioButton, 'rb_rb_g402')
        self.rb_rb_g502: object | QRadioButton = self.findChild(QRadioButton, 'rb_rb_g502')
        self.rb_rb_g602: object | QRadioButton = self.findChild(QRadioButton, 'rb_rb_g602')
        self.rb_action: object | QRadioButton = self.findChild(QRadioButton, 'rb_action')
        self.rb_fixed_step_inc: object | QRadioButton = self.findChild(QRadioButton, 'rb_fixed_step_inc')
        self.rb_fixed_step_dec: object | QRadioButton = self.findChild(QRadioButton, 'rb_fixed_step_dec')
        self.rb_set_state: object | QRadioButton = self.findChild(QRadioButton, 'rb_set_state')
        self.rb_cycle: object | QRadioButton = self.findChild(QRadioButton, 'rb_cycle')
        self.rb_variable_step_plus: object | QRadioButton = self.findChild(QRadioButton, 'rb_variable_step_plus')
        self.rb_variable_step_minus: object | QRadioButton = self.findChild(QRadioButton, 'rb_variable_step_minus')
        self.rb_push_button: object | QRadioButton = self.findChild(QRadioButton, 'rb_push_button')
        self.rb_custom: object | QRadioButton = self.findChild(QRadioButton, 'rb_custom')

        self.hs_large_font: object | QSlider = self.findChild(QSlider, 'hs_large_font')
        self.hs_medium_font: object | QSlider = self.findChild(QSlider, 'hs_medium_font')
        self.hs_small_font: object | QSlider = self.findChild(QSlider, 'hs_small_font')
        self.hs_set_state: object | QSlider = self.findChild(QSlider, 'hs_set_state')


class AboutDialog(QDialog):
    """About dialog."""
    def __init__(self, parent) -> None:
        """Dcspy about dialog window."""
        super().__init__(parent)
        self.parent: DcsPyQtGui | QWidget = parent
        UiLoader().loadUi(':/ui/ui/about.ui', self)
        self.l_info: object | QLabel = self.findChild(QLabel, 'l_info')

    def showEvent(self, event: QShowEvent):
        """Prepare text information about DCSpy application."""
        d = self.parent.fetch_system_data(silence=False)
        super().showEvent(event)
        text = '<html><head/><body><p>'
        text += '<b>Author</b>: <a href="https://github.com/emcek">Michal Plichta</a>'
        text += f'<br><b>Project</b>: <a href="https://github.com/{DCSPY_REPO_NAME}/">{DCSPY_REPO_NAME}</a>'
        text += '<br><b>Docs</b>: <a href="https://dcspy.readthedocs.io/en/latest/">docs</a>'
        text += '<br><b>Discord</b>: <a href="https://discord.gg/SP5Yjx3">discord.gg/SP5Yjx3</a>'
        text += f'<br><b>Issues</b>: <a href="https://github.com/{DCSPY_REPO_NAME}/issues">report issue</a>'
        text += f'<br><b>System</b>: {d.system}{d.release} ver. {d.ver} ({architecture()[0]})'
        text += f'<br><b>Processor</b>: {d.proc}'
        text += f'<br><b>Python</b>: {python_implementation()}-{python_version()}'
        text += f'<br><b>Config</b>: <a href="file:///{default_yaml.parent}">{default_yaml.name}</a>'
        text += f'<br><b>Git</b>: {d.git_ver}'
        text += f'<br><b>PySide6</b>: {pyside6_ver} / <b>Qt</b>: {qVersion()}'
        text += f'<br><b>DCSpy</b>: {d.dcspy_ver}'
        text += f'<br><b>DCS-BIOS</b>: <a href="https://github.com/DCS-Skunkworks/dcs-bios/releases">{d.bios_ver}</a> '
        if d.sha != 'N/A':
            text += f'<b>SHA:</b> <a href="https://github.com/DCS-Skunkworks/dcs-bios/commit/{d.sha}">{d.dcs_bios_ver}</a>'
        else:
            text += f'<b>SHA:</b> {d.dcs_bios_ver}</a>'
        text += f'<br><b>DCS World</b>: <a href="https://www.digitalcombatsimulator.com/en/news/changelog/stable/{d.dcs_ver}/">{d.dcs_ver}</a>'
        text += '</p></body></html>'
        self.l_info.setText(text)


class Worker(QRunnable):
    """Runnable worker."""

    def __init__(self, func: partial, sig_handler: SignalHandler) -> None:
        """
        Worker thread.

        Inherits from QRunnable to handler worker thread setup, signals and wrap-up.
        :param func: The function callback to run on worker thread
        :param sig_handler: Qt signal handler for progress notification
        """
        super().__init__()
        self.func = func
        self.sig_handler = sig_handler
        if sig_handler.got_signals_for_interface():
            self.func.keywords['sig_handler'] = sig_handler

    @Slot()
    def run(self) -> None:
        """Initialise the runner function with passed additional kwargs."""
        try:
            result = self.func()
        except Exception:
            exctype, value, tb = sys.exc_info()
            exc_tb = traceback.format_exception(exctype, value, tb)
            self.sig_handler.emit(sig_name='error', value=(exctype, value, exc_tb))
            # exctype, value = sys.exc_info()[:2]
            # self.signals.error.emit((exctype, value, traceback.format_exc()))
        else:
            self.sig_handler.emit(sig_name='result', value=result)
        finally:
            self.sig_handler.emit(sig_name='finished')


class GitCloneWorker(QRunnable):
    """Worker for git clone with reporting progress."""

    def __init__(self, git_ref: str, sig_handler: SignalHandler, bios_path: Path, to_path: Path, repo: str, silence: bool = False) -> None:
        """
        Inherits from QRunnable to handler worker thread setup, signals and wrap-up.

        :param git_ref: Git reference
        :param sig_handler: Qt signal handler for progress notification
        :param bios_path: Path to DCS-BIOS
        :param to_path: Path to which the repository should be cloned to
        :param repo: Valid git repository user/name
        :param silence: Perform action with silence
        """
        super().__init__()
        self.git_ref = git_ref
        self.repo = repo
        self.to_path = to_path
        self.bios_path = bios_path
        self.silence = silence
        self.sig_handler = sig_handler

    @Slot()
    def run(self):
        """Clone repository and report progress using special object CloneProgress."""
        try:
            sha = check_github_repo(git_ref=self.git_ref, update=True, repo=self.repo, repo_dir=self.to_path,
                                    progress=CloneProgress(sig_handler=self.sig_handler))
            if not self.bios_path.is_symlink():
                target = self.to_path / 'Scripts' / 'DCS-BIOS'
                cmd_symlink = f'"New-Item -ItemType SymbolicLink -Path \\"{self.bios_path}\\" -Target \\"{target}\\"'
                ps_command = f"Start-Process powershell.exe -ArgumentList '-Command {cmd_symlink}' -Verb RunAs"
                LOG.debug(f'Make symbolic link: {ps_command}')
                run_command(cmd=['powershell.exe', '-Command', ps_command])
                sleep(0.8)
            LOG.debug(f'Directory: {self.bios_path} is symbolic link: {self.bios_path.is_symlink()}')
        except Exception:
            exctype, value, tb = sys.exc_info()
            exc_tb = traceback.format_exception(exctype, value, tb)
            self.sig_handler.emit(sig_name='error', value=(exctype, value, exc_tb))
            # exctype, value = sys.exc_info()[:2]
            # self.signals.error.emit((exctype, value, traceback.format_exc()))
        else:
            self.sig_handler.emit(sig_name='result', value=(sha, self.silence))
        finally:
            self.sig_handler.emit(sig_name='finished')


class UiLoader(QUiLoader):
    """UI file loader."""
    _baseinstance = None

    def createWidget(self, classname: str, parent: QWidget | None = None, name='') -> QWidget:
        """
        Create widget.

        :param classname: Class name
        :param parent: Parent
        :param name: Name
        :return: QWidget
        """
        if parent is None and self._baseinstance is not None:
            widget = self._baseinstance
        else:
            widget = super().createWidget(classname, parent, name)
            if self._baseinstance is not None:
                setattr(self._baseinstance, name, widget)
        return widget

    def loadUi(self, ui_path: str | bytes | Path, baseinstance=None) -> QWidget:
        """
        Load a UI file.

        :param ui_path: Path to a UI file
        :param baseinstance:
        :return: QWidget
        """
        self._baseinstance = baseinstance
        ui_file = QFile(ui_path)
        ui_file.open(QIODevice.OpenModeFlag.ReadOnly)
        try:
            widget = self.load(ui_file)
            QMetaObject.connectSlotsByName(widget)
            return widget
        finally:
            ui_file.close()<|MERGE_RESOLUTION|>--- conflicted
+++ resolved
@@ -15,12 +15,13 @@
 from tempfile import gettempdir
 from threading import Event
 from time import sleep
+from typing import Any
 from webbrowser import open_new_tab
 
 from packaging import version
 from pydantic_core import ValidationError
 from PySide6 import __version__ as pyside6_ver
-from PySide6.QtCore import QAbstractItemModel, QEvent, QFile, QIODevice, QMetaObject, QRunnable, Qt, QThreadPool, Signal, Slot, qVersion
+from PySide6.QtCore import QAbstractItemModel, QEvent, QFile, QIODevice, QMetaObject, QObject, QRunnable, Qt, QThreadPool, Signal, SignalInstance, Slot, qVersion
 from PySide6.QtGui import QAction, QActionGroup, QBrush, QFont, QIcon, QPainter, QPen, QPixmap, QShowEvent, QStandardItemModel
 from PySide6.QtUiTools import QUiLoader
 from PySide6.QtWidgets import (QApplication, QButtonGroup, QCheckBox, QComboBox, QCompleter, QDialog, QDockWidget, QFileDialog, QGroupBox, QLabel, QLineEdit,
@@ -149,10 +150,10 @@
             status_ver = ''
             status_ver += f'Dcspy: {data.dcspy_ver} ' if self.config['check_ver'] else ''
             status_ver += f'BIOS: {data.bios_ver}' if self.config['check_bios'] else ''
-            self.status_label.setText(status_ver)
+            self.statusbar.showMessage(status_ver)
         if self.config.get('autostart', False):
             self._start_clicked()
-        self.status_label.setText(f'ver. {__version__}')
+        self.statusbar.showMessage(f'ver. {__version__}')
 
     def _init_tray(self) -> None:
         """Initialize of system tray icon."""
@@ -403,7 +404,7 @@
         try:
             destination = Path(directory) / zip_file.name
             copy(zip_file, destination)
-            self.status_label.setText(f'Save: {destination}')
+            self.statusbar.showMessage(f'Save: {destination}')
             LOG.debug(f'Save debug file: {destination}')
         except PermissionError as err:
             LOG.debug(f'Error: {err}, Collected data: {zip_file}')
@@ -641,7 +642,7 @@
         try:
             key_name = text.split(' ')[0]
             clipboard.setText(key_name)
-            self.status_label.setText(f'{key_name} copied to clipboard')
+            self.statusbar.showMessage(f'{key_name} copied to clipboard')
         except IndexError:
             LOG.debug(f'Can not split: {text=}.')
 
@@ -968,7 +969,7 @@
     def _dcspy_check_clicked(self) -> None:
         """Check a version of DCSpy and show message box."""
         ver_string = get_version_string(repo=DCSPY_REPO_NAME, current_ver=__version__, check=True)
-        self.status_label.setText(ver_string)
+        self.statusbar.showMessage(ver_string)
         if 'update!' in ver_string:
             self.systray.showMessage('DCSpy', f'New: {ver_string}', QIcon(':/icons/img/edit-download.svg'))
             self._download_new_release()
@@ -1041,7 +1042,7 @@
         if self.cb_bios_live.isChecked():
             signals_dict = {
                 'progress': self._progress_by_abs_value,
-                'stage': self.status_label.setText,
+                'stage': self.statusbar.showMessage,
                 'error': self._error_during_bios_update,
                 'result': self._clone_bios_completed,
             }
@@ -1104,7 +1105,7 @@
         LOG.info(f'Git DCS-BIOS: {sha} ver: {local_bios}')
         install_result = self._handling_export_lua(temp_dir=self.bios_repo_path / 'Scripts')
         install_result = f'{install_result}\n\nUsing Git/Live version.'
-        self.status_label.setText(sha)
+        self.statusbar.showMessage(sha)
         self._is_git_object_exists(text=self.le_bios_live.text())
         self._reload_table_gkeys()
         if not silence:
@@ -1119,12 +1120,8 @@
         """
         self._check_local_bios()
         remote_bios_info = self._check_remote_bios()
-<<<<<<< HEAD
-        self.status_label.setText(f'Local BIOS: {self.l_bios} | Remote BIOS: {self.r_bios}')
-=======
         download_url = remote_bios_info.download_url(extension='.zip', file_name='BIOS')
         self.statusbar.showMessage(f'Local BIOS: {self.l_bios} | Remote BIOS: {self.r_bios}')
->>>>>>> fae4cd4d
         correct_local_bios_ver = all([isinstance(self.l_bios, version.Version), any([self.l_bios.major, self.l_bios.minor, self.l_bios.micro])])
         correct_remote_bios_ver = all([isinstance(self.r_bios, version.Version), download_url, download_url.split('/')[-1]])
         dcs_runs = proc_is_running(name='DCS.exe')
@@ -1226,11 +1223,7 @@
                 open_new_tab(r'https://github.com/DCS-Skunkworks/DCSFlightpanels/wiki/Installation')
         else:
             local_bios = self._check_local_bios()
-<<<<<<< HEAD
-            self.status_label.setText(f'Local BIOS: {local_bios.ver} | Remote BIOS: {self.r_bios}')
-=======
             self.statusbar.showMessage(f'Local BIOS: {local_bios} | Remote BIOS: {self.r_bios}')
->>>>>>> fae4cd4d
             install_result = f'{install_result}\n\nUsing stable release version.'
             self._is_dir_dcs_bios(text=self.bios_path, widget_name='le_biosdir')
             self._show_message_box(kind_of=MsgBoxTypes.INFO, title=f'Updated {local_bios}', message=install_result)
@@ -1304,11 +1297,13 @@
     # <=><=><=><=><=><=><=><=><=><=><=> start/stop <=><=><=><=><=><=><=><=><=><=><=>
     def _stop_clicked(self) -> None:
         """Set event to stop DCSpy."""
-        self.run_in_background(job=partial(self._fake_progress, total_time=0.3), signals_dict={'progress': self._progress_by_abs_value})
+        self.run_in_background(job=partial(self._fake_progress, total_time=0.3),
+                               signals_dict={'progress': self._progress_by_abs_value})
         for rb_key in self.bg_rb_device.buttons():
             if not rb_key.isChecked():
                 rb_key.setEnabled(True)
         self.event_set()
+        self.statusbar.showMessage('Start again or close DCSpy')
         self.pb_start.setEnabled(True)
         self.a_start.setEnabled(True)
         self.pb_stop.setEnabled(False)
@@ -1324,15 +1319,9 @@
 
     def _start_clicked(self) -> None:
         """Run real application in thread."""
-<<<<<<< HEAD
-        LOG.debug(f'Local DCS-BIOS version: {self._check_local_bios().ver}')
+        LOG.debug(f'Local DCS-BIOS version: {self._check_local_bios()}')
         signal_dict = {'progress': self._progress_by_abs_value}
         self.run_in_background(job=partial(self._fake_progress, total_time=0.5), signals_dict=signal_dict)
-=======
-        LOG.debug(f'Local DCS-BIOS version: {self._check_local_bios()}')
-        self.run_in_background(job=partial(self._fake_progress, total_time=0.5),
-                               signal_handlers={'progress': self._progress_by_abs_value})
->>>>>>> fae4cd4d
         for rb_key in self.bg_rb_device.buttons():
             if not rb_key.isChecked():
                 rb_key.setEnabled(False)
@@ -1340,6 +1329,10 @@
             fonts_cfg = FontsConfig(name=self.le_font_name.text(), **getattr(self, f'{self.device.lcd_name}_font'))
             self.device.lcd_info.set_fonts(fonts_cfg)
         self.event = Event()
+        app_params = {'model': self.device, 'event': self.event}
+        app_thread = Thread(target=dcspy_run, kwargs=app_params)
+        app_thread.name = 'dcspy-app'
+        LOG.debug(f'Starting thread {app_thread} for: {app_params}')
         self.pb_start.setEnabled(False)
         self.a_start.setEnabled(False)
         self.pb_stop.setEnabled(True)
@@ -1352,7 +1345,7 @@
             'count': self._count_dcsbios_changes
         }
         self.run_in_background(job=partial(dcspy_run, model=self.device, event=self.event), signals_dict=signal_dict)
-        self.status_label.setText('DCSpy client started')
+        self.statusbar.showMessage('DCSpy client started')
 
     def _error_from_client(self, exc_tuple) -> None:
         """
