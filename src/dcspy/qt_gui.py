from __future__ import annotations

import os
import sys
import traceback
from argparse import Namespace
from collections.abc import Callable
from functools import partial
from importlib import import_module
from logging import getLogger
from pathlib import Path
from platform import architecture, python_implementation, python_version, uname
from pprint import pformat
from shutil import copy, copytree, rmtree, unpack_archive
from tempfile import gettempdir
from threading import Event
from time import sleep
from typing import Any
from webbrowser import open_new_tab

from packaging import version
from pydantic_core import ValidationError
from PySide6 import __version__ as pyside6_ver
<<<<<<< HEAD
from PySide6.QtCore import QEvent, QFile, QIODevice, QMetaObject, QRunnable, Qt, QThreadPool, Signal, Slot, qVersion
from PySide6.QtGui import QAction, QActionGroup, QBrush, QFont, QIcon, QPainter, QPen, QPixmap, QShowEvent, QStandardItem
=======
from PySide6.QtCore import QAbstractItemModel, QFile, QIODevice, QMetaObject, QObject, QRunnable, Qt, QThreadPool, Signal, SignalInstance, Slot, qVersion
from PySide6.QtGui import QAction, QActionGroup, QFont, QIcon, QPixmap, QShowEvent, QStandardItemModel
>>>>>>> 81f63ea7
from PySide6.QtUiTools import QUiLoader
from PySide6.QtWidgets import (QApplication, QButtonGroup, QCheckBox, QComboBox, QCompleter, QDialog, QDockWidget, QFileDialog, QGroupBox, QLabel, QLineEdit,
                               QListView, QMainWindow, QMenu, QMessageBox, QProgressBar, QPushButton, QRadioButton, QSlider, QSpinBox, QStatusBar,
                               QSystemTrayIcon, QTableWidget, QTabWidget, QToolBar, QToolBox, QWidget)

from dcspy import default_yaml, qtgui_rc
from dcspy.models import (ALL_DEV, CTRL_LIST_SEPARATOR, DCSPY_REPO_NAME, AnyButton, ControlDepiction, ControlKeyData, DcspyConfigYaml, FontsConfig, Gkey,
                          GuiPlaneInputRequest, LcdButton, LcdMono, LcdType, LogitechDeviceModel, MouseButton, MsgBoxTypes, ReleaseInfo, RequestType,
                          SystemData)
from dcspy.starter import dcspy_run
<<<<<<< HEAD
from dcspy.utils import (CloneProgress, SignalHandler, check_bios_ver, check_dcs_bios_entry, check_dcs_ver, check_github_repo, check_ver_at_github,
                         collect_debug_data, count_files, defaults_cfg, download_file, get_all_git_refs, get_depiction_of_ctrls, get_inputs_for_plane,
                         get_list_of_ctrls, get_plane_aliases, get_planes_list, get_sha_for_current_git_ref, get_version_string, is_git_exec_present,
                         is_git_object, load_yaml, proc_is_running, run_command, run_pip_command, save_yaml)
=======
from dcspy.utils import (CloneProgress, check_bios_ver, check_dcs_bios_entry, check_dcs_ver, check_github_repo, check_ver_at_github, collect_debug_data,
                         count_files, defaults_cfg, download_file, generate_bios_jsons_with_lupa, get_all_git_refs, get_depiction_of_ctrls,
                         get_inputs_for_plane, get_list_of_ctrls, get_plane_aliases, get_planes_list, get_version_string, is_git_exec_present, is_git_object,
                         load_yaml, proc_is_running, run_command, run_pip_command, save_yaml)
>>>>>>> 81f63ea7

_ = qtgui_rc  # prevent to remove import statement accidentally
__version__ = '3.6.0'
LOG = getLogger(__name__)
NO_MSG_BOX = int(os.environ.get('DCSPY_NO_MSG_BOXES', 0))
LOGI_DEV_RADIO_BUTTON = {'rb_g19': 0, 'rb_g13': 0, 'rb_g15v1': 0, 'rb_g15v2': 0, 'rb_g510': 0,
                         'rb_g910': 1, 'rb_g710': 1, 'rb_g110': 1, 'rb_g103': 1, 'rb_g105': 1, 'rb_g11': 1,
                         'rb_g633': 2, 'rb_g35': 2, 'rb_g930': 2, 'rb_g933': 2,
                         'rb_g600': 3, 'rb_g300': 3, 'rb_g400': 3, 'rb_g700': 3, 'rb_g9': 3, 'rb_mx518': 3, 'rb_g402': 3, 'rb_g502': 3, 'rb_g602': 3}


class CircleLabel(QLabel):
    """Blinking green circle."""

    def __init__(self, color_on: Qt.GlobalColor = Qt.GlobalColor.green, *args, **kwargs) -> None:
        """
        Initialize the object with the given parameters.

        :param color_on: The color when the label is in `on` state, default is green.
        """
        super().__init__(*args, **kwargs)
        self.state = False
        self.pen = QPen(Qt.GlobalColor.black)
        self.brush_on = QBrush(color_on)
        self.brush_off = QBrush(Qt.GlobalColor.transparent)

    def paintEvent(self, event: QEvent) -> None:
        """
        Paint event.

        :param event: the paint event that triggered the method
        """
        painter = QPainter(self)
        brush = self.brush_on if self.state else self.brush_off
        painter.setPen(self.pen)
        painter.setBrush(brush)
        painter.drawEllipse(3, 3, 14, 14)
        painter.end()

    @Slot()
    def blink(self) -> None:
        """Blink label with color defined in constructor."""
        for _ in range(3):
            self.state = not self.state
            self.repaint()
            sleep(0.05)
        self.state = not self.state
        self.repaint()


class DcsPyQtGui(QMainWindow):
    """PySide6 GUI for DCSpy."""
    blink_label = Signal()

    def __init__(self, cli_args=Namespace(), cfg_dict: DcspyConfigYaml | None = None) -> None:
        """
        PySide6 GUI for DCSpy.

        :param cli_args: Namespace of CLI arguments
        :param cfg_dict: dict with configuration
        """
        super().__init__()
        UiLoader().loadUi(':/ui/ui/qtdcs.ui', self)
        self._find_children()
        self.threadpool = QThreadPool.globalInstance()
        LOG.debug(f'QThreadPool with {self.threadpool.maxThreadCount()} thread(s)')
        self.cli_args = cli_args
        self.event = Event()
        self._done_event = Event()
        self.device = LogitechDeviceModel(klass='', lcd_info=LcdMono)
        self.mono_font = {'large': 0, 'medium': 0, 'small': 0}
        self.color_font = {'large': 0, 'medium': 0, 'small': 0}
        self.current_row = -1
        self.current_col = -1
        self._completer_items = 0
        self._git_refs_count = 0
        self.plane_aliases = ['']
        self.ctrl_input: dict[str, dict[str, ControlKeyData]] = {}
        self.ctrl_list = ['']
        self.ctrl_depiction: dict[str, ControlDepiction] = {}
        self.input_reqs: dict[str, dict[str, GuiPlaneInputRequest]] = {}
        self.git_exec = is_git_exec_present()
        self.l_bios = version.Version('0.0.0')
        self.r_bios = version.Version('0.0.0')
        self.systray = QSystemTrayIcon()
        self.traymenu = QMenu()
        self.config = cfg_dict
        if not cfg_dict:
            self.config = load_yaml(full_path=default_yaml)
        self.dw_gkeys.hide()
        self.dw_device.hide()
        self.dw_device.setFloating(True)
        self.bg_rb_input_iface = QButtonGroup(self)
        self.bg_rb_device = QButtonGroup(self)
        self.total_b = 0
        self.count = 0
        self._init_tray()
        self._init_combo_plane()
        self._init_menu_bar()
        self.apply_configuration(cfg=self.config)
        self._init_settings()
        self._init_devices()
        self._init_autosave()
        self._init_statusbar()
        self._trigger_refresh_data()

        if self.cb_autoupdate_bios.isChecked():
            self._bios_check_clicked(silence=True)
        if self.cb_check_ver.isChecked():  # todo: clarify checking bios and dcspy in same way...
            data = self.fetch_system_data(silence=False)  # todo: maybe add silence
            status_ver = ''
            status_ver += f'Dcspy: {data.dcspy_ver} ' if self.config['check_ver'] else ''
            status_ver += f'BIOS: {data.bios_ver}' if self.config['check_bios'] else ''
            self.status_label.setText(status_ver)
        if self.config.get('autostart', False):
            self._start_clicked()
        self.status_label.setText(f'ver. {__version__}')

    def _init_tray(self) -> None:
        """Initialize of system tray icon."""
        self.systray.setIcon(QIcon(':/icons/img/dcspy_white.svg'))
        self.systray.setVisible(True)
        self.systray.setToolTip(f'DCSpy {__version__}')
        self.traymenu.addAction(self.a_dcspy_updates)
        self.traymenu.addAction(self.a_quit)
        self.systray.setContextMenu(self.traymenu)
        self.systray.activated.connect(self.activated)

    def _init_combo_plane(self) -> None:
        """Initialize of combo box for plane selector with completer."""
        try:
            plane_list = get_planes_list(bios_dir=Path(self.config['dcsbios']))
            completer = QCompleter(plane_list)
            completer.setCaseSensitivity(Qt.CaseSensitivity.CaseInsensitive)
            completer.setCompletionMode(QCompleter.CompletionMode.PopupCompletion)
            completer.setFilterMode(Qt.MatchFlag.MatchContains)
            completer.setMaxVisibleItems(self.config['completer_items'])
            completer.setModelSorting(QCompleter.ModelSorting.CaseInsensitivelySortedModel)
            self.combo_planes.addItems(plane_list)
            self.combo_planes.setEditable(True)
            self.combo_planes.setCompleter(completer)
            self.input_reqs = {plane: {} for plane in plane_list}
        except FileNotFoundError as exc:
            message = f'Folder not exists: \n{self.config["dcsbios"]}\n\nCheck DCS-BIOS path.\n\n{exc}'  # generate json/bios
            self._show_message_box(kind_of=MsgBoxTypes.WARNING, title='Get Planes List', message=message)
        except TypeError as exc:
            LOG.warning(exc, exc_info=True)

    def _init_settings(self) -> None:
        """Initialize of settings."""
        self.pb_dcsdir.clicked.connect(partial(self._run_file_dialog, last_dir=lambda: 'C:\\', widget_name='le_dcsdir'))
        self.le_dcsdir.textChanged.connect(partial(self._is_dir_exists, widget_name='le_dcsdir'))
        self.pb_biosdir.clicked.connect(partial(self._run_file_dialog, last_dir=lambda: 'C:\\', widget_name='le_biosdir'))
        self.le_biosdir.textChanged.connect(partial(self._is_dir_dcs_bios, widget_name='le_biosdir'))
        self.pb_collect_data.clicked.connect(self._collect_data_clicked)
        self.pb_start.clicked.connect(self._start_clicked)
        self.a_start.triggered.connect(self._start_clicked)
        self.pb_stop.clicked.connect(self._stop_clicked)
        self.a_stop.triggered.connect(self._stop_clicked)
        self.dw_gkeys.visibilityChanged.connect(partial(self._close_dock_widget, widget='gkeys'))
        self.dw_device.visibilityChanged.connect(partial(self._close_dock_widget, widget='device'))
        self.pb_dcspy_check.clicked.connect(self._dcspy_check_clicked)
        self.pb_bios_check.clicked.connect(self._bios_check_clicked)
        self.pb_bios_repair.clicked.connect(self._bios_repair_clicked)
        self.le_bios_live.textEdited.connect(self._is_git_object_exists)
        self.le_bios_live.returnPressed.connect(partial(self._bios_check_clicked, silence=False))
        self.cb_bios_live.toggled.connect(self._cb_bios_live_toggled)
        self.sp_completer.valueChanged.connect(self._set_find_value)  # generate json/bios
        self.tw_gkeys.currentCellChanged.connect(self._save_current_cell)
        self.pb_copy.clicked.connect(self._copy_cell_to_row)
        self.pb_save.clicked.connect(self._save_gkeys_cfg)
        self.combo_planes.currentIndexChanged.connect(self._load_table_gkeys)  # generate json/bios
        self.bg_rb_input_iface.addButton(self.rb_action)
        self.bg_rb_input_iface.addButton(self.rb_cycle)
        self.bg_rb_input_iface.addButton(self.rb_set_state)
        self.bg_rb_input_iface.addButton(self.rb_fixed_step_inc)
        self.bg_rb_input_iface.addButton(self.rb_fixed_step_dec)
        self.bg_rb_input_iface.addButton(self.rb_variable_step_plus)
        self.bg_rb_input_iface.addButton(self.rb_variable_step_minus)
        self.bg_rb_input_iface.addButton(self.rb_custom)
        self.bg_rb_input_iface.addButton(self.rb_push_button)
        self.bg_rb_input_iface.buttonClicked.connect(self._input_iface_changed_or_custom_text_changed)
        self.le_custom.editingFinished.connect(self._input_iface_changed_or_custom_text_changed)
        self.le_custom.returnPressed.connect(self._input_iface_changed_or_custom_text_changed)
        self.hs_set_state.valueChanged.connect(self._input_iface_changed_or_custom_text_changed)
        self.hs_set_state.valueChanged.connect(self._hs_set_state_moved)
        for rb_dev_widget in ['rb_g19', 'rb_g13', 'rb_g15v1', 'rb_g15v2', 'rb_g510', 'rb_g910', 'rb_g710', 'rb_g110', 'rb_g103', 'rb_g105', 'rb_g11', 'rb_g633',
                              'rb_g35', 'rb_g930', 'rb_g933', 'rb_g600', 'rb_g300', 'rb_g400', 'rb_g700', 'rb_g9', 'rb_mx518', 'rb_g402', 'rb_g502', 'rb_g602']:
            self.bg_rb_device.addButton(getattr(self, rb_dev_widget))

    def _init_devices(self) -> None:
        """Initialize of a Logitech device."""
        for logitech_dev in ALL_DEV:
            rb_device: QRadioButton = getattr(self, f'rb_{logitech_dev.klass.lower()}')
            rb_device.toggled.connect(partial(self._select_logi_dev, logitech_dev))
            rb_device.setToolTip(str(logitech_dev))

    def _init_menu_bar(self) -> None:
        """Initialize of menubar."""
        self.a_reset_defaults.triggered.connect(self._reset_defaults_cfg)
        self.a_quit.triggered.connect(self.close)
        self.a_save_plane.triggered.connect(self._save_gkeys_cfg)
        self.a_show_toolbar.triggered.connect(self._show_toolbar)
        self.a_show_gkeys.triggered.connect(self._show_gkeys_dock)
        self.a_show_device.triggered.connect(self._show_device_dock)
        self.a_report_issue.triggered.connect(partial(open_new_tab, url='https://github.com/emcek/dcspy/issues'))
        self.a_discord.triggered.connect(partial(open_new_tab, url='https://discord.gg/SP5Yjx3'))
        self.a_donate.triggered.connect(partial(open_new_tab, url='https://paypal.me/emcek137'))
        self.a_about_dcspy.triggered.connect(AboutDialog(self).open)
        self.a_about_qt.triggered.connect(partial(self._show_message_box, kind_of=MsgBoxTypes.ABOUT_QT, title='About Qt'))
        self.a_dcspy_updates.triggered.connect(self._dcspy_check_clicked)
        self.a_bios_updates.triggered.connect(self._bios_check_clicked)

        toolbar_style = QActionGroup(self)
        toolbar_style.addAction(self.a_icons_only)
        toolbar_style.addAction(self.a_text_only)
        toolbar_style.addAction(self.a_text_beside)
        toolbar_style.addAction(self.a_text_under)

        self.a_icons_only.toggled.connect(lambda _: self.toolbar.setToolButtonStyle(Qt.ToolButtonStyle.ToolButtonIconOnly))
        self.a_text_only.toggled.connect(lambda _: self.toolbar.setToolButtonStyle(Qt.ToolButtonStyle.ToolButtonTextOnly))
        self.a_text_beside.toggled.connect(lambda _: self.toolbar.setToolButtonStyle(Qt.ToolButtonStyle.ToolButtonTextBesideIcon))
        self.a_text_under.toggled.connect(lambda _: self.toolbar.setToolButtonStyle(Qt.ToolButtonStyle.ToolButtonTextUnderIcon))

    def _init_autosave(self) -> None:
        """Initialize of autosave."""
        widget_dict = {
            'le_dcsdir': 'textChanged', 'le_biosdir': 'textChanged', 'le_font_name': 'textEdited', 'le_bios_live': 'textEdited',
            'hs_large_font': 'valueChanged', 'hs_medium_font': 'valueChanged', 'hs_small_font': 'valueChanged', 'sp_completer': 'valueChanged',
            'combo_planes': 'currentIndexChanged', 'toolbar': 'visibilityChanged', 'dw_gkeys': 'visibilityChanged',
            'a_icons_only': 'triggered', 'a_text_only': 'triggered', 'a_text_beside': 'triggered', 'a_text_under': 'triggered',
            'cb_autostart': 'toggled', 'cb_show_gui': 'toggled', 'cb_check_ver': 'toggled', 'cb_ded_font': 'toggled', 'cb_lcd_screenshot': 'toggled',
            'cb_verbose': 'toggled', 'cb_autoupdate_bios': 'toggled', 'cb_bios_live': 'toggled',
            'rb_g19': 'toggled', 'rb_g13': 'toggled', 'rb_g15v1': 'toggled', 'rb_g15v2': 'toggled', 'rb_g510': 'toggled',
            'rb_g910': 'toggled', 'rb_g710': 'toggled', 'rb_g110': 'toggled', 'rb_g103': 'toggled', 'rb_g105': 'toggled',
            'rb_g11': 'toggled', 'rb_g35': 'toggled', 'rb_g633': 'toggled', 'rb_g930': 'toggled', 'rb_g933': 'toggled',
            'rb_g600': 'toggled', 'rb_g300': 'toggled', 'rb_g400': 'toggled', 'rb_g700': 'toggled', 'rb_g9': 'toggled',
            'rb_mx518': 'toggled', 'rb_g402': 'toggled', 'rb_g502': 'toggled', 'rb_g602': 'toggled',
        }
        for widget_name, trigger_method in widget_dict.items():
            getattr(getattr(self, widget_name), trigger_method).connect(self.save_configuration)

    def _init_statusbar(self) -> None:
        """Initialize the statusbar."""
        self.status_circle = CircleLabel()
        self.status_circle.setMinimumSize(20, 20)
        self.status_label = QLabel()
        self.setStatusBar(self.statusbar)
        self.statusbar.addWidget(self.status_circle)
        self.statusbar.addWidget(self.status_label)
        self.blink_label.connect(self.status_circle.blink)

    def _trigger_refresh_data(self):
        """Refresh widgets states and regenerates data."""
        try:
            self._is_dir_exists(text=self.le_dcsdir.text(), widget_name='le_dcsdir')
            self._is_dir_dcs_bios(text=self.bios_path, widget_name='le_biosdir')
            if self.cb_bios_live.isChecked():
                self.le_bios_live.setEnabled(True)
                self._is_git_object_exists(text=self.le_bios_live.text())
            for logitech_dev in ALL_DEV:
                logi_dev_rb_name = f'rb_{logitech_dev.klass.lower()}'
                dev = getattr(self, logi_dev_rb_name)
                if dev.isChecked():
                    self._select_logi_dev(logi_dev=logitech_dev, state=True)  # generate json/bios
                    self.toolBox.setCurrentIndex(LOGI_DEV_RADIO_BUTTON.get(logi_dev_rb_name, 0))
                    break
        except KeyError as err:
            exc, value, tb = sys.exc_info()
            traceback_data = traceback.format_exception(exc, value=value, tb=tb)
            self._show_custom_msg_box(
                kind_of=QMessageBox.Icon.Warning,
                title='Warning',
                text=f'Can not find key: {err}. Please report error with detail below. You can use menu Help / Report issue option.',
                info_txt=f'Problem: {type(err).__name__}.',
                detail_txt='\n'.join(traceback_data)
            )

    def _set_find_value(self, value) -> None:
        """
        Refresh a configuration of table and completer when visible items value changed.

        :param value: Number of items visible
        """
        self._completer_items = value
        LOG.debug(f'Set number of results: {value}')
        self._load_table_gkeys()

    def _select_logi_dev(self, logi_dev: LogitechDeviceModel, state: bool) -> None:
        """
        Triggered when a new device is selected.

        Based on a currently selected device:
            * Add correct numbers of rows and columns
            * enable DED font checkbox
            * updates font sliders (range and values)
            * update dock with image of a device

        :param logi_dev: Logitech device model object
        :param state: of radio button
        """
        if state:
            for mode_col in range(self.device.cols):
                self.tw_gkeys.removeColumn(mode_col)
            for gkey_row in range(self.device.rows.total):
                self.tw_gkeys.removeRow(gkey_row)
            self.device = getattr(import_module('dcspy.models'), logi_dev.klass)
            LOG.debug(f'Select: {repr(self.device)}')
            if self.device.lcd_info.type != LcdType.NONE:
                self._set_ded_font_and_font_sliders()
            self._update_dock()
            self.current_row = -1
            self.current_col = -1
            self._load_table_gkeys()  # generate json/bios
            self.current_row = 0
            self.current_col = 0
            cell_combo: QComboBox | QWidget = self.tw_gkeys.cellWidget(self.current_row, self.current_col)
            self._cell_ctrl_content_changed(text=cell_combo.currentText(), widget=cell_combo, row=self.current_row, col=self.current_col)

    def _set_ded_font_and_font_sliders(self) -> None:
        """Enable DED font checkbox and updates font sliders."""
        if self.device.lcd_info.type == LcdType.COLOR:
            self.cb_ded_font.setEnabled(True)
            minimum = 15
            maximum = 40
        else:
            self.cb_ded_font.setEnabled(False)
            minimum = 7
            maximum = 20

        for name in ['large', 'medium', 'small']:
            hs: QSlider = getattr(self, f'hs_{name}_font')
            try:
                hs.valueChanged.disconnect()
            except RuntimeError:
                pass
            hs.setMinimum(minimum)
            hs.setMaximum(maximum)
            hs.valueChanged.connect(partial(self._set_label_and_hs_value, name=name))
            hs.valueChanged.connect(self.save_configuration)
            hs.setValue(getattr(self, f'{self.device.lcd_name}_font')[name])

    def _set_label_and_hs_value(self, value, name) -> None:
        """
        Set internal field for current value of slider and update label.

        :param value: of slider
        :param name: of slider
        """
        getattr(self, f'{self.device.lcd_name}_font')[name] = value
        getattr(self, f'l_{name}').setText(str(value))

    def _update_dock(self) -> None:
        """Update dock with image of a device."""
        self.l_keyboard.setPixmap(QPixmap(f':/img/img/{self.device.klass}device.png'))

    def _collect_data_clicked(self) -> None:
        """Collect data for troubleshooting and ask user where to save."""
        zip_file = collect_debug_data()
        try:
            dst_dir = str(Path(os.environ['USERPROFILE']) / 'Desktop')
        except KeyError:
            dst_dir = 'C:\\'
        directory = self._run_file_dialog(last_dir=lambda: dst_dir)
        try:
            destination = Path(directory) / zip_file.name
            copy(zip_file, destination)
            self.status_label.setText(f'Save: {destination}')
            LOG.debug(f'Save debug file: {destination}')
        except PermissionError as err:
            LOG.debug(f'Error: {err}, Collected data: {zip_file}')
            self._show_message_box(kind_of=MsgBoxTypes.WARNING, title=err.args[1], message=f'Can not save file:\n{err.filename}')

    def _is_dir_exists(self, text: str, widget_name: str) -> bool:
        """
        Check if the directory exists.

        :param text: Contents of text field
        :param widget_name: Widget name
        :return: True if directory exists, False otherwise.
        """
        dir_exists = Path(text).is_dir()
        LOG.debug(f'Path: {text} for {widget_name} exists: {dir_exists}')
        if dir_exists:
            getattr(self, widget_name).setStyleSheet('')
            return True
        getattr(self, widget_name).setStyleSheet('color: red;')
        return False

    def _is_dir_dcs_bios(self, text: Path | str, widget_name: str) -> bool:
        """
        Check if the directory is valid DCS-BIOS installation.

        :param text: Contents of text field
        :param widget_name: Widget name
        :return: True if valid BIOS directory, False otherwise.
        """
        text = Path(text)
        bios_lua = text / 'BIOS.lua'
        number_of_jsons = count_files(directory=text / 'doc' / 'json', extension='json')
        widget = getattr(self, widget_name)
        if all([text.is_dir(), bios_lua.is_file(), number_of_jsons]):
            widget.setStyleSheet('')
            widget.setToolTip('Location of DCS-BIOS in Saved Games')
            return True
        LOG.debug(f'BIOS dir: {text}: {text.is_dir()=}, {bios_lua.is_file()=}, {number_of_jsons=}')
        widget.setStyleSheet('color: red;')
        widget.setToolTip('It is not valid DCS-BIOS directory or it not contains planes JSON files')
        return False

    def _generate_bios_jsons_with_dcs_lua(self) -> bool:
        """
        Regenerate DCS-BIOS JSON files.

        :return: True if generation is successful, False otherwise.
        """
        lua_exec = self.dcs_path / 'bin' / 'luae.exe'
        LOG.info('Regenerating DCS-BIOS JSONs files...')
        return_code = -1
        try:
<<<<<<< HEAD
            return_code = run_command(cmd=f'{lua_exec} Scripts\\DCS-BIOS\\test\\compile\\LocalCompile.lua', cwd=cwd)
        except FileNotFoundError as err:
            tb = traceback.format_exception(*sys.exc_info())
            tb_string = ''.join(tb)
            LOG.debug(f'JSON generation error:\n{tb_string}')
=======
            return_code = run_command(cmd=[lua_exec, r'Scripts\DCS-BIOS\test\compile\LocalCompile.lua'], cwd=self.bios_repo_path)
        except (FileNotFoundError, NotADirectoryError) as err:
            exc, value, tb = sys.exc_info()
            traceback_data = traceback.format_exception(exc, value=value, tb=tb)
>>>>>>> 81f63ea7
            self._show_custom_msg_box(
                kind_of=QMessageBox.Icon.Warning,
                title='Problem with command',
                text=f'Error during executing command:\n{lua_exec} Scripts\\DCS-BIOS\\test\\compile\\LocalCompile.lua',
                info_txt=f'Problem: {err}\n\nPlease report  error with detail below. You can use menu Help / Report issue option.',
<<<<<<< HEAD
                detail_txt=tb_string
=======
                detail_txt='\n'.join(traceback_data)
>>>>>>> 81f63ea7
            )
        LOG.debug(f'RC: {return_code} {lua_exec=}, cwd={self.bios_repo_path}')
        return True if return_code == 0 else False

    # <=><=><=><=><=><=><=><=><=><=><=> g-keys tab <=><=><=><=><=><=><=><=><=><=><=>
    def _load_table_gkeys(self) -> None:
        """Initialize table with cockpit data."""
        if self._check_and_rebuild_ctrl_input_table(plane_name=self.current_plane):
            return
        self.tw_gkeys.setColumnCount(self.device.cols)
        for mode_col in range(self.device.cols):
            self.tw_gkeys.setColumnWidth(mode_col, 200)
        self.tw_gkeys.setRowCount(self.device.rows.total)
        labels_g_key = [f'G{i}' for i in range(1, self.device.rows.g_key + 1)]
        labels_lcd_key = [lcd_key.name for lcd_key in self.device.lcd_keys]
        m_btn_start, m_btn_end = self.device.btn_m_range
        labels_m_key = [f'M{i}' for i in range(m_btn_start, m_btn_end + 1)]
        self.tw_gkeys.setVerticalHeaderLabels(labels_g_key + labels_lcd_key + labels_m_key)
        self.tw_gkeys.setHorizontalHeaderLabels([f'Mode {i}' for i in range(1, self.device.cols + 1)])
        plane_keys = load_yaml(full_path=default_yaml.parent / f'{self.current_plane}.yaml')
        LOG.debug(f'Load {self.current_plane}:\n{pformat(plane_keys)}')
        self.input_reqs[self.current_plane] = GuiPlaneInputRequest.from_plane_gkeys(plane_gkeys=plane_keys)
        self._generate_table()

    def _generate_table(self) -> None:
        """Generate a table of combo boxes with completer functionality."""
        ctrl_list_without_sep = [item for item in self.ctrl_list if item and CTRL_LIST_SEPARATOR not in item]
        for row in range(0, self.device.rows.total):
            for col in range(0, self.device.cols):
                self._make_combo_with_completer_at(row, col, ctrl_list_without_sep)
        if self.current_row != -1 and self.current_col != -1:
            cell_combo: QComboBox | QWidget = self.tw_gkeys.cellWidget(self.current_row, self.current_col)
            self._cell_ctrl_content_changed(text=cell_combo.currentText(), widget=cell_combo, row=self.current_row,
                                            col=self.current_col)

    def _make_combo_with_completer_at(self, row: int, col: int, ctrl_list_no_sep: list[str]) -> None:
        """
        Make QComboBox widget with completer with a list of strings in cell in row and column.

        :param row: Current row
        :param col: Current column
        :param ctrl_list_no_sep: List of control inputs without separator
        """
        key = self.device.get_key_at(row=row, col=col)
        if col == 0 or row < self.device.no_g_keys:
            completer = QCompleter(ctrl_list_no_sep)
            completer.setCaseSensitivity(Qt.CaseSensitivity.CaseInsensitive)
            completer.setCompletionMode(QCompleter.CompletionMode.PopupCompletion)
            completer.setFilterMode(Qt.MatchFlag.MatchContains)
            completer.setMaxVisibleItems(self._completer_items)
            completer.setModelSorting(QCompleter.ModelSorting.CaseInsensitivelySortedModel)

            combo = QComboBox()
            combo.setEditable(True)
            combo.addItems(self.ctrl_list)
            combo.setCompleter(completer)
            self._disable_items_with(text=CTRL_LIST_SEPARATOR, widget=combo)
            self.tw_gkeys.setCellWidget(row, col, combo)
            try:
                identifier = self.input_reqs[self.current_plane][str(key)].identifier
            except KeyError:
                identifier = ''
            combo.setCurrentText(identifier)
            combo.editTextChanged.connect(partial(self._cell_ctrl_content_changed, widget=combo, row=row, col=col))
        else:
            combo = QComboBox()
            combo.setDisabled(True)
            self.tw_gkeys.setCellWidget(row, col, combo)
        combo.setStyleSheet(self._get_style_for_combobox(key=key, fg='black'))

    def _check_and_rebuild_ctrl_input_table(self, plane_name: str) -> bool:
        """
        Detect when a new plane is selected.

        Compare old and new plane aliases and reload when needed:
            * regenerate control inputs for a new plane
            * construct list of controls for every cell in table
            * update aliases

        In case of problems:
            * pop-up with details
            * back to previous plane or first in list

        :param plane_name: BIOS plane name
        :return: True when rebuild is not needed, False otherwise.
        """
        plane_aliases = self._get_plane_aliases(plane_name)

        if self.plane_aliases != plane_aliases[plane_name]:
            return self._rebuild_or_not_rebuild_planes_aliases(plane_aliases, plane_name)
        return False

    def _get_plane_aliases(self, plane_name: str) -> dict:
        """
        Try getting plane aliases.

        Show a warning message when fails DCS-BIOS path error.

        :param plane_name: BIOS plane name.
        :return: A dictionary of the plane aliases or empty dict.
        """
        try:
            if count_files(directory=self.bios_path / 'doc' / 'json', extension='json') < 1:
                generate_bios_jsons_with_lupa(dcs_save_games=Path(self.le_biosdir.text()).parents[1])
            if count_files(directory=self.bios_path / 'doc' / 'json', extension='json') < 1:
                self._generate_bios_jsons_with_dcs_lua()
            self._is_dir_dcs_bios(text=self.bios_path, widget_name='le_biosdir')
            return get_plane_aliases(plane=plane_name, bios_dir=self.bios_path)
        except FileNotFoundError as err:
            message = f'Folder not exists:\n{self.bios_path}\n\nCheck DCS-BIOS path.\n\n{err}'  # generate json/bios
            self._show_message_box(kind_of=MsgBoxTypes.WARNING, title='Get Plane Aliases', message=message)
            return dict()

    def _rebuild_or_not_rebuild_planes_aliases(self, plane_aliases: dict, plane_name: str) -> bool:
        """
        Check if rebuild is possible and return False or not possible and return True.

        :param plane_aliases: BIOS plane aliases
        :param plane_name: That is to be validated
        :return: True when rebuild is not required, False otherwise
        """
        try:
            return self._rebuild_needed(plane_aliases, plane_name)
        except ValidationError as validation_err:
            return self._rebuild_not_needed(plane_aliases, plane_name, validation_err)

    def _rebuild_needed(self, plane_aliases: dict[str, list[str]], plane_name: str) -> bool:
        """
        Rebuild is required.

        :param plane_aliases: List of all YAML files for plane definition
        :param plane_name: BIOS plane name
        :return: False - the rebuild is required
        """
        self.ctrl_input = get_inputs_for_plane(plane=plane_name, bios_dir=self.bios_path)
        self.plane_aliases = plane_aliases[plane_name]
        LOG.debug(f'Get input list: {plane_name} {plane_aliases}, old: {self.plane_aliases}')
        self.ctrl_list = get_list_of_ctrls(inputs=self.ctrl_input)
        self.ctrl_depiction = get_depiction_of_ctrls(inputs=self.ctrl_input)
        self._update_combo_search()
        return False

    def _update_combo_search(self) -> None:
        """Update the combo search widget with new control depiction data."""
        max_name, max_desc = (max(len(i[1]) for i in depiction_val) for depiction_val in zip(*self.ctrl_depiction.values()))
        ctrl_desc_list = [f'{i.name:<{max_name}} | {i.description:<{max_desc}}' for i in self.ctrl_depiction.values()]
        completer = QCompleter(ctrl_desc_list)
        completer.setCaseSensitivity(Qt.CaseSensitivity.CaseInsensitive)
        completer.setCompletionMode(QCompleter.CompletionMode.PopupCompletion)
        completer.setFilterMode(Qt.MatchFlag.MatchContains)
        completer.setMaxVisibleItems(self._completer_items)
        completer.setModelSorting(QCompleter.ModelSorting.CaseInsensitivelySortedModel)
        completer.popup().setFont(QFont('Courier', 9))
        self.combo_search.clear()
        view = QListView(self.combo_search)
        self.combo_search.setView(view)
        view.setTextElideMode(Qt.TextElideMode.ElideRight)
        view.setHorizontalScrollBarPolicy(Qt.ScrollBarPolicy.ScrollBarAsNeeded)
        self.combo_search.addItems(ctrl_desc_list)
        self.combo_search.setCompleter(completer)
        self.combo_search.textActivated.connect(self._copy_text_to_clipboard)
        self.combo_search.clearEditText()

    def _copy_text_to_clipboard(self, text: str) -> None:
        """
        Copy the specified text to the clipboard.

        Selects only a first word before space and update statusbar message.

        :param text: The text to be copied to the clipboard.
        """
        clipboard = QApplication.clipboard()
        try:
            key_name = text.split(' ')[0]
            clipboard.setText(key_name)
            self.status_label.setText(f'{key_name} copied to clipboard')
        except IndexError:
            LOG.debug(f'Can not split: {text=}.')

    def _rebuild_not_needed(self, plane_aliases, plane_name: str, exc: ValidationError) -> bool:
        """
        Rebuild is not required.

        :param plane_aliases: List of all YAML files for plane definition
        :param plane_name: BIOS plane name
        :param exc: The ValidationError object containing the validation errors.
        :return: True - the rebuild is not required
        """
        LOG.debug(f'{plane_name}: {plane_aliases}\nValidation errors: {exc}')
        self._show_custom_msg_box(
            kind_of=QMessageBox.Icon.Warning,
            title=f'Warning with {plane_name}',
            text=f'Can not read info-model of {plane_name}. Regenerate\ninfo-model might help. Please follow instruction: ',
            info_txt=f'1. Stop DCSpy client (if running)\n2. Start any Instant Action for {plane_name}\n3. Click Fly\n4. Try again',
            detail_txt=f'{exc.errors()}'
        )
        if len(self.plane_aliases) > 1:
            self.combo_planes.setCurrentText(self.plane_aliases[1])
        else:
            self.combo_planes.setCurrentIndex(0)
        return True

    def _cell_ctrl_content_changed(self, text: str, widget: QComboBox, row: int, col: int) -> None:
        """
        Check if control input exists in current plane control list.

        * set details for current control input
        * set styling
        * add description tooltip
        * save control request for current plane

        :param text: current text
        :param widget: combo instance
        :param row: current row
        :param col: current column
        """
        self.l_category.setText('')
        self.l_description.setText('')
        self.l_identifier.setText('')
        self.l_range.setText('')
        widget.setToolTip('')
        key = self.device.get_key_at(row=row, col=col)
        widget.setStyleSheet(self._get_style_for_combobox(key=key, fg='red'))
        if text in self.ctrl_list and CTRL_LIST_SEPARATOR not in text:
            section = self._find_section_name(ctrl_name=text)
            ctrl_key = self.ctrl_input[section][text]
            widget.setToolTip(ctrl_key.description)
            widget.setStyleSheet(self._get_style_for_combobox(key=key, fg='black'))
            self.l_category.setText(f'Category: {section}')
            self.l_description.setText(f'Description: {ctrl_key.description}')
            self.l_identifier.setText(f'Identifier: {text}')
            self.l_range.setText(f'Range: 0 - {ctrl_key.max_value}')
            self._enable_checked_iface_radio_button(ctrl_key=ctrl_key)
            self._checked_iface_rb_for_identifier(key_name=str(key))
            input_iface_name = self.bg_rb_input_iface.checkedButton().objectName()
            custom_value = self._get_custom_value(input_iface_name)
            self.input_reqs[self.current_plane][str(key)] = GuiPlaneInputRequest.from_control_key(ctrl_key=ctrl_key, rb_iface=input_iface_name,
                                                                                                  custom_value=custom_value)
        elif text == '':
            widget.setStyleSheet(self._get_style_for_combobox(key=key, fg='black'))
            self.input_reqs[self.current_plane][str(key)] = GuiPlaneInputRequest.make_empty()  # maybe del
            for rb_widget in self.bg_rb_input_iface.buttons():
                rb_widget.setEnabled(False)
                rb_widget.setChecked(False)

    def _find_section_name(self, ctrl_name: str) -> str:
        """
        Find section name of control input name.

        :param ctrl_name: Input name of controller.
        :return: Section name as string
        """
        idx = self.ctrl_list.index(ctrl_name)
        for element in reversed(self.ctrl_list[:idx]):
            if element.startswith(CTRL_LIST_SEPARATOR):
                return element.strip(f' {CTRL_LIST_SEPARATOR}')
        return ''

    def _enable_checked_iface_radio_button(self, ctrl_key: ControlKeyData) -> None:
        """
        Enable and checked default input interface radio buttons for a current identifier.

        Order of execution is important.

        :param ctrl_key: ControlKeyData instance
        """
        self._disable_all_widgets()
        self._handle_variable_step(ctrl_key)
        self._handle_set_state(ctrl_key)
        self._handle_variable_step_and_set_state(ctrl_key)
        self._handle_fixed_step(ctrl_key)
        self._handle_action(ctrl_key)
        self._handle_push_button(ctrl_key)
        self.rb_custom.setEnabled(True)

    def _disable_all_widgets(self) -> None:
        """Disable all radio button widgets."""
        for widget in self.bg_rb_input_iface.buttons():
            widget.setEnabled(False)

    def _handle_variable_step(self, ctrl_key: ControlKeyData) -> None:
        """Handle the control key for VariableStep."""
        if ctrl_key.has_variable_step:
            self.rb_variable_step_plus.setEnabled(True)
            self.rb_variable_step_minus.setEnabled(True)
            self.rb_variable_step_plus.setChecked(True)

    def _handle_set_state(self, ctrl_key: ControlKeyData) -> None:
        """Handle the control key for SetState and cycle action."""
        if ctrl_key.has_set_state:
            self.rb_set_state.setEnabled(True)
            self.rb_set_state.setChecked(True)
            self.rb_cycle.setEnabled(True)
            self.rb_cycle.setChecked(True)
            self.hs_set_state.setMinimum(0)
            self.hs_set_state.setMaximum(ctrl_key.max_value)
            self.hs_set_state.setSingleStep(ctrl_key.suggested_step)
            self.hs_set_state.setPageStep(ctrl_key.suggested_step)
            self.hs_set_state.setTickInterval(ctrl_key.suggested_step)

    def _handle_variable_step_and_set_state(self, ctrl_key: ControlKeyData):
        """Handle the case where the control key has a VariableStep and SetState."""
        if ctrl_key.input_len == 2 and ctrl_key.has_variable_step and ctrl_key.has_set_state:
            self.rb_variable_step_plus.setChecked(True)

    def _handle_fixed_step(self, ctrl_key: ControlKeyData) -> None:
        """Handle the control key for FixedStep."""
        if ctrl_key.has_fixed_step:
            self.rb_fixed_step_inc.setEnabled(True)
            self.rb_fixed_step_dec.setEnabled(True)
            self.rb_fixed_step_inc.setChecked(True)

    def _handle_action(self, ctrl_key: ControlKeyData) -> None:
        """Handle the control key for Action."""
        if ctrl_key.has_action:
            self.rb_action.setEnabled(True)
            self.rb_action.setChecked(True)

    def _handle_push_button(self, ctrl_key: ControlKeyData) -> None:
        """Handle the control key for Button action."""
        if ctrl_key.is_push_button:
            self.rb_push_button.setEnabled(True)

    def _checked_iface_rb_for_identifier(self, key_name: str) -> None:
        """
        Enable input interfaces for current control input identifier.

        :param key_name: G-Key, LCD or Mouse button as string
        """
        try:
            widget_iface = self.input_reqs[self.current_plane][key_name].widget_iface
            if widget_iface == 'rb_custom':
                self.le_custom.setText(self.input_reqs[self.current_plane][key_name].request.split(f'{RequestType.CUSTOM.value} ')[1])
            elif widget_iface == 'rb_set_state':
                self.hs_set_state.setValue(int(self.input_reqs[self.current_plane][key_name].request.split(' ')[1]))
            else:
                self.le_custom.setText('')
                self.hs_set_state.setValue(0)
            getattr(self, widget_iface).setChecked(True)
        except (KeyError, AttributeError):
            pass

    def _hs_set_state_moved(self, value: int) -> None:
        """
        Set tooltip with current value of slider.

        :param value: The new value to set.
        """
        self.hs_set_state.setToolTip(str(value))

    @staticmethod
    def _disable_items_with(text: str, widget: QComboBox) -> None:
        """
        Disable items in ComboBox, which shouldn't be selected.

        :param widget: QComboBox instance
        """
        model: QStandardItemModel | QAbstractItemModel = widget.model()
        for i in range(0, widget.count()):
            if text in model.item(i).text():
                model.item(i).setFlags(Qt.ItemFlag.NoItemFlags)

    def _save_gkeys_cfg(self) -> None:
        """Save G-Keys configuration for current plane."""
        plane_cfg_yaml = {g_key: value.request for g_key, value in self.input_reqs[self.current_plane].items() if value.request}
        LOG.debug(f'Save {self.current_plane}:\n{pformat(plane_cfg_yaml)}')
        save_yaml(data=plane_cfg_yaml, full_path=default_yaml.parent / f'{self.current_plane}.yaml')

    def _save_current_cell(self, currentRow: int, currentColumn: int, previousRow: int, previousColumn: int) -> None:
        """
        Save current cell of TableWidget.

        :param currentRow:
        :param currentColumn:
        :param previousRow:
        :param previousColumn:
        """
        self.current_row = currentRow
        self.current_col = currentColumn
        cell_combo: QComboBox | QWidget = self.tw_gkeys.cellWidget(currentRow, currentColumn)
        self._cell_ctrl_content_changed(text=cell_combo.currentText(), widget=cell_combo, row=currentRow, col=currentColumn)

    def _input_iface_changed_or_custom_text_changed(self) -> None:
        """
        Triggered for a radio button group and custom text.

        When:
            * new input interface is selected
            * a text is changed and user press enter
            * the widget lost focus
        """
        current_cell: QComboBox | QWidget = self.tw_gkeys.cellWidget(self.current_row, self.current_col)
        current_cell_text = current_cell.currentText()
        if current_cell_text in self.ctrl_list and CTRL_LIST_SEPARATOR not in current_cell_text:
            section = self._find_section_name(ctrl_name=current_cell_text)
            key_name = str(self.device.get_key_at(row=self.current_row, col=self.current_col))
            ctrl_key = self.ctrl_input[section][current_cell_text]
            input_iface_name = self.bg_rb_input_iface.checkedButton().objectName()
            custom_value = self._get_custom_value(input_iface_name)
            self.input_reqs[self.current_plane][key_name] = GuiPlaneInputRequest.from_control_key(ctrl_key=ctrl_key, rb_iface=input_iface_name,
                                                                                                  custom_value=custom_value)

    def _copy_cell_to_row(self) -> None:
        """Copy content of current cell to whole row."""
        current_cell: QComboBox | QWidget = self.tw_gkeys.cellWidget(self.current_row, self.current_col)
        for col in set(range(self.device.cols)) - {self.current_col}:
            cell_at_column: QComboBox | QWidget = self.tw_gkeys.cellWidget(self.current_row, col)
            cell_at_column.setCurrentIndex(current_cell.currentIndex())

    def _reload_table_gkeys(self) -> None:
        """
        Reload the table with G-Keys.

        * Disconnects the currentIndexChanged signal of the combo_planes widget
        * _load_table_gkeys method to load the table with gkeys,
        * reconnects the currentIndexChanged signal of the combo_planes widget
        """
        self.plane_aliases = ['']
        self.combo_planes.currentIndexChanged.disconnect()
        self._load_table_gkeys()
        self.combo_planes.currentIndexChanged.connect(self._load_table_gkeys)

    def _get_custom_value(self, selected_rb_name: str) -> str:
        """
        Get custom value for request depending on a currently selected action radio button.

        :param selected_rb_name: Name of radio button widget
        :return: Custom value as string
        """
        custom_value = ''
        if selected_rb_name == 'rb_custom' and self.le_custom.text():
            custom_value = self.le_custom.text() if self.le_custom.text()[-1] == '|' else f'{self.le_custom.text()}|'
        elif selected_rb_name == 'rb_set_state':
            custom_value = str(self.hs_set_state.value())
        return custom_value

    # <=><=><=><=><=><=><=><=><=><=><=> dcs-bios tab <=><=><=><=><=><=><=><=><=><=><=>
    def _is_git_object_exists(self, text: str) -> bool:
        """
        Check if an entered git object exists.

        :param text: Git reference
        :return: True if git object exists, False otherwise.
        """
        if self.cb_bios_live.isChecked():
            git_ref = is_git_object(repo_dir=self.bios_repo_path, git_obj=text)
            LOG.debug(f'Git reference: {text} in {self.bios_repo_path} exists: {git_ref}')
            if git_ref:
                self.le_bios_live.setStyleSheet('')
                self._set_completer_for_git_ref()
                return True
            self.le_bios_live.setStyleSheet('color: red;')
            return False

    def _get_bios_full_version(self, silence=True) -> str:
        """
        Get full SHA and git details the DCS-BIOS version as string.

        :param silence: Perform action with a silence
        :return: Full BIOS version
        """
        sha_commit = 'N/A'
        if self.git_exec and self.cb_bios_live.isChecked():
            try:
                sha_commit = check_github_repo(git_ref=self.le_bios_live.text(), repo_dir=self.bios_repo_path, repo='DCS-Skunkworks/dcs-bios', update=False)
            except Exception as exc:
                LOG.debug(f'{exc}')
                if not silence:
                    self._show_message_box(kind_of=MsgBoxTypes.WARNING, title='Error', message=f'\n\n{exc}\n\nTry remove directory and restart DCSpy.')
        return sha_commit

    def _cb_bios_live_toggled(self, state: bool) -> None:
        """
        Toggle between Live DCS-BIOS and regular release one.

        :param state: True if checked, False if unchecked.
        """
        if state:
            self.le_bios_live.setEnabled(True)
            self._is_git_object_exists(text=self.le_bios_live.text())
        else:
            self.le_bios_live.setEnabled(False)
            self.le_bios_live.setStyleSheet('')
        self._clean_bios_files()
        self._bios_check_clicked(silence=False)

    def _set_completer_for_git_ref(self) -> None:
        """Setups completer for Git references of DCS-BIOS git repo."""
        if not self._git_refs_count:
            git_refs = get_all_git_refs(repo_dir=self.bios_repo_path)
            self._git_refs_count = len(git_refs)
            completer = QCompleter(git_refs)
            completer.setCaseSensitivity(Qt.CaseSensitivity.CaseInsensitive)
            completer.setCompletionMode(QCompleter.CompletionMode.PopupCompletion)
            completer.setFilterMode(Qt.MatchFlag.MatchContains)
            completer.setModelSorting(QCompleter.ModelSorting.CaseInsensitivelySortedModel)
            self.le_bios_live.setCompleter(completer)

    # <=><=><=><=><=><=><=><=><=><=><=> check dcspy updates <=><=><=><=><=><=><=><=><=><=><=>
    def _dcspy_check_clicked(self) -> None:
        """Check a version of DCSpy and show message box."""
        ver_string = get_version_string(repo=DCSPY_REPO_NAME, current_ver=__version__, check=True)
        self.status_label.setText(ver_string)
        if 'update!' in ver_string:
            self.systray.showMessage('DCSpy', f'New: {ver_string}', QIcon(':/icons/img/edit-download.svg'))
            self._download_new_release()
        elif 'latest' in ver_string:
            self._show_message_box(kind_of=MsgBoxTypes.INFO, title='No updates', message='You are running latest version')
        elif 'failed' in ver_string:
            self._show_message_box(kind_of=MsgBoxTypes.WARNING, title='Warning', message='Unable to check DCSpy version online')

    def _download_new_release(self) -> None:
        """Download the new release if running PyInstaller version or Pip version."""
        if getattr(sys, 'frozen', False):
            self._restart_pyinstaller_ver()
        else:
            self._restart_pip_ver()

    def _restart_pyinstaller_ver(self):
        """Download and restart a new version of DCSpy when using an executable/pyinstaller version."""
        cli = '' if 'cli' not in Path(sys.executable).name else '_cli'
        ext = f'{cli}.exe'
        rel_info = check_ver_at_github(repo='emcek/dcspy', current_ver=__version__, extension=ext)
        exe_parent_dir = Path(sys.executable).parent
        reply = self._show_message_box(kind_of=MsgBoxTypes.QUESTION, title='Update DCSpy',
                                       message=f'Download new version {rel_info.ver} to:\n\n{exe_parent_dir}\n\nand restart DCSpy?',
                                       defaultButton=QMessageBox.StandardButton.Yes)
        if bool(reply == QMessageBox.StandardButton.Yes):
            try:
                destination = exe_parent_dir / rel_info.asset_file
                old_ver_dst = exe_parent_dir / f'dcspy{cli}_{__version__}.exe'
                new_ver_dst = exe_parent_dir / f'dcspy{cli}.exe'
                os.rename(src=Path(sys.executable), dst=old_ver_dst)
                LOG.debug(f'Rename: {Path(sys.executable)} -> {old_ver_dst}')
                download_file(url=rel_info.dl_url, save_path=destination)
                os.rename(src=destination, dst=new_ver_dst)
                LOG.debug(f'Rename: {destination} -> {new_ver_dst}')
                LOG.info('Restart to run new version.')
                os.execv(exe_parent_dir / 'dcspy.exe', sys.argv)
            except PermissionError as exc:
                self._show_message_box(kind_of=MsgBoxTypes.WARNING, title=exc.args[1], message=f'Can not save file:\n{exc.filename}')

    def _restart_pip_ver(self):
        """Download and restart a new version of DCSpy when using a Pip version."""
        rc, err, out = run_pip_command('install --upgrade dcspy')
        if not rc:
            self._show_message_box(kind_of=MsgBoxTypes.INFO, title='Pip Install', message=out.split('\r\n')[-2])
        else:
            self._show_message_box(kind_of=MsgBoxTypes.WARNING, title='Pip Install', message=err)

    # <=><=><=><=><=><=><=><=><=><=><=> check bios updates <=><=><=><=><=><=><=><=><=><=><=>
    def _bios_check_clicked(self, silence=False) -> None:
        """
        Check DCS-BIOS directory and perform update.

        :param silence: Perform action with silence
        """
        if not self._check_dcs_bios_path():
            return

        self._start_bios_update(silence)

    def _start_bios_update(self, silence: bool) -> None:
        """
        Make a real update of git or stable DCS-BIOS version.

        :param silence: Perform action with silence
        """
        if self.cb_bios_live.isChecked():
<<<<<<< HEAD
            signals_dict = {
=======
            clone_worker = GitCloneWorker(git_ref=self.le_bios_live.text(), bios_path=self.bios_path, to_path=self.bios_repo_path,
                                          repo='DCS-Skunkworks/dcs-bios', silence=silence)
            signal_handlers = {
>>>>>>> 81f63ea7
                'progress': self._progress_by_abs_value,
                'stage': self.status_label.setText,
                'error': self._error_during_bios_update,
                'result': self._clone_bios_completed,
            }
<<<<<<< HEAD
            clone_worker = GitCloneWorker(git_ref=self.le_bios_live.text(), sig_handler=SignalHandler(signals_dict=signals_dict),
                                          bios_path=self.bios_path, to_path=DCS_BIOS_REPO_DIR, silence=silence)
=======
            clone_worker.setup_signal_handlers(signal_handlers=signal_handlers)
>>>>>>> 81f63ea7
            self.threadpool.start(clone_worker)
        else:
            self._check_bios_release(silence=silence)
            self._reload_table_gkeys()

    def _check_dcs_bios_path(self) -> bool:
        """
        Check if the DCS-BIOS path fulfills two conditions.

        - Path is not empty
        - A drive letter exists in a system

        If met return True, False otherwise.

        :return: True if the path to DCS-BIOS is correct
        """
        result = True
        if self._is_dir_dcs_bios(text=self.bios_path, widget_name='le_biosdir'):
            drive_letter = self.bios_path.parts[0]
            if not Path(drive_letter).exists():
                self._show_message_box(kind_of=MsgBoxTypes.WARNING, title='Warning', message=f'Wrong drive: {drive_letter}\n\nCheck DCS-BIOS path.')
                result = False
        else:
            reply = self._show_message_box(kind_of=MsgBoxTypes.QUESTION, title='Install DCS-BIOS',
                                           message=f'There is no DCS-BIOS installed at:\n{self.bios_path}\n\nDo you want install?',
                                           defaultButton=QMessageBox.StandardButton.Yes)
            result = bool(reply == QMessageBox.StandardButton.Yes)
        return result

    def _error_during_bios_update(self, exc_tuple) -> None:
        """
        Show message box with error details.

        :param exc_tuple: Exception tuple
        """
        exc_type, exc_val, exc_tb = exc_tuple
<<<<<<< HEAD
        tb_string = ''.join(exc_tb)
        LOG.debug(f"BIOS update error:\n{tb_string}")
        self._show_custom_msg_box(kind_of=QMessageBox.Icon.Critical, title='Error', text=f'Exception: {exc_type} with {exc_val}', detail_txt=tb_string,
                                  info_txt=f'Try remove directory:\n{DCS_BIOS_REPO_DIR}\nand restart DCSpy.')
=======
        LOG.debug(exc_tb)
        self._show_custom_msg_box(kind_of=QMessageBox.Icon.Critical, title='Error', text=str(exc_type), detail_txt=str(exc_val),
                                  info_txt=f'Try remove directory:\n{self.bios_repo_path}\nand restart DCSpy.')
>>>>>>> 81f63ea7
        LOG.debug(f'Can not update BIOS: {exc_type}')

    def _clone_bios_completed(self, result) -> None:
        """
        Show message box with installation details.

        :param result:
        """
        sha, silence = result
        local_bios = self._check_local_bios()
        LOG.info(f'Git DCS-BIOS: {sha} ver: {local_bios}')
        install_result = self._handling_export_lua(temp_dir=self.bios_repo_path / 'Scripts')
        install_result = f'{install_result}\n\nUsing Git/Live version.'
        self.status_label.setText(sha)
        self._is_git_object_exists(text=self.le_bios_live.text())
        self._reload_table_gkeys()
        if not silence:
            self._show_message_box(kind_of=MsgBoxTypes.INFO, title=f'Updated {self.l_bios}', message=install_result)
        self.progressbar.setValue(0)

    def _check_bios_release(self, silence=False) -> None:
        """
        Check the release version and configuration of DCS-BIOS.

        :param silence: Perform action with silence
        """
        self._check_local_bios()
        remote_bios_info = self._check_remote_bios()
        self.status_label.setText(f'Local BIOS: {self.l_bios} | Remote BIOS: {self.r_bios}')
        correct_local_bios_ver = all([isinstance(self.l_bios, version.Version), any([self.l_bios.major, self.l_bios.minor, self.l_bios.micro])])
        correct_remote_bios_ver = all([isinstance(self.r_bios, version.Version), remote_bios_info.dl_url, remote_bios_info.asset_file])
        dcs_runs = proc_is_running(name='DCS.exe')

        if silence and correct_remote_bios_ver and not remote_bios_info.latest:
            self._update_release_bios(rel_info=remote_bios_info)
        elif not silence and correct_remote_bios_ver:
            self._ask_to_update(rel_info=remote_bios_info)
        elif not all([silence, correct_remote_bios_ver]):
            msg = self._get_problem_desc(correct_local_bios_ver, correct_remote_bios_ver, bool(dcs_runs))
            msg = f'{msg}\n\nUsing stable release version.'
            self._show_message_box(kind_of=MsgBoxTypes.INFO, title='Update', message=msg)

    def _get_problem_desc(self, local_bios: bool, remote_bios: bool, dcs: bool) -> str:
        """
        Describe issues with DCS-BIOS update.

        :param local_bios: Local BIOS version
        :param remote_bios: Remote BIOS version
        :param dcs: DCS is running
        :return: Description as string
        """
        dcs_chk = '\u2716 DCS' if dcs else '\u2714 DCS'
        dcs_sta = 'running' if dcs else 'not running'
        dcs_note = '\n     Be sure stay on Main menu.' if dcs else ''
        lbios_chk = '\u2714 Local' if local_bios else '\u2716 Local'
        lbios_note = '' if local_bios else '\n     Check "dcsbios" path in config'
        rbios_chk = '\u2714 Remote' if remote_bios else '\u2716 Remote'
        rbios_note = '' if remote_bios else '\n     Check internet connection.'

        return f'{dcs_chk}: {dcs_sta}{dcs_note}\n' \
               f'{lbios_chk} Bios ver: {self.l_bios}{lbios_note}\n' \
               f'{rbios_chk} Bios ver: {self.r_bios}{rbios_note}'

    def _check_local_bios(self) -> ReleaseInfo:
        """
        Check the version of local BIOS.

        :return: Release description info
        """
        result = check_bios_ver(bios_path=self.bios_path)
        self.l_bios = result.ver
        return result

    def _check_remote_bios(self) -> ReleaseInfo:
        """
        Check the version of remote BIOS.

        :return: Release description info
        """
        release_info = check_ver_at_github(repo='DCS-Skunkworks/dcs-bios', current_ver=str(self.l_bios), extension='.zip', file_name='BIOS')
        self.r_bios = release_info.ver
        return release_info

    def _ask_to_update(self, rel_info: ReleaseInfo) -> None:
        """
        Ask user if update BIOS or not.

        :param rel_info: Remote release information
        """
        msg_txt = f'You are running {self.l_bios} version.\n\n' \
                  f'Would you like to download\n' \
                  f'stable release:\n\n{rel_info.asset_file}\n\n' \
                  f'and overwrite update?'
        if not rel_info.latest:
            msg_txt = f'You are running {self.l_bios} version.\n' \
                      f'New version {rel_info.ver} available.\n' \
                      f'Released: {rel_info.published}\n\n' \
                      f'Would you like to update?'
        reply = self._show_message_box(kind_of=MsgBoxTypes.QUESTION, title='Update DCS-BIOS', message=msg_txt,
                                       defaultButton=QMessageBox.StandardButton.Yes)
        if reply == QMessageBox.StandardButton.Yes:
            self._update_release_bios(rel_info=rel_info)

    def _update_release_bios(self, rel_info: ReleaseInfo) -> None:
        """
        Perform update of the release version BIOS and check configuration.

        :param rel_info: Remote release information
        """
        tmp_dir = Path(gettempdir())
        local_zip = tmp_dir / rel_info.asset_file
        download_file(url=rel_info.dl_url, save_path=local_zip)
        LOG.debug(f'Remove DCS-BIOS from: {tmp_dir} ')
        rmtree(path=tmp_dir / 'DCS-BIOS', ignore_errors=True)
        LOG.debug(f'Unpack file: {local_zip} ')
        unpack_archive(filename=local_zip, extract_dir=tmp_dir)
        LOG.debug(f'Try remove regular DCS-BIOS directory: {self.bios_path} ')
        rmtree(path=self.bios_path, ignore_errors=True)
        LOG.debug(f'Copy DCS-BIOS to: {self.bios_path} ')
        copytree(src=tmp_dir / 'DCS-BIOS', dst=self.bios_path)
        install_result = self._handling_export_lua(tmp_dir)
        if 'github' in install_result:
            reply = self._show_message_box(kind_of=MsgBoxTypes.QUESTION, title='Open browser', message=install_result,
                                           defaultButton=QMessageBox.StandardButton.Yes)
            if reply == QMessageBox.StandardButton.Yes:
                open_new_tab(r'https://github.com/DCS-Skunkworks/DCSFlightpanels/wiki/Installation')
        else:
            local_bios = self._check_local_bios()
            self.status_label.setText(f'Local BIOS: {local_bios.ver} | Remote BIOS: {self.r_bios}')
            install_result = f'{install_result}\n\nUsing stable release version.'
            self._is_dir_dcs_bios(text=self.bios_path, widget_name='le_biosdir')
            self._show_message_box(kind_of=MsgBoxTypes.INFO, title=f'Updated {local_bios.ver}', message=install_result)

    def _handling_export_lua(self, temp_dir: Path) -> str:
        """
        Check if Export.lua file exists and check its content.

        If not, copy Export.lua from DCS-BIOS installation archive.

        :param temp_dir: Directory with DCS-BIOS archive
        :return: Result of checks
        """
        result = 'Installation Success. Done.'
        lua_dst_path = self.bios_path.parent
        lua = 'Export.lua'
        try:
            with open(file=lua_dst_path / lua, encoding='utf-8') as lua_dst:
                lua_dst_data = lua_dst.read()
        except FileNotFoundError as err:
            LOG.debug(f'{type(err).__name__}: {err.filename}')
            copy(src=temp_dir / lua, dst=lua_dst_path)
            LOG.debug(f'Copy Export.lua from: {temp_dir} to {lua_dst_path} ')
        else:
            result += check_dcs_bios_entry(lua_dst_data, lua_dst_path, temp_dir)
        return result

    # <=><=><=><=><=><=><=><=><=><=><=> repair bios <=><=><=><=><=><=><=><=><=><=><=>
    def _bios_repair_clicked(self) -> None:
        """
        Repair DCS-BIOS installation.

        Procedure:
        1. Show message box with warning
        2. Show if DCS us running
        3. Remove Git repo from temporary directory (optionally)
        4. Remove DCS-BIOS from Saved Games directory
        5. Install DCS-BIOS
        """
        dcs_runs = proc_is_running(name='DCS.exe')
        message = f'Are you sure to remove content of:\n\n{self.bios_path}'
        if dcs_runs:
            message += '\n\nNote: DCS is running, quit or be sure to stay on Main menu.'
        reply = self._show_message_box(kind_of=MsgBoxTypes.QUESTION, title='Repair DCS-BIOS',
                                       message=message, defaultButton=QMessageBox.StandardButton.No)
        if bool(reply == QMessageBox.StandardButton.Yes):
            self._clean_bios_files()
            self._remove_dcs_bios_repo_dir()
            self._start_bios_update(silence=False)

    def _clean_bios_files(self) -> None:
        """Clean all DCS-BIOS directories and files."""
        if self.bios_path.is_symlink():
            rm_symlink = f"(Get-Item '{self.bios_path}').Delete()"
            ps_command = f'Start-Process powershell.exe -ArgumentList "-Command {rm_symlink}" -Verb RunAs'
            LOG.debug(f'Execute: {ps_command}')
            run_command(cmd=['powershell.exe', '-Command', ps_command])
        rmtree(path=self.bios_path, ignore_errors=True)

    def _remove_dcs_bios_repo_dir(self) -> None:
        """Remove DCS-BIOS repository directory."""
        if self.cb_bios_live.isChecked():
            return_code = run_command(cmd=['attrib', '-R', '-H', '-S', fr'{self.bios_repo_path}\*.*', '/S', '/D'])
            try:
                rmtree(self.bios_repo_path, ignore_errors=False)
            except FileNotFoundError as err:
                LOG.debug(f'Try remove DCS-BIOS old repo\n{err}', exc_info=True)
            LOG.debug(f'Clean up old DCS-BIOS git repository, RC: {return_code}')

    # <=><=><=><=><=><=><=><=><=><=><=> start/stop <=><=><=><=><=><=><=><=><=><=><=>
    def _stop_clicked(self) -> None:
        """Set event to stop DCSpy."""
        self.run_in_background(job=partial(self._fake_progress, total_time=0.3), signals_dict={'progress': self._progress_by_abs_value})
        for rb_key in self.bg_rb_device.buttons():
            if not rb_key.isChecked():
                rb_key.setEnabled(True)
        self.event_set()
        self.pb_start.setEnabled(True)
        self.a_start.setEnabled(True)
        self.pb_stop.setEnabled(False)
        self.a_stop.setEnabled(False)
        self.le_dcsdir.setEnabled(True)
        self.le_biosdir.setEnabled(True)
        self.gb_fonts.setEnabled(True)
        if self.rb_g19.isChecked():
            self.cb_ded_font.setEnabled(True)
        self.total_b = 0
        self.count = 0
        self.status_label.setText('DCSpy client stopped')

    def _start_clicked(self) -> None:
        """Run real application in thread."""
        LOG.debug(f'Local DCS-BIOS version: {self._check_local_bios().ver}')
        signal_dict = {'progress': self._progress_by_abs_value}
        self.run_in_background(job=partial(self._fake_progress, total_time=0.5), signals_dict=signal_dict)
        for rb_key in self.bg_rb_device.buttons():
            if not rb_key.isChecked():
                rb_key.setEnabled(False)
        if self.device.lcd_info.type != LcdType.NONE:
            fonts_cfg = FontsConfig(name=self.le_font_name.text(), **getattr(self, f'{self.device.lcd_name}_font'))
            self.device.lcd_info.set_fonts(fonts_cfg)
        self.event = Event()
        self.pb_start.setEnabled(False)
        self.a_start.setEnabled(False)
        self.pb_stop.setEnabled(True)
        self.a_stop.setEnabled(True)
        self.le_dcsdir.setEnabled(False)
        self.le_biosdir.setEnabled(False)
        self.gb_fonts.setEnabled(False)
        signal_dict = {
            'error': self._error_from_client,
            'count': self._count_dcsbios_changes
        }
        self.run_in_background(job=partial(dcspy_run, model=self.device, event=self.event), signals_dict=signal_dict)
        self.status_label.setText('DCSpy client started')

    def _error_from_client(self, exc_tuple) -> None:
        """
        Show message box with error details.

        :param exc_tuple: Exception tuple
        """
        exc_type, exc_val, exc_tb = exc_tuple
        tb_string = ''.join(exc_tb)
        LOG.debug(f"Client error:\n{tb_string}")
        self._show_custom_msg_box(
            kind_of=QMessageBox.Icon.Critical,
            title='Error',
            text=f'Huston we have a problem! Exception type: {exc_type} with value:{exc_val}',
            info_txt='Please copy details and report issue or post on Discord, see Help menu.',
            detail_txt=tb_string)
        self._stop_clicked()

    def _count_dcsbios_changes(self, count_data: tuple[int, int]) -> None:
        """
        Update the count of events and total bytes received.

        :param count_data: A tuple containing the count of events and number of bytes.
        """
        count, no_bytes = count_data
        self.count += count
        self.total_b += no_bytes
        if count:
            self.blink_label.emit()
        self.status_label.setText(f'Events received: {self.count} | Bytes received: {self.bytes_auto_unit(self.total_b)}')

    # <=><=><=><=><=><=><=><=><=><=><=> configuration <=><=><=><=><=><=><=><=><=><=><=>
    def apply_configuration(self, cfg: dict) -> None:
        """
        Apply configuration to GUI widgets.

        :param cfg: dictionary with configuration
        """
        icon_map = {0: 'a_icons_only', 1: 'a_text_only', 2: 'a_text_beside', 3: 'a_text_under'}
        try:
            self.cb_autostart.setChecked(cfg['autostart'])
            self.cb_show_gui.setChecked(cfg['show_gui'])
            self.cb_lcd_screenshot.setChecked(cfg['save_lcd'])
            self.cb_check_ver.setChecked(cfg['check_ver'])
            self.cb_verbose.setChecked(cfg['verbose'])
            self.cb_ded_font.setChecked(cfg['f16_ded_font'])
            self.cb_autoupdate_bios.setChecked(cfg['check_bios'])
            self.le_font_name.setText(cfg['font_name'])
            self.sp_completer.setValue(cfg['completer_items'])
            self._completer_items = cfg['completer_items']
            self.combo_planes.setCurrentText(cfg['current_plane'])
            self.mono_font = {'large': int(cfg['font_mono_l']), 'medium': int(cfg['font_mono_m']), 'small': int(cfg['font_mono_s'])}
            self.color_font = {'large': int(cfg['font_color_l']), 'medium': int(cfg['font_color_m']), 'small': int(cfg['font_color_s'])}
            getattr(self, f'rb_{cfg["device"].lower()}').toggle()
            self.le_dcsdir.setText(cfg['dcs'])
            self.le_biosdir.setText(cfg['dcsbios'])
            self.le_bios_live.setText(cfg['git_bios_ref'])
            self.cb_bios_live.setChecked(cfg['git_bios'])
            self.addDockWidget(Qt.DockWidgetArea(int(cfg['gkeys_area'])), self.dw_gkeys)
            self.dw_gkeys.setFloating(bool(cfg['gkeys_float']))
            self.addToolBar(Qt.ToolBarArea(int(cfg['toolbar_area'])), self.toolbar)
            getattr(self, icon_map.get(cfg['toolbar_style'], 'a_icons_only')).setChecked(True)
        except (TypeError, AttributeError, ValueError) as exc:
            LOG.warning(exc, exc_info=True)
            self._reset_defaults_cfg()

    def save_configuration(self) -> None:
        """Save configuration from GUI."""
        cfg = {
            'api_ver': __version__,
            'device': self.device.klass,
            'autostart': self.cb_autostart.isChecked(),
            'show_gui': self.cb_show_gui.isChecked(),
            'save_lcd': self.cb_lcd_screenshot.isChecked(),
            'check_ver': self.cb_check_ver.isChecked(),
            'check_bios': self.cb_autoupdate_bios.isChecked(),
            'verbose': self.cb_verbose.isChecked(),
            'f16_ded_font': self.cb_ded_font.isChecked(),
            'dcs': self.le_dcsdir.text(),
            'dcsbios': self.le_biosdir.text(),
            'font_name': self.le_font_name.text(),
            'git_bios': self.cb_bios_live.isChecked(),
            'git_bios_ref': self.le_bios_live.text(),
            'font_mono_l': self.mono_font['large'],
            'font_mono_m': self.mono_font['medium'],
            'font_mono_s': self.mono_font['small'],
            'font_color_l': self.color_font['large'],
            'font_color_m': self.color_font['medium'],
            'font_color_s': self.color_font['small'],
            'completer_items': self.sp_completer.value(),
            'current_plane': self.current_plane,
            'gkeys_area': self.dockWidgetArea(self.dw_gkeys).value,
            'gkeys_float': self.dw_gkeys.isFloating(),
            'toolbar_area': self.toolBarArea(self.toolbar).value,
            'toolbar_style': self.toolbar.toolButtonStyle().value,
        }
        if self.device.lcd_info.type == LcdType.COLOR:
            font_cfg = {'font_color_l': self.hs_large_font.value(),
                        'font_color_m': self.hs_medium_font.value(),
                        'font_color_s': self.hs_small_font.value()}
        else:
            font_cfg = {'font_mono_l': self.hs_large_font.value(),
                        'font_mono_m': self.hs_medium_font.value(),
                        'font_mono_s': self.hs_small_font.value()}
        cfg.update(font_cfg)
        save_yaml(data=cfg, full_path=default_yaml)

    def _reset_defaults_cfg(self) -> None:
        """Set defaults and stop application."""
        save_yaml(data=defaults_cfg, full_path=default_yaml)
        self.config = load_yaml(full_path=default_yaml)
        self.apply_configuration(self.config)
        for name in ['large', 'medium', 'small']:
            getattr(self, f'hs_{name}_font').setValue(getattr(self, f'{self.device.lcd_name}_font')[name])
        self._show_message_box(kind_of=MsgBoxTypes.WARNING, title='Reset settings',
                               message='All settings will be reset to default values.\nDCSpy will to be close.\nIt could be necessary start DCSpy manually!')
        self.close()

    # <=><=><=><=><=><=><=><=><=><=><=> others <=><=><=><=><=><=><=><=><=><=><=>
    @property
    def current_plane(self) -> str:
        """
        Get current plane from combo box.

        :return: Plane name as string
        """
        return self.combo_planes.currentText()

    @property
    def bios_path(self) -> Path:
        """
        Get the path to DCS-BIOS directory.

        :return: Full path as Path
        """
        return Path(self.le_biosdir.text())

    @property
    def bios_repo_path(self) -> Path:
        """
        Get the path to DCS-BIOS repository.

        :return: Full path as Path
        """
        return Path(self.le_biosdir.text()).parents[1] / 'dcs-bios'

    @property
    def dcs_path(self) -> Path:
        """
        Get a path to DCS World directory.

        :return: Full path as Path
        """
        return Path(self.le_dcsdir.text())

    # <=><=><=><=><=><=><=><=><=><=><=> helpers <=><=><=><=><=><=><=><=><=><=><=>
<<<<<<< HEAD
    def run_in_background(self, job: Union[partial, Callable], signals_dict: dict[str, Callable]) -> None:
=======
    def run_in_background(self, job: partial | Callable, signal_handlers: dict[str, Callable]) -> None:
>>>>>>> 81f63ea7
        """
        Worker with signals callback to schedule a GUI job in the background.

        Parameter `signal_handlers` is a dict with signals from WorkerSignals.
        Possible signals are: `finished`, `error`, `result`, `progress`.
        Values in dict are methods/callables as handlers/callbacks for particular signal.

        :param job: GUI method or function to run in background
        :param signal_handlers: Signals as keys: finished, error, result, progress and values as callable
        """
<<<<<<< HEAD
        sig_handler = SignalHandler(signals_dict=signals_dict)
        worker = Worker(func=job, sig_handler=sig_handler)
=======
        progress = True if 'progress' in signal_handlers.keys() else False
        worker = Worker(func=job, with_progress=progress)
        worker.setup_signal_handlers(signal_handlers=signal_handlers)
>>>>>>> 81f63ea7
        if isinstance(job, partial):
            job_name = job.func.__name__
            args = job.args
            kwargs = job.keywords
        else:
            job_name = job.__name__
            args = tuple()
            kwargs = dict()
        LOG.debug(f'bg job for: {job_name} args: {args} kwargs: {kwargs} signals: {sig_handler}')
        self.threadpool.start(worker)

    @staticmethod
    def _fake_progress(sig_handler: SignalHandler, total_time: int, steps: int = 100,
                       clean_after: bool = True, **kwargs) -> None:
        """
        Make fake progress for progressbar.

        :param progress_callback: Signal to update progress bar
        :param total_time: Time for fill-up whole bar (in seconds)
        :param steps: Number of steps (default 100)
        :param clean_after: Clean progress bar when finish
        """
        done_event = kwargs.get('done_event', Event())
        for progress_step in range(1, steps + 1):
            sleep(total_time / steps)
            sig_handler.emit(sig_name='progress', value=progress_step)
            if done_event.is_set():
                sig_handler.emit(sig_name='progress', value=100)
                break
        if clean_after:
            sleep(0.5)
            sig_handler.emit(sig_name='progress', value=0)

    def _progress_by_abs_value(self, value: int) -> None:
        """
        Update progress bar by absolute value.

        :param value: absolute value of progress bar
        """
        self.progressbar.setValue(value)

    def fetch_system_data(self, silence: bool = False) -> SystemData:
        """
        Fetch various system related data.

        :param silence: Perform action with silence
        :return: SystemData named tuple with all data
        """
        system, _, release, ver, _, proc = uname()
        dcs_type, dcs_ver = check_dcs_ver(Path(self.config['dcs']))
        dcspy_ver = get_version_string(repo='emcek/dcspy', current_ver=__version__, check=self.config['check_ver'])
        bios_ver = str(self._check_local_bios().ver)
        dcs_bios_ver = self._get_bios_full_version(silence=silence)
        git_ver = 'Not installed'
        if self.git_exec:
            from git import cmd
            git_ver = '.'.join([str(i) for i in cmd.Git().version_info])
        return SystemData(system=system, release=release, ver=ver, proc=proc, dcs_type=dcs_type, dcs_ver=dcs_ver,
                          dcspy_ver=dcspy_ver, bios_ver=bios_ver, dcs_bios_ver=dcs_bios_ver, git_ver=git_ver)

    def _run_file_dialog(self, last_dir: Callable[..., str], widget_name: str | None = None) -> str:
        """
        Open/save dialog to select file or folder.

        :param last_dir: Function return last selected dir
        :param widget_name: Update text for a widget
        :return: Full path to directory
        """
        result_path = QFileDialog.getExistingDirectory(self, caption='Open Directory', dir=last_dir(), options=QFileDialog.Option.ShowDirsOnly)
        if widget_name is not None and result_path:
            getattr(self, widget_name).setText(result_path)
        return result_path

    @staticmethod
    def _get_style_for_combobox(key: AnyButton, fg: str) -> str:
        """
        Get style for QComboBox with foreground color.

        Colors:
        - light green - G-Keys
        - light yellow - Mouse buttons
        - light blue - LCD buttons

        :param key: LcdButton, Gkey or MouseButton
        :param fg: color as string
        :return: style sheet string
        """
        bg = ''
        if isinstance(key, Gkey):
            bg = 'lightgreen'
        elif isinstance(key, MouseButton):
            bg = 'lightyellow'
        elif isinstance(key, LcdButton):
            bg = 'lightblue'
        return f'QComboBox{{color: {fg};background-color: {bg};}} QComboBox QAbstractItemView {{background-color: {bg};}}'

    def _show_message_box(self, kind_of: MsgBoxTypes, title: str, message: str = '', **kwargs) -> QMessageBox.StandardButton:
        """
        Show any QMessageBox delivered with Qt.

        :param kind_of: One of MsgBoxTypes: `information`, `question`, `warning`, `critical`, `about` or `aboutQt`
        :param title: Title of modal window
        :param message: A text of message, default is empty
        :param kwargs: Additional keyword arguments for customizing the message box
        :return: The standard button clicked by the user
        """
        result = QMessageBox.StandardButton.NoButton
        if not NO_MSG_BOX:
            message_box = getattr(QMessageBox, kind_of.value)
            if kind_of == MsgBoxTypes.ABOUT_QT:
                result = message_box(self, title, **kwargs)
            else:
                result = message_box(self, title, message, **kwargs)
        return result

    def _show_custom_msg_box(self, kind_of: QMessageBox.Icon, title: str, text: str, info_txt: str, detail_txt: str | None = None,
                             buttons: QMessageBox.StandardButton | None = None) -> int:
        """
        Show custom message box with hidden text.

        :param title: Title
        :param text: First section
        :param info_txt: Second section
        :param detail_txt: Hidden text
        :param buttons: Tuple of buttons
        :return: Integer value of pushed buttons
        """
        if not NO_MSG_BOX:
            msg = QMessageBox(text=text, parent=self)
            msg.setIcon(kind_of)
            msg.setWindowTitle(title)
            msg.setInformativeText(info_txt)
            if detail_txt:
                msg.setDetailedText(detail_txt)
            if buttons:
                msg.setStandardButtons(buttons)
            return msg.exec()

    def event_set(self) -> None:
        """Set event to close running thread."""
        self.event.set()

    @staticmethod
    def bytes_auto_unit(no_of_bytes: int) -> str:
        """
        Convert the given number of bytes to a string representation with appropriate unit.

        :param no_of_bytes: The number of bytes to convert.
        :return: The string representation of the converted bytes.
        """
        _bytes = float(no_of_bytes)
        for unit in ['B', 'kB', 'MB', 'GB']:
            if _bytes < 1024.0:
                return f'{_bytes:,.1f} {unit}'
            _bytes /= 1024.0

    def activated(self, reason: QSystemTrayIcon.ActivationReason) -> None:
        """
        Signal of activation.

        :param reason: Reason of activation
        """
        if reason == QSystemTrayIcon.ActivationReason.Trigger:
            if self.isVisible():
                self.hide()
            else:
                self.show()

    def _show_toolbar(self) -> None:
        """Toggle show and hide toolbar."""
        if self.a_show_toolbar.isChecked():
            self.toolbar.show()
        else:
            self.toolbar.hide()

    def _show_gkeys_dock(self) -> None:
        """Toggle show and hide G-Keys dock."""
        if self.a_show_gkeys.isChecked():
            self.dw_gkeys.show()
        else:
            self.dw_gkeys.hide()

    def _show_device_dock(self) -> None:
        """Toggle between show and hide a device dock."""
        if self.a_show_device.isChecked():
            self.dw_device.show()
        else:
            self.dw_device.hide()

    @Slot(bool)
    def _close_dock_widget(self, visible: bool, widget: str) -> None:
        """
        Close the dock widget and check menu/toolbar item.

        :param visible: Is dock visible
        :param widget: Widget name
        """
        action = getattr(self, f'a_show_{widget}')
        if not visible:
            action.setChecked(False)
        else:
            action.setChecked(True)

    def _find_children(self) -> None:
        """Find all widgets of main window."""
        self.statusbar: object | QStatusBar = self.findChild(QStatusBar, 'statusbar')
        self.systray: object | QSystemTrayIcon = self.findChild(QSystemTrayIcon, 'systray')
        self.traymenu: object | QMenu = self.findChild(QMenu, 'traymenu')
        self.progressbar: object | QProgressBar = self.findChild(QProgressBar, 'progressbar')
        self.toolbar: object | QToolBar = self.findChild(QToolBar, 'toolbar')
        self.tw_gkeys: object | QTableWidget = self.findChild(QTableWidget, 'tw_gkeys')
        self.sp_completer: object | QSpinBox = self.findChild(QSpinBox, 'sp_completer')
        self.tw_main: object | QTabWidget = self.findChild(QTabWidget, 'tw_main')
        self.gb_fonts: object | QGroupBox = self.findChild(QGroupBox, 'gb_fonts')
        self.toolBox: object | QToolBox = self.findChild(QToolBox, 'toolBox')

        self.combo_planes: object | QComboBox = self.findChild(QComboBox, 'combo_planes')
        self.combo_search: object | QComboBox = self.findChild(QComboBox, 'combo_search')

        self.dw_gkeys: object | QDockWidget = self.findChild(QDockWidget, 'dw_gkeys')
        self.dw_device: object | QDockWidget = self.findChild(QDockWidget, 'dw_device')

        self.l_keyboard: object | QLabel = self.findChild(QLabel, 'l_keyboard')
        self.l_large: object | QLabel = self.findChild(QLabel, 'l_large')
        self.l_medium: object | QLabel = self.findChild(QLabel, 'l_medium')
        self.l_small: object | QLabel = self.findChild(QLabel, 'l_small')
        self.l_category: object | QLabel = self.findChild(QLabel, 'l_category')
        self.l_description: object | QLabel = self.findChild(QLabel, 'l_description')
        self.l_identifier: object | QLabel = self.findChild(QLabel, 'l_identifier')
        self.l_range: object | QLabel = self.findChild(QLabel, 'l_range')

        self.a_start: object | QAction = self.findChild(QAction, 'a_start')
        self.a_stop: object | QAction = self.findChild(QAction, 'a_stop')
        self.a_quit: object | QAction = self.findChild(QAction, 'a_quit')
        self.a_save_plane: object | QAction = self.findChild(QAction, 'a_save_plane')
        self.a_reset_defaults: object | QAction = self.findChild(QAction, 'a_reset_defaults')
        self.a_show_toolbar: object | QAction = self.findChild(QAction, 'a_show_toolbar')
        self.a_show_gkeys: object | QAction = self.findChild(QAction, 'a_show_gkeys')
        self.a_show_device: object | QAction = self.findChild(QAction, 'a_show_device')
        self.a_about_dcspy: object | QAction = self.findChild(QAction, 'a_about_dcspy')
        self.a_about_qt: object | QAction = self.findChild(QAction, 'a_about_qt')
        self.a_report_issue: object | QAction = self.findChild(QAction, 'a_report_issue')
        self.a_dcspy_updates: object | QAction = self.findChild(QAction, 'a_dcspy_updates')
        self.a_bios_updates: object | QAction = self.findChild(QAction, 'a_bios_updates')
        self.a_donate: object | QAction = self.findChild(QAction, 'a_donate')
        self.a_discord: object | QAction = self.findChild(QAction, 'a_discord')
        self.a_icons_only: object | QAction = self.findChild(QAction, 'a_icons_only')
        self.a_text_only: object | QAction = self.findChild(QAction, 'a_text_only')
        self.a_text_beside: object | QAction = self.findChild(QAction, 'a_text_beside')
        self.a_text_under: object | QAction = self.findChild(QAction, 'a_text_under')

        self.pb_start: object | QPushButton = self.findChild(QPushButton, 'pb_start')
        self.pb_stop: object | QPushButton = self.findChild(QPushButton, 'pb_stop')
        self.pb_close: object | QPushButton = self.findChild(QPushButton, 'pb_close')
        self.pb_dcsdir: object | QPushButton = self.findChild(QPushButton, 'pb_dcsdir')
        self.pb_biosdir: object | QPushButton = self.findChild(QPushButton, 'pb_biosdir')
        self.pb_collect_data: object | QPushButton = self.findChild(QPushButton, 'pb_collect_data')
        self.pb_copy: object | QPushButton = self.findChild(QPushButton, 'pb_copy')
        self.pb_save: object | QPushButton = self.findChild(QPushButton, 'pb_save')
        self.pb_dcspy_check: object | QPushButton = self.findChild(QPushButton, 'pb_dcspy_check')
        self.pb_bios_check: object | QPushButton = self.findChild(QPushButton, 'pb_bios_check')
        self.pb_bios_repair: object | QPushButton = self.findChild(QPushButton, 'pb_bios_repair')

        self.cb_autostart: object | QCheckBox = self.findChild(QCheckBox, 'cb_autostart')
        self.cb_show_gui: object | QCheckBox = self.findChild(QCheckBox, 'cb_show_gui')
        self.cb_check_ver: object | QCheckBox = self.findChild(QCheckBox, 'cb_check_ver')
        self.cb_ded_font: object | QCheckBox = self.findChild(QCheckBox, 'cb_ded_font')
        self.cb_lcd_screenshot: object | QCheckBox = self.findChild(QCheckBox, 'cb_lcd_screenshot')
        self.cb_verbose: object | QCheckBox = self.findChild(QCheckBox, 'cb_verbose')
        self.cb_autoupdate_bios: object | QCheckBox = self.findChild(QCheckBox, 'cb_autoupdate_bios')
        self.cb_bios_live: object | QCheckBox = self.findChild(QCheckBox, 'cb_bios_live')

        self.le_dcsdir: object | QLineEdit = self.findChild(QLineEdit, 'le_dcsdir')
        self.le_biosdir: object | QLineEdit = self.findChild(QLineEdit, 'le_biosdir')
        self.le_font_name: object | QLineEdit = self.findChild(QLineEdit, 'le_font_name')
        self.le_bios_live: object | QLineEdit = self.findChild(QLineEdit, 'le_bios_live')
        self.le_custom: object | QLineEdit = self.findChild(QLineEdit, 'le_custom')

        self.rb_g19: object | QRadioButton = self.findChild(QRadioButton, 'rb_g19')
        self.rb_g13: object | QRadioButton = self.findChild(QRadioButton, 'rb_g13')
        self.rb_g15v1: object | QRadioButton = self.findChild(QRadioButton, 'rb_g15v1')
        self.rb_g15v2: object | QRadioButton = self.findChild(QRadioButton, 'rb_g15v2')
        self.rb_g510: object | QRadioButton = self.findChild(QRadioButton, 'rb_g510')
        self.rb_rb_g910: object | QRadioButton = self.findChild(QRadioButton, 'rb_rb_g910')
        self.rb_rb_g710: object | QRadioButton = self.findChild(QRadioButton, 'rb_rb_g710')
        self.rb_rb_g110: object | QRadioButton = self.findChild(QRadioButton, 'rb_rb_g110')
        self.rb_rb_g103: object | QRadioButton = self.findChild(QRadioButton, 'rb_rb_g103')
        self.rb_rb_g105: object | QRadioButton = self.findChild(QRadioButton, 'rb_rb_g105')
        self.rb_rb_g11: object | QRadioButton = self.findChild(QRadioButton, 'rb_rb_g11')
        self.rb_rb_g633: object | QRadioButton = self.findChild(QRadioButton, 'rb_rb_g633')
        self.rb_rb_g35: object | QRadioButton = self.findChild(QRadioButton, 'rb_rb_g35')
        self.rb_rb_g930: object | QRadioButton = self.findChild(QRadioButton, 'rb_rb_g930')
        self.rb_rb_g933: object | QRadioButton = self.findChild(QRadioButton, 'rb_rb_g933')
        self.rb_rb_g600: object | QRadioButton = self.findChild(QRadioButton, 'rb_rb_g600')
        self.rb_rb_g300: object | QRadioButton = self.findChild(QRadioButton, 'rb_rb_g300')
        self.rb_rb_g400: object | QRadioButton = self.findChild(QRadioButton, 'rb_rb_g400')
        self.rb_rb_g700: object | QRadioButton = self.findChild(QRadioButton, 'rb_rb_g700')
        self.rb_rb_g9: object | QRadioButton = self.findChild(QRadioButton, 'rb_rb_g9')
        self.rb_rb_mx518: object | QRadioButton = self.findChild(QRadioButton, 'rb_rb_mx518')
        self.rb_rb_g402: object | QRadioButton = self.findChild(QRadioButton, 'rb_rb_g402')
        self.rb_rb_g502: object | QRadioButton = self.findChild(QRadioButton, 'rb_rb_g502')
        self.rb_rb_g602: object | QRadioButton = self.findChild(QRadioButton, 'rb_rb_g602')
        self.rb_action: object | QRadioButton = self.findChild(QRadioButton, 'rb_action')
        self.rb_fixed_step_inc: object | QRadioButton = self.findChild(QRadioButton, 'rb_fixed_step_inc')
        self.rb_fixed_step_dec: object | QRadioButton = self.findChild(QRadioButton, 'rb_fixed_step_dec')
        self.rb_set_state: object | QRadioButton = self.findChild(QRadioButton, 'rb_set_state')
        self.rb_cycle: object | QRadioButton = self.findChild(QRadioButton, 'rb_cycle')
        self.rb_variable_step_plus: object | QRadioButton = self.findChild(QRadioButton, 'rb_variable_step_plus')
        self.rb_variable_step_minus: object | QRadioButton = self.findChild(QRadioButton, 'rb_variable_step_minus')
        self.rb_push_button: object | QRadioButton = self.findChild(QRadioButton, 'rb_push_button')
        self.rb_custom: object | QRadioButton = self.findChild(QRadioButton, 'rb_custom')

        self.hs_large_font: object | QSlider = self.findChild(QSlider, 'hs_large_font')
        self.hs_medium_font: object | QSlider = self.findChild(QSlider, 'hs_medium_font')
        self.hs_small_font: object | QSlider = self.findChild(QSlider, 'hs_small_font')
        self.hs_set_state: object | QSlider = self.findChild(QSlider, 'hs_set_state')


class AboutDialog(QDialog):
    """About dialog."""
    def __init__(self, parent) -> None:
        """Dcspy about dialog window."""
        super().__init__(parent)
        self.parent: DcsPyQtGui | QWidget = parent
        UiLoader().loadUi(':/ui/ui/about.ui', self)
        self.l_info: object | QLabel = self.findChild(QLabel, 'l_info')

    def showEvent(self, event: QShowEvent):
        """Prepare text information about DCSpy application."""
        d = self.parent.fetch_system_data(silence=False)
        super().showEvent(event)
        text = '<html><head/><body><p>'
        text += '<b>Author</b>: <a href="https://github.com/emcek">Michal Plichta</a>'
        text += '<br><b>Project</b>: <a href="https://github.com/emcek/dcspy/">emcek/dcspy</a>'
        text += '<br><b>Docs</b>: <a href="https://dcspy.readthedocs.io/en/latest/">docs</a>'
        text += '<br><b>Discord</b>: <a href="https://discord.gg/SP5Yjx3">discord.gg/SP5Yjx3</a>'
        text += '<br><b>Issues</b>: <a href="https://github.com/emcek/dcspy/issues">report issue</a>'
        text += f'<br><b>System</b>: {d.system}{d.release} ver. {d.ver} ({architecture()[0]})'
        text += f'<br><b>Processor</b>: {d.proc}'
        text += f'<br><b>Python</b>: {python_implementation()}-{python_version()}'
        text += f'<br><b>Config</b>: <a href="file:///{default_yaml.parent}">{default_yaml.name}</a>'
        text += f'<br><b>Git</b>: {d.git_ver}'
        text += f'<br><b>PySide6</b>: {pyside6_ver} / <b>Qt</b>: {qVersion()}'
        text += f'<br><b>DCSpy</b>: {d.dcspy_ver}'
        text += f'<br><b>DCS-BIOS</b>: <a href="https://github.com/DCS-Skunkworks/dcs-bios/releases">{d.bios_ver}</a> '
        if d.sha != 'N/A':
            text += f'<b>SHA:</b> <a href="https://github.com/DCS-Skunkworks/dcs-bios/commit/{d.sha}">{d.dcs_bios_ver}</a>'
        else:
            text += f'<b>SHA:</b> {d.dcs_bios_ver}</a>'
        text += f'<br><b>DCS World</b>: <a href="https://www.digitalcombatsimulator.com/en/news/changelog/openbeta/{d.dcs_ver}/">{d.dcs_ver}</a> ({d.dcs_type})'
        text += '</p></body></html>'
        self.l_info.setText(text)


<<<<<<< HEAD
class Worker(QRunnable):
=======
class WorkerSignals(QObject):
    """
    Defines the signals available from a running worker thread.

    Supported signals are:
    * finished - no data
    * error - tuple with exctype, value, traceback.format_exc()
    * result - object/any type - data returned from processing
    * progress - float between zero (0) and one (1) as indication of progress
    * stage - string with current stage
    """

    finished = Signal()
    error = Signal(tuple)
    result = Signal(object)
    progress = Signal(int)
    stage = Signal(str)


class WorkerSignalsMixIn:
    """Worker signals Mixin."""

    def __init__(self):
        """Signal handler for WorkerSignals."""
        self.signals = WorkerSignals()

    def setup_signal_handlers(self, signal_handlers: dict[str, Callable[[Any], None]]) -> None:
        """
        Connect handlers to signals.

        :param signal_handlers: Dict with signals and handlers as value.
        """
        for signal, handler in signal_handlers.items():
            getattr(self.signals, signal).connect(handler)


class Worker(QRunnable, WorkerSignalsMixIn):
>>>>>>> 81f63ea7
    """Runnable worker."""

    def __init__(self, func: partial, sig_handler: SignalHandler) -> None:
        """
        Worker thread.

        Inherits from QRunnable to handler worker thread setup, signals and wrap-up.
        :param func: The function callback to run on worker thread
        :param sig_handler: Qt signal handler for progress notification
        """
        super().__init__()
        self.func = func
<<<<<<< HEAD
        self.sig_handler = sig_handler
        if sig_handler.got_signals_for_interface():
            self.func.keywords['sig_handler'] = sig_handler
=======
        if with_progress:
            self.func.keywords['progress_callback'] = self.signals.progress
>>>>>>> 81f63ea7

    @Slot()
    def run(self) -> None:
        """Initialise the runner function with passed additional kwargs."""
        try:
            result = self.func()
        except Exception:
            exctype, value, tb = sys.exc_info()
            exc_tb = traceback.format_exception(exctype, value, tb)
            self.sig_handler.emit(sig_name='error', value=(exctype, value, exc_tb))
        else:
            self.sig_handler.emit(sig_name='result', value=result)
        finally:
            self.sig_handler.emit(sig_name='finished')


class GitCloneWorker(QRunnable, WorkerSignalsMixIn):
    """Worker for git clone with reporting progress."""

<<<<<<< HEAD
    def __init__(self, git_ref: str, sig_handler: SignalHandler, bios_path: Path, repo: str = 'DCS-Skunkworks/dcs-bios',
                 to_path: Path = DCS_BIOS_REPO_DIR, silence: bool = False) -> None:
=======
    def __init__(self, git_ref: str, bios_path: Path, to_path: Path, repo: str, silence: bool = False) -> None:
>>>>>>> 81f63ea7
        """
        Inherits from QRunnable to handler worker thread setup, signals and wrap-up.

        :param git_ref: Git reference
        :param sig_handler: Qt signal handler for progress notification
        :param bios_path: Path to DCS-BIOS
        :param repo: Valid git repository user/name
        :param to_path: Path to which the repository should be cloned to
        :param silence: Perform action with silence
        """
        super().__init__()
        self.git_ref = git_ref
        self.repo = repo
        self.to_path = to_path
        self.bios_path = bios_path
        self.silence = silence
<<<<<<< HEAD
        self.sig_handler = sig_handler
=======
>>>>>>> 81f63ea7

    @Slot()
    def run(self):
        """Clone repository and report progress using special object CloneProgress."""
        try:
            sha = check_github_repo(git_ref=self.git_ref, update=True, repo=self.repo, repo_dir=self.to_path,
<<<<<<< HEAD
                                    progress=CloneProgress(sig_handler=self.sig_handler))
            LOG.debug(f'Remove: {self.bios_path} {sha}')
            rmtree(path=self.bios_path, ignore_errors=True)
            LOG.debug(f'Copy Git DCS-BIOS to: {self.bios_path} ')
            copytree(src=DCS_BIOS_REPO_DIR / 'Scripts' / 'DCS-BIOS', dst=self.bios_path)
=======
                                    progress=CloneProgress(self.signals.progress, self.signals.stage))
            if not self.bios_path.is_symlink():
                target = self.to_path / 'Scripts' / 'DCS-BIOS'
                cmd_symlink = f'"New-Item -ItemType SymbolicLink -Path \\"{self.bios_path}\\" -Target \\"{target}\\"'
                ps_command = f"Start-Process powershell.exe -ArgumentList '-Command {cmd_symlink}' -Verb RunAs"
                LOG.debug(f'Make symbolic link: {ps_command}')
                run_command(cmd=['powershell.exe', '-Command', ps_command])
                sleep(0.8)
            LOG.debug(f'Directory: {self.bios_path} is symbolic link: {self.bios_path.is_symlink()}')
>>>>>>> 81f63ea7
        except Exception:
            exctype, value, tb = sys.exc_info()
            exc_tb = traceback.format_exception(exctype, value, tb)
            self.sig_handler.emit(sig_name='error', value=(exctype, value, exc_tb))
        else:
            self.sig_handler.emit(sig_name='result', value=(sha, self.silence))
        finally:
            self.sig_handler.emit(sig_name='finished')


class UiLoader(QUiLoader):
    """UI file loader."""
    _baseinstance = None

    def createWidget(self, classname: str, parent: QWidget | None = None, name='') -> QWidget:
        """
        Create widget.

        :param classname: Class name
        :param parent: Parent
        :param name: Name
        :return: QWidget
        """
        if parent is None and self._baseinstance is not None:
            widget = self._baseinstance
        else:
            widget = super().createWidget(classname, parent, name)
            if self._baseinstance is not None:
                setattr(self._baseinstance, name, widget)
        return widget

    def loadUi(self, ui_path: str | bytes | Path, baseinstance=None) -> QWidget:
        """
        Load a UI file.

        :param ui_path: Path to a UI file
        :param baseinstance:
        :return: QWidget
        """
        self._baseinstance = baseinstance
        ui_file = QFile(ui_path)
        ui_file.open(QIODevice.OpenModeFlag.ReadOnly)
        try:
            widget = self.load(ui_file)
            QMetaObject.connectSlotsByName(widget)
            return widget
        finally:
            ui_file.close()<|MERGE_RESOLUTION|>--- conflicted
+++ resolved
@@ -15,19 +15,13 @@
 from tempfile import gettempdir
 from threading import Event
 from time import sleep
-from typing import Any
 from webbrowser import open_new_tab
 
 from packaging import version
 from pydantic_core import ValidationError
 from PySide6 import __version__ as pyside6_ver
-<<<<<<< HEAD
-from PySide6.QtCore import QEvent, QFile, QIODevice, QMetaObject, QRunnable, Qt, QThreadPool, Signal, Slot, qVersion
-from PySide6.QtGui import QAction, QActionGroup, QBrush, QFont, QIcon, QPainter, QPen, QPixmap, QShowEvent, QStandardItem
-=======
-from PySide6.QtCore import QAbstractItemModel, QFile, QIODevice, QMetaObject, QObject, QRunnable, Qt, QThreadPool, Signal, SignalInstance, Slot, qVersion
-from PySide6.QtGui import QAction, QActionGroup, QFont, QIcon, QPixmap, QShowEvent, QStandardItemModel
->>>>>>> 81f63ea7
+from PySide6.QtCore import QAbstractItemModel, QEvent, QFile, QIODevice, QMetaObject, QObject, QRunnable, Qt, QThreadPool, Signal, SignalInstance, Slot, qVersion
+from PySide6.QtGui import QAction, QActionGroup, QBrush, QFont, QIcon, QPainter, QPen, QPixmap, QShowEvent, QStandardItemModel
 from PySide6.QtUiTools import QUiLoader
 from PySide6.QtWidgets import (QApplication, QButtonGroup, QCheckBox, QComboBox, QCompleter, QDialog, QDockWidget, QFileDialog, QGroupBox, QLabel, QLineEdit,
                                QListView, QMainWindow, QMenu, QMessageBox, QProgressBar, QPushButton, QRadioButton, QSlider, QSpinBox, QStatusBar,
@@ -38,17 +32,10 @@
                           GuiPlaneInputRequest, LcdButton, LcdMono, LcdType, LogitechDeviceModel, MouseButton, MsgBoxTypes, ReleaseInfo, RequestType,
                           SystemData)
 from dcspy.starter import dcspy_run
-<<<<<<< HEAD
-from dcspy.utils import (CloneProgress, SignalHandler, check_bios_ver, check_dcs_bios_entry, check_dcs_ver, check_github_repo, check_ver_at_github,
-                         collect_debug_data, count_files, defaults_cfg, download_file, get_all_git_refs, get_depiction_of_ctrls, get_inputs_for_plane,
-                         get_list_of_ctrls, get_plane_aliases, get_planes_list, get_sha_for_current_git_ref, get_version_string, is_git_exec_present,
-                         is_git_object, load_yaml, proc_is_running, run_command, run_pip_command, save_yaml)
-=======
-from dcspy.utils import (CloneProgress, check_bios_ver, check_dcs_bios_entry, check_dcs_ver, check_github_repo, check_ver_at_github, collect_debug_data,
+from dcspy.utils import (CloneProgress, SignalHandler, check_bios_ver, check_dcs_bios_entry, check_dcs_ver, check_github_repo, check_ver_at_github, collect_debug_data,
                          count_files, defaults_cfg, download_file, generate_bios_jsons_with_lupa, get_all_git_refs, get_depiction_of_ctrls,
                          get_inputs_for_plane, get_list_of_ctrls, get_plane_aliases, get_planes_list, get_version_string, is_git_exec_present, is_git_object,
                          load_yaml, proc_is_running, run_command, run_pip_command, save_yaml)
->>>>>>> 81f63ea7
 
 _ = qtgui_rc  # prevent to remove import statement accidentally
 __version__ = '3.6.0'
@@ -469,28 +456,16 @@
         LOG.info('Regenerating DCS-BIOS JSONs files...')
         return_code = -1
         try:
-<<<<<<< HEAD
-            return_code = run_command(cmd=f'{lua_exec} Scripts\\DCS-BIOS\\test\\compile\\LocalCompile.lua', cwd=cwd)
-        except FileNotFoundError as err:
-            tb = traceback.format_exception(*sys.exc_info())
-            tb_string = ''.join(tb)
-            LOG.debug(f'JSON generation error:\n{tb_string}')
-=======
             return_code = run_command(cmd=[lua_exec, r'Scripts\DCS-BIOS\test\compile\LocalCompile.lua'], cwd=self.bios_repo_path)
         except (FileNotFoundError, NotADirectoryError) as err:
             exc, value, tb = sys.exc_info()
             traceback_data = traceback.format_exception(exc, value=value, tb=tb)
->>>>>>> 81f63ea7
             self._show_custom_msg_box(
                 kind_of=QMessageBox.Icon.Warning,
                 title='Problem with command',
                 text=f'Error during executing command:\n{lua_exec} Scripts\\DCS-BIOS\\test\\compile\\LocalCompile.lua',
                 info_txt=f'Problem: {err}\n\nPlease report  error with detail below. You can use menu Help / Report issue option.',
-<<<<<<< HEAD
-                detail_txt=tb_string
-=======
                 detail_txt='\n'.join(traceback_data)
->>>>>>> 81f63ea7
             )
         LOG.debug(f'RC: {return_code} {lua_exec=}, cwd={self.bios_repo_path}')
         return True if return_code == 0 else False
@@ -1060,24 +1035,14 @@
         :param silence: Perform action with silence
         """
         if self.cb_bios_live.isChecked():
-<<<<<<< HEAD
             signals_dict = {
-=======
-            clone_worker = GitCloneWorker(git_ref=self.le_bios_live.text(), bios_path=self.bios_path, to_path=self.bios_repo_path,
-                                          repo='DCS-Skunkworks/dcs-bios', silence=silence)
-            signal_handlers = {
->>>>>>> 81f63ea7
                 'progress': self._progress_by_abs_value,
                 'stage': self.status_label.setText,
                 'error': self._error_during_bios_update,
                 'result': self._clone_bios_completed,
             }
-<<<<<<< HEAD
-            clone_worker = GitCloneWorker(git_ref=self.le_bios_live.text(), sig_handler=SignalHandler(signals_dict=signals_dict),
-                                          bios_path=self.bios_path, to_path=DCS_BIOS_REPO_DIR, silence=silence)
-=======
-            clone_worker.setup_signal_handlers(signal_handlers=signal_handlers)
->>>>>>> 81f63ea7
+            clone_worker = GitCloneWorker(git_ref=self.le_bios_live.text(), sig_handler=SignalHandler(signals_dict=signals_dict), bios_path=self.bios_path,
+                                          to_path=self.bios_repo_path, repo='DCS-Skunkworks/dcs-bios', silence=silence)
             self.threadpool.start(clone_worker)
         else:
             self._check_bios_release(silence=silence)
@@ -1114,16 +1079,9 @@
         :param exc_tuple: Exception tuple
         """
         exc_type, exc_val, exc_tb = exc_tuple
-<<<<<<< HEAD
-        tb_string = ''.join(exc_tb)
-        LOG.debug(f"BIOS update error:\n{tb_string}")
-        self._show_custom_msg_box(kind_of=QMessageBox.Icon.Critical, title='Error', text=f'Exception: {exc_type} with {exc_val}', detail_txt=tb_string,
-                                  info_txt=f'Try remove directory:\n{DCS_BIOS_REPO_DIR}\nand restart DCSpy.')
-=======
         LOG.debug(exc_tb)
         self._show_custom_msg_box(kind_of=QMessageBox.Icon.Critical, title='Error', text=str(exc_type), detail_txt=str(exc_val),
                                   info_txt=f'Try remove directory:\n{self.bios_repo_path}\nand restart DCSpy.')
->>>>>>> 81f63ea7
         LOG.debug(f'Can not update BIOS: {exc_type}')
 
     def _clone_bios_completed(self, result) -> None:
@@ -1524,11 +1482,7 @@
         return Path(self.le_dcsdir.text())
 
     # <=><=><=><=><=><=><=><=><=><=><=> helpers <=><=><=><=><=><=><=><=><=><=><=>
-<<<<<<< HEAD
-    def run_in_background(self, job: Union[partial, Callable], signals_dict: dict[str, Callable]) -> None:
-=======
-    def run_in_background(self, job: partial | Callable, signal_handlers: dict[str, Callable]) -> None:
->>>>>>> 81f63ea7
+    def run_in_background(self, job: partial | Callable, signals_dict: dict[str, Callable]) -> None:
         """
         Worker with signals callback to schedule a GUI job in the background.
 
@@ -1539,14 +1493,8 @@
         :param job: GUI method or function to run in background
         :param signal_handlers: Signals as keys: finished, error, result, progress and values as callable
         """
-<<<<<<< HEAD
         sig_handler = SignalHandler(signals_dict=signals_dict)
         worker = Worker(func=job, sig_handler=sig_handler)
-=======
-        progress = True if 'progress' in signal_handlers.keys() else False
-        worker = Worker(func=job, with_progress=progress)
-        worker.setup_signal_handlers(signal_handlers=signal_handlers)
->>>>>>> 81f63ea7
         if isinstance(job, partial):
             job_name = job.func.__name__
             args = job.args
@@ -1564,7 +1512,7 @@
         """
         Make fake progress for progressbar.
 
-        :param progress_callback: Signal to update progress bar
+        :param sig_handler: Qt signal handler for progress notification
         :param total_time: Time for fill-up whole bar (in seconds)
         :param steps: Number of steps (default 100)
         :param clean_after: Clean progress bar when finish
@@ -1901,47 +1849,7 @@
         self.l_info.setText(text)
 
 
-<<<<<<< HEAD
 class Worker(QRunnable):
-=======
-class WorkerSignals(QObject):
-    """
-    Defines the signals available from a running worker thread.
-
-    Supported signals are:
-    * finished - no data
-    * error - tuple with exctype, value, traceback.format_exc()
-    * result - object/any type - data returned from processing
-    * progress - float between zero (0) and one (1) as indication of progress
-    * stage - string with current stage
-    """
-
-    finished = Signal()
-    error = Signal(tuple)
-    result = Signal(object)
-    progress = Signal(int)
-    stage = Signal(str)
-
-
-class WorkerSignalsMixIn:
-    """Worker signals Mixin."""
-
-    def __init__(self):
-        """Signal handler for WorkerSignals."""
-        self.signals = WorkerSignals()
-
-    def setup_signal_handlers(self, signal_handlers: dict[str, Callable[[Any], None]]) -> None:
-        """
-        Connect handlers to signals.
-
-        :param signal_handlers: Dict with signals and handlers as value.
-        """
-        for signal, handler in signal_handlers.items():
-            getattr(self.signals, signal).connect(handler)
-
-
-class Worker(QRunnable, WorkerSignalsMixIn):
->>>>>>> 81f63ea7
     """Runnable worker."""
 
     def __init__(self, func: partial, sig_handler: SignalHandler) -> None:
@@ -1954,14 +1862,9 @@
         """
         super().__init__()
         self.func = func
-<<<<<<< HEAD
         self.sig_handler = sig_handler
         if sig_handler.got_signals_for_interface():
             self.func.keywords['sig_handler'] = sig_handler
-=======
-        if with_progress:
-            self.func.keywords['progress_callback'] = self.signals.progress
->>>>>>> 81f63ea7
 
     @Slot()
     def run(self) -> None:
@@ -1972,29 +1875,26 @@
             exctype, value, tb = sys.exc_info()
             exc_tb = traceback.format_exception(exctype, value, tb)
             self.sig_handler.emit(sig_name='error', value=(exctype, value, exc_tb))
+            # exctype, value = sys.exc_info()[:2]
+            # self.signals.error.emit((exctype, value, traceback.format_exc()))
         else:
             self.sig_handler.emit(sig_name='result', value=result)
         finally:
             self.sig_handler.emit(sig_name='finished')
 
 
-class GitCloneWorker(QRunnable, WorkerSignalsMixIn):
+class GitCloneWorker(QRunnable):
     """Worker for git clone with reporting progress."""
 
-<<<<<<< HEAD
-    def __init__(self, git_ref: str, sig_handler: SignalHandler, bios_path: Path, repo: str = 'DCS-Skunkworks/dcs-bios',
-                 to_path: Path = DCS_BIOS_REPO_DIR, silence: bool = False) -> None:
-=======
-    def __init__(self, git_ref: str, bios_path: Path, to_path: Path, repo: str, silence: bool = False) -> None:
->>>>>>> 81f63ea7
+    def __init__(self, git_ref: str, sig_handler: SignalHandler, bios_path: Path, to_path: Path, repo: str, silence: bool = False) -> None:
         """
         Inherits from QRunnable to handler worker thread setup, signals and wrap-up.
 
         :param git_ref: Git reference
         :param sig_handler: Qt signal handler for progress notification
         :param bios_path: Path to DCS-BIOS
+        :param to_path: Path to which the repository should be cloned to
         :param repo: Valid git repository user/name
-        :param to_path: Path to which the repository should be cloned to
         :param silence: Perform action with silence
         """
         super().__init__()
@@ -2003,24 +1903,14 @@
         self.to_path = to_path
         self.bios_path = bios_path
         self.silence = silence
-<<<<<<< HEAD
         self.sig_handler = sig_handler
-=======
->>>>>>> 81f63ea7
 
     @Slot()
     def run(self):
         """Clone repository and report progress using special object CloneProgress."""
         try:
             sha = check_github_repo(git_ref=self.git_ref, update=True, repo=self.repo, repo_dir=self.to_path,
-<<<<<<< HEAD
                                     progress=CloneProgress(sig_handler=self.sig_handler))
-            LOG.debug(f'Remove: {self.bios_path} {sha}')
-            rmtree(path=self.bios_path, ignore_errors=True)
-            LOG.debug(f'Copy Git DCS-BIOS to: {self.bios_path} ')
-            copytree(src=DCS_BIOS_REPO_DIR / 'Scripts' / 'DCS-BIOS', dst=self.bios_path)
-=======
-                                    progress=CloneProgress(self.signals.progress, self.signals.stage))
             if not self.bios_path.is_symlink():
                 target = self.to_path / 'Scripts' / 'DCS-BIOS'
                 cmd_symlink = f'"New-Item -ItemType SymbolicLink -Path \\"{self.bios_path}\\" -Target \\"{target}\\"'
@@ -2029,11 +1919,12 @@
                 run_command(cmd=['powershell.exe', '-Command', ps_command])
                 sleep(0.8)
             LOG.debug(f'Directory: {self.bios_path} is symbolic link: {self.bios_path.is_symlink()}')
->>>>>>> 81f63ea7
         except Exception:
             exctype, value, tb = sys.exc_info()
             exc_tb = traceback.format_exception(exctype, value, tb)
             self.sig_handler.emit(sig_name='error', value=(exctype, value, exc_tb))
+            # exctype, value = sys.exc_info()[:2]
+            # self.signals.error.emit((exctype, value, traceback.format_exc()))
         else:
             self.sig_handler.emit(sig_name='result', value=(sha, self.silence))
         finally:
