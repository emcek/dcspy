--- conflicted
+++ resolved
@@ -431,21 +431,6 @@
     return refs
 
 
-<<<<<<< HEAD
-def get_sha_for_current_git_ref(git_ref: str, repo: str = 'DCS-Skunkworks/dcs-bios', repo_dir: Path = Path(gettempdir()) / 'dcsbios_git') -> str:
-    """
-    Get SHA for current git reference.
-
-    :param git_ref: Any Git reference as string
-    :param repo: GitHub repository
-    :param repo_dir: Local directory for repository
-    :return: Hex of SHA
-    """
-    bios_repo = _checkout_repo(repo=repo, repo_dir=repo_dir, checkout_ref=git_ref)
-    head_commit = bios_repo.head.commit
-    return head_commit.hexsha
-
-
 class WorkerSignals(QObject):
     """
     Defines the signals available from a running worker thread.
@@ -511,8 +496,6 @@
         return f'{signals}'
 
 
-=======
->>>>>>> 81f63ea7
 class CloneProgress(git.RemoteProgress):
     """Handler providing an interface to parse progress information emitted by git."""
     OP_CODES: ClassVar[list[str]] = ['BEGIN', 'CHECKING_OUT', 'COMPRESSING', 'COUNTING', 'END', 'FINDING_SOURCES', 'RECEIVING', 'RESOLVING', 'WRITING']
