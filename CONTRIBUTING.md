--- conflicted
+++ resolved
@@ -104,13 +104,13 @@
 ```python
 class FA18Chornet(Aircraft):
     def __init__(self, lcd_type: LcdInfo) -> None:
+        super().__init__(lcd_type)
         self.bios_data: Dict[str, BiosValue] = {
             'UFC_SCRATCHPAD_STRING_1_DISPLAY': {'klass': 'StringBuffer', 'args': {'address': 0x744e, 'max_length': 2}, 'value': ''},
             ...
             'HUD_ATT_SW': {'klass': 'IntegerBuffer', 'args': {'address': 0x742e, 'mask': 0x300, 'shift_by': 0x8}, 'value': int(), 'max_value': 2},
             'IFEI_DWN_BTN': {'klass': 'IntegerBuffer', 'args': {'address': 0x7466, 'mask': 0x10, 'shift_by': 0x4}, 'value': int(), 'max_value': 1},
             'IFEI_UP_BTN': {'klass': 'IntegerBuffer', 'args': {'address': 0x7466, 'mask': 0x8, 'shift_by': 0x3}, 'value': int(), 'max_value': 1}}
-<<<<<<< HEAD
         self.cycle_buttons = {
             LcdButton.OK: {'bios': 'HUD_ATT_SW', 'iter': iter([0])},
             LcdButton.MENU: {'bios': 'IFEI_DWN_BTN', 'iter': iter([0])},
@@ -121,23 +121,4 @@
         if button in self.cycle_buttons:
             self.button_actions[button] = self.get_cycle_request(button)
         return super().button_request(button)
-=======
-        self.cycle_buttons = {'HUD_ATT_SW': iter([0]), 'IFEI_DWN_BTN': iter([0]), 'IFEI_UP_BTN': iter([0])}
-
-def button_request(self, button: LcdButton, request: str = '\n') -> str:
-    button_map = {LcdButton.OK: 'HUD_ATT_SW',
-                  LcdButton.CANCEL: 'IFEI_UP_BTN',
-                  LcdButton.MENU: 'IFEI_DWN_BTN'}
-    settings = 0
-    button_bios_name = ''
-    if button in button_map:
-        button_bios_name = button_map[button]
-        settings = self.get_next_value_for_button(button_bios_name)
-    action = {LcdButton.ONE: 'UFC_COMM1_CHANNEL_SELECT DEC\n',
-              ...
-              LcdButton.MENU: f'{button_bios_name} {settings}\n',
-              LcdButton.CANCEL: f'{button_bios_name} {settings}\n',
-              LcdButton.OK: f'{button_bios_name} {settings}\n'}
-    return super().button_request(button, action.get(button, '\n'))
->>>>>>> 0f0ac062
 ```