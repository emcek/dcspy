--- conflicted
+++ resolved
@@ -21,13 +21,8 @@
       author='Michal Plichta',
       license='MIT License',
       entry_points={'console_scripts': ['dcspy = dcspy.dcspy:run']},
-<<<<<<< HEAD
-      data_files=[('dcspy_data', ['images/dcspy.ico', 'fonts/falconded.ttf', 'fonts/license.txt'])],
-      classifiers=['Development Status :: 4 - Beta',
-=======
       data_files=[('dcspy_data', ['images/dcspy.ico'])],
       classifiers=['Development Status :: 5 - Production/Stable',
->>>>>>> 2095c801
                    'Environment :: Console',
                    'License :: OSI Approved :: MIT License',
                    'Programming Language :: Python :: 3.6',
