--- conflicted
+++ resolved
@@ -40,9 +40,8 @@
     + plane_detected = False : bool
     + already_pressed = False : bool
     + lcd : LcdInfo
-    + self.vert_space = 0 : int
+    + vert_space = 0 : int
     + dislay(message : List[str]) -> List[str]
-    + vert_space : int
     # {abstract} _prepare_image() -> Image
     + detecting_plane()
     + load_new_plane(value : str)
@@ -53,22 +52,12 @@
 }
 
 class KeyboardMono {
-<<<<<<< HEAD
-    + buttons : Tuple[int]
-    + vert_space = 10
-=======
-    + self.vert_space = 10 : int
->>>>>>> dfb775c2
+    + vert_space = 10 : int
     # _prepare_image() -> Image
 }
 
 class KeyboardColor {
-<<<<<<< HEAD
-    + buttons : Tuple[int]
-    + vert_space = 40
-=======
-    + self.vert_space = 40 : int
->>>>>>> dfb775c2
+    + vert_space = 40 : int
     # _prepare_image() -> Image
 }
 
@@ -82,17 +71,12 @@
   Aircraft <|-- F14B
   F14B <|-- F14A135GR
   Aircraft <|-- AV8BNA
-<<<<<<< HEAD
-  BIOS *-- PROTO_STR
-  BIOS *-- PROTO_INT
-=======
   class BIOS_VALUE
   AH64D *-- ApacheEufdMode
->>>>>>> dfb775c2
 }
 
 class Aircraft {
-    + bios_data : Dict[str, BIOS]
+    + bios_data : Dict[str, BIOS_VALUE]
     + cycle_buttons : Dict[str, Iterator[int]]
     + lcd : LcdInfo
     + led_stack: OrderedDict[str, EffectInfo]
@@ -105,11 +89,7 @@
     + get_bios(selector: str) -> Union[str, int]
     + led_handler(selector: str, value: int, effect: EffectInfo)
     + get_next_value_for_button(btn_name: str) -> int
-<<<<<<< HEAD
     # _popitem_and_reply_last_effect(selector: str)
-    + {abstract} draw_for_lcd_type_1(img: Image)
-    + {abstract} draw_for_lcd_type_2(img: Image)
-=======
     + {abstract} draw_for_lcd_mono(img: Image)
     + {abstract} draw_for_lcd_color(img: Image)
 }
@@ -119,28 +99,14 @@
     + IDM = 1
     + WCA = 2
     + PRE = 4
->>>>>>> dfb775c2
 }
 
-
-class PROTO_STR <<(T,orange)>> {
-    + address: int
-    + max_length: int
-}
-
-class PROTO_INT <<(T,orange)>> {
-    + address: int
-    + mask: int
-    + shift_by: int
-    + max_value': int
-}
-
-class BIOS <<(T,orange)>> {
+class BIOS_VALUE <<(T,orange)>> {
     + class : str
-    + args: Dict[PROTO_STR, PROTO_INT]
+    + args: Dict[str, int]
     + value: Union[int, str]
-    + callback: str
-    + callback_args: Dict[str, EffectInfo]
+    + max_value: int
+    - total=False
 }
 
 class LcdInfo <<(D,orchid)>> {
