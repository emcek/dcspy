--- conflicted
+++ resolved
@@ -50,11 +50,8 @@
         + plane_detected = False : bool
         + lcdbutton_pressed = False : bool
         + model: LogitechDeviceModel
-<<<<<<< HEAD
+        + display(message: List[Tuple[str, Color]]) -> List[Tuple[str, Color]]
         + sig_handler: SignalHandler
-=======
-        + display(message: List[Tuple[str, Color]]) -> List[Tuple[str, Color]]
->>>>>>> fae4cd4d
         + __init__(ProtocolParser, socket, FontsConfig)
         + detecting_plane()
         + load_new_plane(str)
