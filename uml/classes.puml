@startuml
hide empty members

package dcsbios {
    class ProtocolParser {
        + state : str
        + sync_byte_count : int
        + address : int
        + count : int
        + data : int
        + write_callbacks : Set[Callable]
        + frame_sync_callbacks : Set[Callable]
        + process_byte(byte: int)
    }

    class StringBuffer {
        + buffer : bytearray
        + callbacks: Set[Callable]
        + __init__(parser, address, max_length, callback)
        + set_char(index, char)
        + on_dcsbios_write(address, data)
    }

    class IntegerBuffer {
        + callbacks: Set[Callable]
        + __init__(parser, address, mask, shift_by, callback)
        + on_dcsbios_write(address, data)
    }
    class ParserState <<(E,yellow)>> {
        ADDRESS_LOW = 1
        ADDRESS_HIGH = 2
        COUNT_LOW = 3
        COUNT_HIGH = 4
        DATA_LOW = 5
        DATA_HIGH = 6
        WAIT_FOR_SYNC = 7
    }
    ProtocolParser *- ParserState
}

package logitech {
    KeyboardManager <|-- G13
    KeyboardManager <|-- G510
    KeyboardManager <|-- G15v1
    KeyboardManager <|-- G15v2
    KeyboardManager <|-- G19

    class KeyboardManager {
        + parser : ProtocolParser
        + plane : BasicAircraft
        + plane_name = '' : str
        + bios_name = '' : str
        + plane_detected = False : bool
        + lcdbutton_pressed = False : bool
        + gkey_pressed = False : bool
        + gkey: Sequence[Gkey]
        + buttons: Sequence[LcdButton]
        + lcd : LcdInfo
        + model: KeyboardModel
        + vert_space = 0 : int
        + __init__(parser: ProtocolParser)
        + dislay(message : List[str]) -> List[str]
        + detecting_plane()
        + load_new_plane(value : str)
        + check_buttons() -> LcdButton
        + check_gkey() -> Gkey
        + button_handle(sock : socket)
        + clear()
        + text(List[str])
        # _prepare_image() -> Image
        # _send_request()
    }

    class G13 {
        + gkey: Sequence[Gkey]
        + buttons: Sequence[LcdButton]
        + vert_space = 10 : int
    }

    class G510 {
        + gkey: Sequence[Gkey]
        + buttons: Sequence[LcdButton]
        + vert_space = 10 : int
    }

    class G15v1 {
        + gkey: Sequence[Gkey]
        + buttons: Sequence[LcdButton]
        + vert_space = 10 : int
    }

    class G15v2 {
        + gkey: Sequence[Gkey]
        + buttons: Sequence[LcdButton]
        + vert_space = 10 : int
    }

    class G19 {
        + gkey: Sequence[Gkey]
        + buttons: Sequence[LcdButton]
        + vert_space = 40 : int
    }
}

package aircraft {
    BasicAircraft <|-- AdvancedAircraft
    AdvancedAircraft <|-- FA18Chornet
    AdvancedAircraft <|-- F16C50
    AdvancedAircraft <|-- F15ESE
    AdvancedAircraft <|-- Ka50
    Ka50 <|-- Ka503
    AdvancedAircraft <|-- Mi8MT
    AdvancedAircraft <|-- Mi24P
    AdvancedAircraft <|-- AH64D
    AdvancedAircraft <|-- A10C
    A10C <|-- A10C2
    AdvancedAircraft <|-- F14B
    F14B <|-- F14A135GR
    AdvancedAircraft <|-- AV8BNA
    AH64D *-- ApacheEufdMode

<<<<<<< HEAD
class Aircraft {
    + bios_data : Dict[str, BIOS_VALUE]
    + cycle_buttons : Dict[str, Iterator[int]]
    + lcd : LcdInfo
    + led_stack: OrderedDict[str, EffectInfo]
    # _debug_img : Iterator[int]
    + __init__(lcd_type: LcdInfo)
    + button_request(button: int, request: str) -> str
    + update_display(image : Image)
    + prepare_image() -> Image
    + set_bios(selector: str, value: str)
    + get_bios(selector: str) -> Union[str, int]
    + led_handler(selector: str, value: int, effect: EffectInfo)
    + get_next_value_for_button(btn_name: str) -> int
    # _popitem_and_reply_last_effect(selector: str)
    + {abstract} draw_for_lcd_mono(img: Image)
    + {abstract} draw_for_lcd_color(img: Image)
}
=======
    class MetaAircraft <<(M,plum)>> {
        + __new__(name, bases, namespace)
        + __call__()
    }
>>>>>>> 96fc2fa1

    class BasicAircraft {
        + bios_data : Dict[str, BiosValue]
        + cycle_buttons : Dict[LcdButton, CycleButton]
        + button_actions: Dict[LcdButton, str]
        + lcd : LcdInfo
        + cfg: Dict[str, Union[str, int]]
        + __init__(lcd_type: LcdInfo)
        + button_request(button: LcdButton) -> str
        + set_bios(selector: str, value: Union[str, int])
        + get_bios(selector: str) -> Union[str, int]
        # _get_next_value_for_button(button: LcdButton) -> int
        # _get_cycle_request(button: LcdButton) -> str
    }

    class AdvancedAircraft {
        # _debug_img : Iterator[int]
        + prepare_image() -> Image
        + {abstract} draw_for_lcd_mono(img: Image)
        + {abstract} draw_for_lcd_color(img: Image)
    }

    class ApacheEufdMode <<(E,yellow)>> {
        + UNK = 0
        + IDM = 1
        + WCA = 2
        + PRE = 4
    }
}

package models {
    class Direction <<(E,yellow)>> {
        + FORWARD = 1
        + BACKWARD = -1
    }

    class ZigZagIterator {
        + current: int
        + max_value: int
        + step: int = 1
    }

    class CycleButton <<(M,orange)>> {
        + ctrl_name: str
        + max_value: int = 1
        + iter: Iterator[int]
        + from_request(req: str) -> CycleButton
    }

    class LcdInfo <<(M,orange)>> {
        + height : int
        + width : int
        + type : LcdType
        + buttons: Sequence[LcdButton]
        + foreground : Union[int, Tuple[int, int, int, int]]
        + background : Union[int, Tuple[int, int, int, int]]
        + mode: LcdMode
        + font_xs: ImageFont.FreeTypeFont
        + font_s: ImageFont.FreeTypeFont
        + font_l: ImageFont.FreeTypeFont
    }

    class LcdMode <<(E,yellow)>> {
        + BLACK_WHITE = '1'
        + TRUE_COLOR = 'RGBA'
    }

    class LcdType <<(E,yellow)>> {
        + mono = 0
        + color = 1
    }

    class Gkey <<(M,orange)>> {
        + key: int
        + mode: int
        + from_yaml(yaml_str: str) -> Gkey
        + generate(key: int, mode: int) -> Tuple[Gkey]
        + name(row: int, col: int) -> str
    }

    class LcdButton <<(E,yellow)>> {
        + none = 0x0
        + one = 0x1
        + two = 0x2
        + three = 0x4
        + four = 0x8
        + left = 0x0100
        + right = 0x0200
        + ok = 0x0400
        + cancel = 0x0800
        + up = 0x1000
        + down = 0x2000
        + menu = 0x4000
    }

    class IntBuffArgs <<(M,orange)>> {
        + address: int
        + mask: int
        + shift_by: int
    }

    class StrBuffArgs <<(M,orange)>> {
        + address: int
        + max_length: int
    }

    class BiosValueInt <<(M,orange)>> {
        + klass : str
        + args: IntBuffArgs]
        + value: Union[int, str]
        + max_value: int
    }

    class BiosValueStr <<(M,orange)>> {
        + klass : str
        + args: StrBuffArgs
        + value: Union[int, str]
    }

    class KeyboardModel <<(M,orange)>> {
        + name: str
        + klass: str
        + modes: int
        + gkeys: int
        + lcdkeys: Sequence[LcdButton]
        + lcd: str
    }

BiosValueInt *-- IntBuffArgs
BiosValueStr *-- StrBuffArgs

LcdType --* LcdInfo
LcdMode --* LcdInfo
LcdButton --* LcdInfo
LcdButton -* BasicAircraft
LcdButton -* KeyboardModel
Gkey --* BasicAircraft
Gkey --* KeyboardManager
Direction --* ZigZagIterator
ZigZagIterator --* BasicAircraft
KeyboardModel -* KeyboardManager
}
package sdk{
    class lcd_sdk <<(L,lightblue)>> {
        + logi_lcd_init()
        + logi_lcd_is_connected()
        + logi_lcd_is_button_pressed()
        + logi_lcd_update()
        + logi_lcd_shutdown()
        + logi_lcd_mono_set_background()
        + logi_lcd_mono_set_text()
        + logi_lcd_color_set_background()
        + logi_lcd_color_set_title()
        + logi_lcd_color_set_text()
        + update_text()
        + update_display()
        + clear_display()
        # _clear_mono()
        # _clear_color()
    }
    class led_sdk <<(L,lightblue)>> {
        + logi_led_init()
        + logi_led_init_with_name()
        + logi_led_set_target_device()
        + logi_led_save_current_lighting()
        + logi_led_restore_lighting()
        + logi_led_set_lighting()
        + logi_led_flash_lighting()
        + logi_led_pulse_lighting()
        + logi_led_stop_effects()
        + logi_led_shutdown()
        + start_led_pulse()
    }
<<<<<<< HEAD
    class EffectInfo <<(T,orange)>> {
       + name : str
       + rgb : Tuple[int, int, int]
       + duration : int
       + interval : int
=======
    class key_sdk <<(L,lightblue)>> {
        + logi_gkey_init()
        + logi_gkey_is_keyboard_gkey_pressed()
        + logi_gkey_is_keyboard_gkey_string()
        + logi_gkey_shutdown()
>>>>>>> 96fc2fa1
    }
}

KeyboardManager *- BasicAircraft
LcdInfo -* KeyboardManager
KeyboardManager *--- ProtocolParser
KeyboardManager *-- lcd_sdk
KeyboardManager *-- key_sdk

<<<<<<< HEAD
LcdInfo --* Aircraft
Aircraft *-- StringBuffer
Aircraft *--- IntegerBuffer
Aircraft *-- lcd_sdk
Aircraft *-- EffectInfo
BIOS *-- EffectInfo
=======
LcdInfo --* BasicAircraft
BasicAircraft *-- StringBuffer
BasicAircraft *--- IntegerBuffer
BasicAircraft *-- lcd_sdk
AdvancedAircraft *- CycleButton
>>>>>>> 96fc2fa1
@enduml<|MERGE_RESOLUTION|>--- conflicted
+++ resolved
@@ -119,31 +119,10 @@
     AdvancedAircraft <|-- AV8BNA
     AH64D *-- ApacheEufdMode
 
-<<<<<<< HEAD
-class Aircraft {
-    + bios_data : Dict[str, BIOS_VALUE]
-    + cycle_buttons : Dict[str, Iterator[int]]
-    + lcd : LcdInfo
-    + led_stack: OrderedDict[str, EffectInfo]
-    # _debug_img : Iterator[int]
-    + __init__(lcd_type: LcdInfo)
-    + button_request(button: int, request: str) -> str
-    + update_display(image : Image)
-    + prepare_image() -> Image
-    + set_bios(selector: str, value: str)
-    + get_bios(selector: str) -> Union[str, int]
-    + led_handler(selector: str, value: int, effect: EffectInfo)
-    + get_next_value_for_button(btn_name: str) -> int
-    # _popitem_and_reply_last_effect(selector: str)
-    + {abstract} draw_for_lcd_mono(img: Image)
-    + {abstract} draw_for_lcd_color(img: Image)
-}
-=======
     class MetaAircraft <<(M,plum)>> {
         + __new__(name, bases, namespace)
         + __call__()
     }
->>>>>>> 96fc2fa1
 
     class BasicAircraft {
         + bios_data : Dict[str, BiosValue]
@@ -317,19 +296,11 @@
         + logi_led_shutdown()
         + start_led_pulse()
     }
-<<<<<<< HEAD
-    class EffectInfo <<(T,orange)>> {
-       + name : str
-       + rgb : Tuple[int, int, int]
-       + duration : int
-       + interval : int
-=======
     class key_sdk <<(L,lightblue)>> {
         + logi_gkey_init()
         + logi_gkey_is_keyboard_gkey_pressed()
         + logi_gkey_is_keyboard_gkey_string()
         + logi_gkey_shutdown()
->>>>>>> 96fc2fa1
     }
 }
 
@@ -339,18 +310,9 @@
 KeyboardManager *-- lcd_sdk
 KeyboardManager *-- key_sdk
 
-<<<<<<< HEAD
-LcdInfo --* Aircraft
-Aircraft *-- StringBuffer
-Aircraft *--- IntegerBuffer
-Aircraft *-- lcd_sdk
-Aircraft *-- EffectInfo
-BIOS *-- EffectInfo
-=======
 LcdInfo --* BasicAircraft
 BasicAircraft *-- StringBuffer
 BasicAircraft *--- IntegerBuffer
 BasicAircraft *-- lcd_sdk
 AdvancedAircraft *- CycleButton
->>>>>>> 96fc2fa1
 @enduml