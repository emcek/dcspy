<<<<<<< HEAD
from os import path, name
from unittest.mock import patch, call
=======
from pathlib import Path
from sys import platform
from unittest.mock import patch
>>>>>>> 96fc2fa1

from pytest import mark, raises

from dcspy.models import LcdButton, ZigZagIterator
from tests.helpers import all_plane_list, compare_images, set_bios_during_test


# <=><=><=><=><=> Base Class <=><=><=><=><=>
@mark.parametrize('plane', all_plane_list)
def test_check_all_aircraft_inherit_from_correct_base_class(plane, request):
    from dcspy import aircraft
    plane = request.getfixturevalue(f'{plane}_mono')
    assert isinstance(plane, aircraft.BasicAircraft)


@mark.parametrize('selector, data, value, c_func, effect, plane', [
    ('field1', {'addr': 0xdeadbeef, 'len': 16, 'value': ''}, 'val1', 'logi_lcd_mono_set_background', [True], 'advancedaircraft_mono'),
    ('field2', {'addr': 0xdeadbeef, 'len': 16, 'value': ''}, 'val2', 'logi_lcd_color_set_background', [False, True], 'advancedaircraft_color'),
], ids=['Mono LCD', 'Color LCD'])
def test_aircraft_base_class_set_bios(selector, data, value, c_func, effect, plane, request):
    from dcspy.sdk import lcd_sdk
    aircraft = request.getfixturevalue(plane)
    assert aircraft.bios_data == {}
    aircraft.bios_data = {selector: data}
    with patch.object(lcd_sdk, 'logi_lcd_is_connected', side_effect=effect), \
            patch.object(lcd_sdk, c_func, return_value=True), \
            patch.object(lcd_sdk, 'logi_lcd_update', return_value=True):
        assert aircraft.bios_data[selector]['value'] == ''
        assert aircraft.get_bios('none') == ''
        with raises(NotImplementedError):
            aircraft.set_bios(selector, value)


@mark.parametrize('c_func, plane', [
    ('logi_lcd_mono_set_background', 'advancedaircraft_mono'),
    ('logi_lcd_color_set_background', 'advancedaircraft_color'),
], ids=['Mono LCD', 'Color LCD'])
def test_aircraft_base_class_prepare_img(c_func, plane, request):
    from dcspy.sdk import lcd_sdk
    aircraft = request.getfixturevalue(plane)
    with patch.object(lcd_sdk, 'logi_lcd_is_connected', return_value=True), \
            patch.object(lcd_sdk, c_func, return_value=True), \
            patch.object(lcd_sdk, 'logi_lcd_update', return_value=True), \
            raises(NotImplementedError):
        aircraft.prepare_image()


@mark.parametrize('keyboard, plane_name', [
    ('keyboard_mono', 'F-22A'),
    ('keyboard_color', 'UH-60L'),
], ids=['F-22A Mono Keyboard', 'UH-60L Color Keyboard'])
def test_meta_plane(keyboard, plane_name, request):
    from dcspy.aircraft import BasicAircraft, MetaAircraft

    keyboard = request.getfixturevalue(keyboard)
    plane = MetaAircraft(plane_name, (BasicAircraft,), {})(keyboard.lcd)
    assert isinstance(plane, BasicAircraft)
    assert type(plane).__name__ == plane_name


# <=><=><=><=><=> Button Requests <=><=><=><=><=>
@mark.parametrize('plane, button, result', [
    ('fa18chornet_mono', LcdButton.NONE, '\n'),
    ('fa18chornet_mono', LcdButton.ONE, 'UFC_COMM1_CHANNEL_SELECT DEC\n'),
    ('fa18chornet_mono', LcdButton.TWO, 'UFC_COMM1_CHANNEL_SELECT INC\n'),
    ('fa18chornet_mono', LcdButton.THREE, 'UFC_COMM2_CHANNEL_SELECT DEC\n'),
    ('fa18chornet_mono', LcdButton.FOUR, 'UFC_COMM2_CHANNEL_SELECT INC\n'),
    ('fa18chornet_color', LcdButton.NONE, '\n'),
    ('fa18chornet_color', LcdButton.LEFT, 'UFC_COMM1_CHANNEL_SELECT DEC\n'),
    ('fa18chornet_color', LcdButton.RIGHT, 'UFC_COMM1_CHANNEL_SELECT INC\n'),
    ('fa18chornet_color', LcdButton.DOWN, 'UFC_COMM2_CHANNEL_SELECT DEC\n'),
    ('fa18chornet_color', LcdButton.UP, 'UFC_COMM2_CHANNEL_SELECT INC\n'),
    ('fa18chornet_color', LcdButton.MENU, 'IFEI_DWN_BTN 1\n'),
    ('fa18chornet_color', LcdButton.CANCEL, 'IFEI_UP_BTN 1\n'),
    ('fa18chornet_color', LcdButton.OK, 'HUD_ATT_SW 1\n'),
    ('av8bna_mono', LcdButton.NONE, '\n'),
    ('av8bna_mono', LcdButton.ONE, 'UFC_COM1_SEL -3200\n'),
    ('av8bna_mono', LcdButton.TWO, 'UFC_COM1_SEL +3200\n'),
    ('av8bna_mono', LcdButton.THREE, 'UFC_COM2_SEL -3200\n'),
    ('av8bna_mono', LcdButton.FOUR, 'UFC_COM2_SEL +3200\n'),
    ('av8bna_color', LcdButton.NONE, '\n'),
    ('av8bna_color', LcdButton.LEFT, 'UFC_COM1_SEL -3200\n'),
    ('av8bna_color', LcdButton.RIGHT, 'UFC_COM1_SEL +3200\n'),
    ('av8bna_color', LcdButton.DOWN, 'UFC_COM2_SEL -3200\n'),
    ('av8bna_color', LcdButton.UP, 'UFC_COM2_SEL +3200\n'),
    ('av8bna_color', LcdButton.MENU, '\n'),
    ('av8bna_color', LcdButton.CANCEL, '\n'),
    ('av8bna_color', LcdButton.OK, '\n'),
    ('f15ese_mono', LcdButton.NONE, '\n'),
    ('f15ese_mono', LcdButton.ONE, 'F_UFC_PRE_CHAN_L_SEL -3200\n'),
    ('f15ese_mono', LcdButton.TWO, 'F_UFC_PRE_CHAN_L_SEL +3200\n'),
    ('f15ese_mono', LcdButton.THREE, 'F_UFC_PRE_CHAN_R_SEL -3200\n'),
    ('f15ese_mono', LcdButton.FOUR, 'F_UFC_PRE_CHAN_R_SEL +3200\n'),
    ('f15ese_color', LcdButton.NONE, '\n'),
    ('f15ese_color', LcdButton.LEFT, 'F_UFC_PRE_CHAN_L_SEL -3200\n'),
    ('f15ese_color', LcdButton.RIGHT, 'F_UFC_PRE_CHAN_L_SEL +3200\n'),
    ('f15ese_color', LcdButton.DOWN, 'F_UFC_PRE_CHAN_R_SEL -3200\n'),
    ('f15ese_color', LcdButton.UP, 'F_UFC_PRE_CHAN_R_SEL +3200\n'),
    ('f15ese_color', LcdButton.MENU, 'F_UFC_KEY_L_GUARD 1\n|F_UFC_KEY_L_GUARD 0\n'),
    ('f15ese_color', LcdButton.CANCEL, 'F_UFC_KEY_R_GUARD 1\n|F_UFC_KEY_R_GUARD 0\n'),
    ('f15ese_color', LcdButton.OK, '\n'),
    ('ka50_mono', LcdButton.NONE, '\n'),
    ('ka50_mono', LcdButton.ONE, 'PVI_WAYPOINTS_BTN 1\n|PVI_WAYPOINTS_BTN 0\n'),
    ('ka50_mono', LcdButton.TWO, 'PVI_FIXPOINTS_BTN 1\n|PVI_FIXPOINTS_BTN 0\n'),
    ('ka50_mono', LcdButton.THREE, 'PVI_AIRFIELDS_BTN 1\n|PVI_AIRFIELDS_BTN 0\n'),
    ('ka50_mono', LcdButton.FOUR, 'PVI_TARGETS_BTN 1\n|PVI_TARGETS_BTN 0\n'),
    ('ka50_color', LcdButton.NONE, '\n'),
    ('ka50_color', LcdButton.LEFT, 'PVI_WAYPOINTS_BTN 1\n|PVI_WAYPOINTS_BTN 0\n'),
    ('ka50_color', LcdButton.RIGHT, 'PVI_FIXPOINTS_BTN 1\n|PVI_FIXPOINTS_BTN 0\n'),
    ('ka50_color', LcdButton.DOWN, 'PVI_AIRFIELDS_BTN 1\n|PVI_AIRFIELDS_BTN 0\n'),
    ('ka50_color', LcdButton.UP, 'PVI_TARGETS_BTN 1\n|PVI_TARGETS_BTN 0\n'),
    ('ka50_color', LcdButton.MENU, '\n'),
    ('ka50_color', LcdButton.CANCEL, '\n'),
    ('ka50_color', LcdButton.OK, '\n'),
    ('ka503_mono', LcdButton.NONE, '\n'),
    ('ka503_mono', LcdButton.ONE, 'PVI_WAYPOINTS_BTN 1\n|PVI_WAYPOINTS_BTN 0\n'),
    ('ka503_mono', LcdButton.TWO, 'PVI_FIXPOINTS_BTN 1\n|PVI_FIXPOINTS_BTN 0\n'),
    ('ka503_mono', LcdButton.THREE, 'PVI_AIRFIELDS_BTN 1\n|PVI_AIRFIELDS_BTN 0\n'),
    ('ka503_mono', LcdButton.FOUR, 'PVI_TARGETS_BTN 1\n|PVI_TARGETS_BTN 0\n'),
    ('ka503_color', LcdButton.NONE, '\n'),
    ('ka503_color', LcdButton.LEFT, 'PVI_WAYPOINTS_BTN 1\n|PVI_WAYPOINTS_BTN 0\n'),
    ('ka503_color', LcdButton.RIGHT, 'PVI_FIXPOINTS_BTN 1\n|PVI_FIXPOINTS_BTN 0\n'),
    ('ka503_color', LcdButton.DOWN, 'PVI_AIRFIELDS_BTN 1\n|PVI_AIRFIELDS_BTN 0\n'),
    ('ka503_color', LcdButton.UP, 'PVI_TARGETS_BTN 1\n|PVI_TARGETS_BTN 0\n'),
    ('ka503_color', LcdButton.MENU, '\n'),
    ('ka503_color', LcdButton.CANCEL, '\n'),
    ('ka503_color', LcdButton.OK, '\n'),
    ('f14a135gr_mono', LcdButton.NONE, '\n'),
    ('f14a135gr_mono', LcdButton.ONE, 'RIO_CAP_CLEAR 1\n|RIO_CAP_CLEAR 0\n'),
    ('f14a135gr_mono', LcdButton.TWO, 'RIO_CAP_SW 1\n|RIO_CAP_SW 0\n'),
    ('f14a135gr_mono', LcdButton.THREE, 'RIO_CAP_NE 1\n|RIO_CAP_NE 0\n'),
    ('f14a135gr_mono', LcdButton.FOUR, 'RIO_CAP_ENTER 1\n|RIO_CAP_ENTER 0\n'),
    ('f14a135gr_color', LcdButton.NONE, '\n'),
    ('f14a135gr_color', LcdButton.LEFT, 'RIO_CAP_CLEAR 1\n|RIO_CAP_CLEAR 0\n'),
    ('f14a135gr_color', LcdButton.RIGHT, 'RIO_CAP_SW 1\n|RIO_CAP_SW 0\n'),
    ('f14a135gr_color', LcdButton.DOWN, 'RIO_CAP_NE 1\n|RIO_CAP_NE 0\n'),
    ('f14a135gr_color', LcdButton.UP, 'RIO_CAP_ENTER 1\n|RIO_CAP_ENTER 0\n'),
    ('f14a135gr_color', LcdButton.MENU, '\n'),
    ('f14a135gr_color', LcdButton.CANCEL, '\n'),
    ('f14a135gr_color', LcdButton.OK, '\n'),
    ('f14b_mono', LcdButton.NONE, '\n'),
    ('f14b_mono', LcdButton.ONE, 'RIO_CAP_CLEAR 1\n|RIO_CAP_CLEAR 0\n'),
    ('f14b_mono', LcdButton.TWO, 'RIO_CAP_SW 1\n|RIO_CAP_SW 0\n'),
    ('f14b_mono', LcdButton.THREE, 'RIO_CAP_NE 1\n|RIO_CAP_NE 0\n'),
    ('f14b_mono', LcdButton.FOUR, 'RIO_CAP_ENTER 1\n|RIO_CAP_ENTER 0\n'),
    ('f14b_color', LcdButton.NONE, '\n'),
    ('f14b_color', LcdButton.LEFT, 'RIO_CAP_CLEAR 1\n|RIO_CAP_CLEAR 0\n'),
    ('f14b_color', LcdButton.RIGHT, 'RIO_CAP_SW 1\n|RIO_CAP_SW 0\n'),
    ('f14b_color', LcdButton.DOWN, 'RIO_CAP_NE 1\n|RIO_CAP_NE 0\n'),
    ('f14b_color', LcdButton.UP, 'RIO_CAP_ENTER 1\n|RIO_CAP_ENTER 0\n'),
    ('f14b_color', LcdButton.MENU, '\n'),
    ('f14b_color', LcdButton.CANCEL, '\n'),
    ('f14b_color', LcdButton.OK, '\n'),
    ('f16c50_mono', LcdButton.NONE, '\n'),
    ('f16c50_mono', LcdButton.ONE, 'IFF_MASTER_KNB 1\n'),
    ('f16c50_mono', LcdButton.TWO, 'IFF_ENABLE_SW 1\n'),
    ('f16c50_mono', LcdButton.THREE, 'IFF_M4_CODE_SW 1\n'),
    ('f16c50_mono', LcdButton.FOUR, 'IFF_M4_REPLY_SW 1\n'),
    ('f16c50_color', LcdButton.NONE, '\n'),
    ('f16c50_color', LcdButton.LEFT, 'IFF_MASTER_KNB 1\n'),
    ('f16c50_color', LcdButton.RIGHT, 'IFF_ENABLE_SW 1\n'),
    ('f16c50_color', LcdButton.DOWN, 'IFF_M4_CODE_SW 1\n'),
    ('f16c50_color', LcdButton.UP, 'IFF_M4_REPLY_SW 1\n'),
    ('f16c50_color', LcdButton.MENU, '\n'),
    ('f16c50_color', LcdButton.CANCEL, '\n'),
    ('f16c50_color', LcdButton.OK, '\n'),
    ('ah64dblkii_mono', LcdButton.NONE, '\n'),
    ('ah64dblkii_mono', LcdButton.ONE, 'PLT_EUFD_IDM 0\n|PLT_EUFD_IDM 1\n'),
    ('ah64dblkii_mono', LcdButton.TWO, 'PLT_EUFD_RTS 0\n|PLT_EUFD_RTS 1\n'),
    ('ah64dblkii_mono', LcdButton.THREE, 'PLT_EUFD_PRESET 0\n|PLT_EUFD_PRESET 1\n'),
    ('ah64dblkii_mono', LcdButton.FOUR, 'PLT_EUFD_ENT 0\n|PLT_EUFD_ENT 1\n'),
])
def test_button_pressed_for_planes(plane, button, result, request):
    plane = request.getfixturevalue(plane)
    assert plane.button_request(button) == result


@mark.parametrize('button, result', [
    (LcdButton.NONE, '\n'),
    (LcdButton.LEFT, 'PLT_EUFD_WCA 0\n|PLT_EUFD_WCA 1\n'),
    (LcdButton.RIGHT, 'PLT_EUFD_RTS 0\n|PLT_EUFD_RTS 1\n'),
    (LcdButton.DOWN, 'PLT_EUFD_PRESET 0\n|PLT_EUFD_PRESET 1\n'),
    (LcdButton.UP, 'PLT_EUFD_ENT 0\n|PLT_EUFD_ENT 1\n'),
    (LcdButton.MENU, '\n'),
    (LcdButton.CANCEL, '\n'),
    (LcdButton.OK, '\n'),
], ids=['NONE', 'LEFT', 'RIGHT', 'DOWN', 'UP', 'MENU', 'CANCEL', 'OK'])
def test_button_pressed_for_apache_color(button, result, ah64dblkii_color):
    from dcspy.aircraft import ApacheEufdMode
    ah64dblkii_color.mode = ApacheEufdMode.WCA
    assert ah64dblkii_color.button_request(button) == result


@mark.parametrize('plane, btn_name, btn, values', [
    ('f16c50_mono', 'IFF_MASTER_KNB', LcdButton.ONE, (1, 2, 3, 4, 3, 2, 1, 0, 1)),
    ('f16c50_mono', 'IFF_ENABLE_SW', LcdButton.TWO, (1, 2, 1, 0, 1)),
    ('f16c50_mono', 'IFF_M4_CODE_SW', LcdButton.THREE, (1, 2, 1, 0, 1)),
    ('f16c50_mono', 'IFF_M4_REPLY_SW', LcdButton.FOUR, (1, 2, 1, 0, 1)),
    ('f16c50_color', 'IFF_MASTER_KNB', LcdButton.LEFT, (1, 2, 3, 4, 3, 2, 1, 0, 1)),
    ('f16c50_color', 'IFF_ENABLE_SW', LcdButton.RIGHT, (1, 2, 1, 0, 1)),
    ('f16c50_color', 'IFF_M4_CODE_SW', LcdButton.DOWN, (1, 2, 1, 0, 1)),
    ('f16c50_color', 'IFF_M4_REPLY_SW', LcdButton.UP, (1, 2, 1, 0, 1)),
    ('fa18chornet_color', 'HUD_ATT_SW', LcdButton.OK, (1, 2, 1, 0, 1)),
    ('fa18chornet_color', 'IFEI_DWN_BTN', LcdButton.MENU, (1, 0, 1)),
    ('fa18chornet_color', 'IFEI_UP_BTN', LcdButton.CANCEL, (1, 0, 1)),
], ids=[
    'ONE - Viper Mono',
    'TWO - Viper Mono',
    'THREE - Viper Mono',
    'FOUR - Viper Mono',
    'LEFT - Viper Color',
    'RIGHT - Viper Color',
    'DOWN - Viper Color',
    'UP - Viper Color',
    'OK - Hornet Color',
    'MENU - Hornet Color',
    'CANCEL - Hornet Color'])
def test_get_next_value_for_cycle_buttons(plane, btn_name, btn, values, request):
    plane = request.getfixturevalue(plane)
    assert not all(isinstance(cyc_btn.iter, ZigZagIterator) for cyc_btn in plane.cycle_buttons.values())
    for val in values:
        assert plane.button_request(btn) == f'{btn_name} {val}\n'
    assert isinstance(plane.cycle_buttons[btn].iter, ZigZagIterator)


# <=><=><=><=><=> Set BIOS <=><=><=><=><=>
@mark.parametrize('plane, bios_pairs, result', [
    ('fa18chornet_mono', [('UFC_SCRATCHPAD_STRING_2_DISPLAY', '~~')], '22'),
    ('fa18chornet_mono', [('UFC_COMM1_DISPLAY', '``')], '11'),
    ('fa18chornet_mono', [('IFEI_FUEL_UP', '104T')], '104T'),
    ('fa18chornet_color', [('UFC_SCRATCHPAD_STRING_1_DISPLAY', '~~')], '22'),
    ('fa18chornet_color', [('UFC_COMM1_DISPLAY', '``')], '11'),
    ('fa18chornet_color', [('IFEI_FUEL_UP', '1000T')], '1000T'),
    ('f16c50_mono', [('DED_LINE_1', 'a')], '\u2666'),
    ('f16c50_mono', [('DED_LINE_2', 'o')], '\u00b0'),
    ('f16c50_mono', [('DED_LINE_3', '*')], '\u25d9'),
    ('f16c50_mono', [('DED_LINE_5', '\x07')], ''),
    ('f16c50_mono', [('DED_LINE_4', '\x10')], ''),
    ('f16c50_mono', [('DED_LINE_2', '   @')], '   '),
    ('f16c50_color', [('DED_LINE_3', 'a')], '\u0040'),
    ('f16c50_color', [('DED_LINE_4', 'o')], '\u005e'),
    ('f16c50_color', [('DED_LINE_3', '*')], '\u00d7'),
    ('f16c50_color', [('DED_LINE_5', '\xfe')], ''),
    ('f16c50_color', [('DED_LINE_1', '\xfc')], ''),
    ('f16c50_color', [('DED_LINE_2', '   @')], '   '),
    ('f16c50_color', [('DED_LINE_2', '1DEST 2BNGO 3VIP  RINTG  A\x10\x04')], 'ÁDEST ÂBNGO ÃVIP  rINTG  '),
    ('f16c50_color', [('DED_LINE_3', '4NAV  5MAN  6INS  EDLNK  A\x10\x04')], 'ÄNAV  ÅMAN  ÆINS  eDLNK  '),
    ('f16c50_color', [('DED_LINE_4', '7CMDS 8MODE 9VRP  0MISC  A\x10\x04')], 'ÇCMDS ÈMODE ÉVRP  ÀMISC  '),
    ('f16c50_mono', [('DED_LINE_1', '       *      *CMD STRG  \x80@')], '       \u25d9      \u25d9CMD STRG  '),
    ('f16c50_mono', [('DED_LINE_2', '1DEST 2BNGO 3VIP  RINTG  A\x10\x04')], '1DEST 2BNGO 3VIP  RINTG  '),
    ('f16c50_mono', [('DED_LINE_1', ' MARK *HUD *    26a      @')], ' MARK \u25d9HUD \u25d9    26\u2666      '),
    ('f16c50_mono', [('DED_LINE_5', 'M3 :7000 *     *DCPL(9)  \x03\x82')], 'M3 :7000 \u25d9     \u25d9DCPL(9)  '),
    ('ah64dblkii_mono', [('PLT_EUFD_LINE8', '~=>VHF*  121.000   -----              121.500   -----   ')], '\u25a0\u2219\u25b8VHF*  121.000   -----              121.500   -----   '),
    ('ah64dblkii_mono', [('PLT_EUFD_LINE9', ' <=UHF*  305.000   -----              305.000   -----   ')], ' \u25c2\u2219UHF*  305.000   -----              305.000   -----   '),
    ('ah64dblkii_mono', [('PLT_EUFD_LINE10', ' <>FM1*   30.000   -----    NORM       30.000   -----   ')], ' \u25c2\u25b8FM1*   30.000   -----    NORM       30.000   -----   '),
    ('ah64dblkii_color', [('PLT_EUFD_LINE11', '[==FM2*   30.000   -----               30.000   -----   ')], '\u25ca\u2219\u2219FM2*   30.000   -----               30.000   -----   '),
    ('ah64dblkii_color', [('PLT_EUFD_LINE12', ' ==HF *    2.0000A -----    LOW         2.0000A -----   ')], ' \u2219\u2219HF *    2.0000A -----    LOW         2.0000A -----   '),
    ('ah64dblkii_color', [('PLT_EUFD_LINE12', ']==HF *    2.0000A -----    LOW         2.0000A -----   ')], '\u2666\u2219\u2219HF *    2.0000A -----    LOW         2.0000A -----   '),
])
def test_set_bios_for_airplane(plane, bios_pairs, result, request):
    plane = request.getfixturevalue(plane)
    set_bios_during_test(plane, bios_pairs)
    assert plane.bios_data[bios_pairs[0][0]] == result


@mark.parametrize('plane, bios_pairs, mode', [
    ('ah64dblkii_mono', [('PLT_EUFD_LINE1', 'ENGINE 1 OUT      |AFT FUEL LOW      |TAIL WHL LOCK SEL ')], 'IDM'),
    ('ah64dblkii_mono', [('PLT_EUFD_LINE1', '                  |AFT FUEL LOW      |PRESET TUNE VHS ')], 'PRE'),
    ('ah64dblkii_color', [('PLT_EUFD_LINE1', '                  |                  |TAIL WHL LOCK SEL ')], 'IDM'),
    ('ah64dblkii_color', [('PLT_EUFD_LINE1', '                  |AFT FUEL LOW      |TAIL WHL LOCK SEL ')], 'IDM'),
    ('ah64dblkii_color', [('PLT_EUFD_LINE1', 'ENGINE 1 OUT      |AFT FUEL LOW      |PRESET TUNE FM1 ')], 'PRE'),
], ids=['Mono IDM', 'Mono PRE', 'Color IDM 1', 'Color IDM 2', 'Color PRE'])
def test_apache_mode_switch_idm_pre_for_apache(plane, bios_pairs, mode, request):
    plane = request.getfixturevalue(plane)
    set_bios_during_test(plane, bios_pairs)
    assert plane.mode.name == mode


# <=><=><=><=><=> Prepare Image <=><=><=><=><=>
@mark.parametrize('lcd', ['mono', 'color'])
@mark.parametrize('model', all_plane_list)
def test_prepare_image_for_all_planes(model, lcd, resources, img_precision, request):
    aircraft_model = request.getfixturevalue(f'{model}_{lcd}')
    bios_pairs = request.getfixturevalue(f'{model}_{lcd}_bios')
    set_bios_during_test(aircraft_model, bios_pairs)
    img = aircraft_model.prepare_image()
    # if 'ah64dblkii' in model:
    #     img.save(resources / platform / f'{model}_{lcd}_{type(aircraft_model).__name__}.png')
    # else:
    assert compare_images(img=img, file_path=resources / platform / f'{model}_{lcd}_{type(aircraft_model).__name__}.png', precision=img_precision)


@mark.parametrize('model', ['ah64dblkii_mono', 'ah64dblkii_color'], ids=['Mono LCD', 'Color LCD'])
def test_prepare_image_for_apache_wca_mode(model, resources, img_precision, request):
    from itertools import repeat
    from tempfile import gettempdir

    from dcspy.aircraft import ApacheEufdMode

    apache = request.getfixturevalue(model)
    apache._debug_img = repeat(999)
    bios_pairs = [
        ('PLT_EUFD_LINE1', 'LOW ROTOR RPM     |RECTIFIER 2 FAIL  |CHARGER           '),
        ('PLT_EUFD_LINE2', 'ENGINE 2 OUT      |GENERATOR 2 FAIL  |TAIL WHL LOCK SEL '),
        ('PLT_EUFD_LINE3', 'ENGINE 1 OUT      |AFT FUEL LOW      |                  '),
        ('PLT_EUFD_LINE4', '                  |FORWARD FUEL LOW  |                  '),
        ('PLT_EUFD_LINE5', '                  |                  |                  '),
    ]
    set_bios_during_test(apache, bios_pairs)
    apache.mode = ApacheEufdMode.WCA
    apache.cfg['save_lcd'] = True
    img = apache.prepare_image()
    assert (Path(gettempdir()) / f'{type(apache).__name__}_999.png').exists()
    assert compare_images(img=img, file_path=resources / platform / f'{model}_wca_mode.png', precision=img_precision)


# <=><=><=><=><=> Apache special <=><=><=><=><=>
@mark.parametrize('model', ['ah64dblkii_mono', 'ah64dblkii_color'], ids=['Mono LCD', 'Color LCD'])
def test_apache_wca_more_then_one_screen_scrolled(model, resources, img_precision, request):
    from dcspy.aircraft import ApacheEufdMode
<<<<<<< HEAD
    from dcspy.sdk import lcd_sdk
    with patch.object(lcd_sdk, 'logi_lcd_is_connected', return_value=True), \
            patch.object(lcd_sdk, 'logi_lcd_mono_set_background', return_value=True), \
            patch.object(lcd_sdk, 'logi_lcd_update', return_value=True):
        apache_mono.set_bios('PLT_EUFD_LINE1', 'LOW ROTOR RPM     |RECTIFIER 2 FAIL  |CHARGER           ')
        apache_mono.set_bios('PLT_EUFD_LINE2', 'ENGINE 2 OUT      |GENERATOR 2 FAIL  |TAIL WHL LOCK SEL ')
        apache_mono.set_bios('PLT_EUFD_LINE3', 'ENGINE 1 OUT      |AFT FUEL LOW      |                  ')
    apache_mono.mode = ApacheEufdMode.WCA

    for i in range(1, 5):
        assert apache_mono.warning_line == i
        apache_mono.warning_line += 1
        apache_mono.prepare_image()
    assert apache_mono.warning_line == 1
    img = apache_mono.prepare_image()
    assert isinstance(img, PIL.Image.Image)
    if name != 'nt':
        ref_img = PIL.Image.open(path.join(resources, 'apache_mono_wca_mode.png'))
        assert img.tobytes() == ref_img.tobytes()


def test_apache_mono_pre_mode(apache_mono, lcd_mono):
    from dcspy.sdk import lcd_sdk
    with patch.object(lcd_sdk, 'logi_lcd_is_connected', return_value=True), \
            patch.object(lcd_sdk, 'logi_lcd_mono_set_background', return_value=True), \
            patch.object(lcd_sdk, 'logi_lcd_update', return_value=True):
        apache_mono.set_bios('PLT_EUFD_LINE1', 'LOW ROTOR RPM     |RECTIFIER 2 FAIL  |PRESET TUNE VHF   ')
        apache_mono.set_bios('PLT_EUFD_LINE2', 'ENGINE 2 OUT      |GENERATOR 2 FAIL  |!CO CMD   127.000 ')
        apache_mono.set_bios('PLT_EUFD_LINE3', 'ENGINE 1 OUT      |AFT FUEL LOW      | D/1/227  135.000 ')
        apache_mono.set_bios('PLT_EUFD_LINE4', '                  |FORWARD FUEL LOW  | JAAT     136.000 ')
        apache_mono.set_bios('PLT_EUFD_LINE5', '                  |                  | BDE/HIG  127.000 ')
        apache_mono.set_bios('PLT_EUFD_LINE6', '                                     | FAAD     125.000 ')
        apache_mono.set_bios('PLT_EUFD_LINE7', '                                     | JTAC     121.000 ')
        apache_mono.set_bios('PLT_EUFD_LINE8', '~<>VHF*  127.000   -----             | AWACS    141.000 ')
        apache_mono.set_bios('PLT_EUFD_LINE9', ' ==UHF*  305.000   -----             | FLIGHT   128.000 ')
        apache_mono.set_bios('PLT_EUFD_LINE10', ' ==FM1*   30.000   -----    NORM     | BATUMI   126.000 ')
        apache_mono.set_bios('PLT_EUFD_LINE11', ' ==FM2*   30.000   -----             | COMMAND  137.000 ')

    img = apache_mono.prepare_image()
    assert isinstance(img, PIL.Image.Image)
    if name != 'nt':
        ref_img = PIL.Image.open(path.join(resources, 'apache_mono_pre_mode.png'))
        assert img.tobytes() == ref_img.tobytes()


@mark.skip
def test_led_effect_one_selector_for_shark_mono_on_off(black_shark_mono):
    from dcspy.sdk import led_sdk
    with patch.object(led_sdk, 'logi_led_init', return_value=True) as logi_led_init:
        with patch.object(led_sdk, 'logi_led_shutdown', return_value=True) as logi_led_shutdown:
            with patch.object(led_sdk, 'logi_led_set_target_device', return_value=True) as logi_led_set_target_device:
                with patch.object(led_sdk, 'logi_led_pulse_lighting', return_value=True) as logi_led_pulse_lighting:
                    selector = 'SC_MASTER_CAUTION_LED'
                    effect = led_sdk.EffectInfo(name='pulse', rgb=(0, 0, 100), duration=10, interval=10)
                    black_shark_mono.led_handler(selector, 1, effect)
                    logi_led_shutdown.assert_called_once()
                    logi_led_init.assert_called_once()
                    logi_led_set_target_device.assert_called_once_with(led_sdk.LOGI_DEVICETYPE_ALL)
                    logi_led_pulse_lighting.assert_called_once_with(effect.rgb, effect.duration, effect.interval)
                    assert black_shark_mono.bios_data[selector]['value'] == 1
                    assert len(black_shark_mono.led_stack) == 1
                    assert black_shark_mono.led_stack[selector] == effect

                    black_shark_mono.led_handler(selector, 0, effect)
                    assert black_shark_mono.bios_data[selector]['value'] == 0
                    assert len(black_shark_mono.led_stack) == 0
                    logi_led_shutdown.assert_has_calls([call(), call()])


@mark.skip
def test_led_effect_two_selector_for_shark_mono_on_off(black_shark_mono):
    from dcspy.sdk import led_sdk
    with patch.object(led_sdk, 'logi_led_init', return_value=True) as logi_led_init:
        with patch.object(led_sdk, 'logi_led_shutdown', return_value=True) as logi_led_shutdown:
            with patch.object(led_sdk, 'logi_led_set_target_device', return_value=True) as logi_led_set_target_device:
                with patch.object(led_sdk, 'logi_led_pulse_lighting', return_value=True) as logi_led_pulse_lighting:
                    with patch.object(led_sdk, 'logi_led_flash_lighting', return_value=True) as logi_led_flash_lighting:
                        selector1 = 'SC_MASTER_CAUTION_LED'
                        effect1 = led_sdk.EffectInfo(name='pulse', rgb=(0, 0, 100), duration=10, interval=10)
                        selector2 = 'SC_ROTOR_RPM_LED'
                        effect2 = led_sdk.EffectInfo(name='flash', rgb=(100, 100, 0), duration=20, interval=20)
                        on, off = 1, 0
                        black_shark_mono.led_handler(selector1, on, effect1)
                        black_shark_mono.led_handler(selector2, on, effect2)
                        logi_led_shutdown.assert_has_calls([call(), call()])
                        logi_led_init.assert_has_calls([call(), call()])
                        logi_led_set_target_device.assert_has_calls([call(led_sdk.LOGI_DEVICETYPE_ALL), call(led_sdk.LOGI_DEVICETYPE_ALL)])
                        logi_led_pulse_lighting.assert_called_once_with(effect1.rgb, effect1.duration, effect1.interval)
                        logi_led_flash_lighting.assert_called_once_with(effect2.rgb, effect2.duration, effect2.interval)
                        assert len(black_shark_mono.led_stack) == 2
                        black_shark_mono.led_handler(selector2, off, effect2)
                        logi_led_pulse_lighting.assert_has_calls([call(effect1.rgb, effect1.duration, effect1.interval), call(effect1.rgb, effect1.duration, effect1.interval)])
                        assert len(black_shark_mono.led_stack) == 1
                        black_shark_mono.led_handler(selector1, off, effect1)
                        assert len(black_shark_mono.led_stack) == 0

                        logi_led_shutdown.assert_has_calls([call(), call(), call()])
                        logi_led_init.assert_has_calls([call(), call(), call()])
                        logi_led_set_target_device.assert_has_calls([call(led_sdk.LOGI_DEVICETYPE_ALL), call(led_sdk.LOGI_DEVICETYPE_ALL), call(led_sdk.LOGI_DEVICETYPE_ALL)])
=======
    apache = request.getfixturevalue(model)
    bios_pairs = [
        ('PLT_EUFD_LINE1', 'LOW ROTOR RPM     |RECTIFIER 2 FAIL  |CHARGER           '),
        ('PLT_EUFD_LINE2', 'ENGINE 2 OUT      |GENERATOR 2 FAIL  |TAIL WHL LOCK SEL '),
        ('PLT_EUFD_LINE3', 'ENGINE 1 OUT      |AFT FUEL LOW      |                  '),
    ]
    set_bios_during_test(apache, bios_pairs)
    apache.mode = ApacheEufdMode.WCA

    for i in range(1, 3):
        assert apache.warning_line == i
        apache.warning_line += 1
        apache.prepare_image()
    assert apache.warning_line == 3
    img = apache.prepare_image()
    assert compare_images(img=img, file_path=resources / platform / f'{model}_wca_mode_scroll_3.png', precision=img_precision)

    for i in range(1, 3):
        apache.warning_line += 1
        apache.prepare_image()

    img = apache.prepare_image()
    assert apache.warning_line == 1
    assert compare_images(img=img, file_path=resources / platform / f'{model}_wca_mode_scroll_1.png', precision=img_precision)


@mark.parametrize('model', ['ah64dblkii_mono', 'ah64dblkii_color'], ids=['Mono LCD', 'Color LCD'])
def test_apache_pre_mode(model, apache_pre_mode_bios_data, resources, img_precision, request):
    apache = request.getfixturevalue(model)
    set_bios_during_test(apache, apache_pre_mode_bios_data)
    img = apache.prepare_image()
    assert compare_images(img=img, file_path=resources / platform / f'{model}_pre_mode.png', precision=img_precision)
>>>>>>> 96fc2fa1
<|MERGE_RESOLUTION|>--- conflicted
+++ resolved
@@ -1,11 +1,6 @@
-<<<<<<< HEAD
-from os import path, name
-from unittest.mock import patch, call
-=======
 from pathlib import Path
 from sys import platform
 from unittest.mock import patch
->>>>>>> 96fc2fa1
 
 from pytest import mark, raises
 
@@ -326,107 +321,6 @@
 @mark.parametrize('model', ['ah64dblkii_mono', 'ah64dblkii_color'], ids=['Mono LCD', 'Color LCD'])
 def test_apache_wca_more_then_one_screen_scrolled(model, resources, img_precision, request):
     from dcspy.aircraft import ApacheEufdMode
-<<<<<<< HEAD
-    from dcspy.sdk import lcd_sdk
-    with patch.object(lcd_sdk, 'logi_lcd_is_connected', return_value=True), \
-            patch.object(lcd_sdk, 'logi_lcd_mono_set_background', return_value=True), \
-            patch.object(lcd_sdk, 'logi_lcd_update', return_value=True):
-        apache_mono.set_bios('PLT_EUFD_LINE1', 'LOW ROTOR RPM     |RECTIFIER 2 FAIL  |CHARGER           ')
-        apache_mono.set_bios('PLT_EUFD_LINE2', 'ENGINE 2 OUT      |GENERATOR 2 FAIL  |TAIL WHL LOCK SEL ')
-        apache_mono.set_bios('PLT_EUFD_LINE3', 'ENGINE 1 OUT      |AFT FUEL LOW      |                  ')
-    apache_mono.mode = ApacheEufdMode.WCA
-
-    for i in range(1, 5):
-        assert apache_mono.warning_line == i
-        apache_mono.warning_line += 1
-        apache_mono.prepare_image()
-    assert apache_mono.warning_line == 1
-    img = apache_mono.prepare_image()
-    assert isinstance(img, PIL.Image.Image)
-    if name != 'nt':
-        ref_img = PIL.Image.open(path.join(resources, 'apache_mono_wca_mode.png'))
-        assert img.tobytes() == ref_img.tobytes()
-
-
-def test_apache_mono_pre_mode(apache_mono, lcd_mono):
-    from dcspy.sdk import lcd_sdk
-    with patch.object(lcd_sdk, 'logi_lcd_is_connected', return_value=True), \
-            patch.object(lcd_sdk, 'logi_lcd_mono_set_background', return_value=True), \
-            patch.object(lcd_sdk, 'logi_lcd_update', return_value=True):
-        apache_mono.set_bios('PLT_EUFD_LINE1', 'LOW ROTOR RPM     |RECTIFIER 2 FAIL  |PRESET TUNE VHF   ')
-        apache_mono.set_bios('PLT_EUFD_LINE2', 'ENGINE 2 OUT      |GENERATOR 2 FAIL  |!CO CMD   127.000 ')
-        apache_mono.set_bios('PLT_EUFD_LINE3', 'ENGINE 1 OUT      |AFT FUEL LOW      | D/1/227  135.000 ')
-        apache_mono.set_bios('PLT_EUFD_LINE4', '                  |FORWARD FUEL LOW  | JAAT     136.000 ')
-        apache_mono.set_bios('PLT_EUFD_LINE5', '                  |                  | BDE/HIG  127.000 ')
-        apache_mono.set_bios('PLT_EUFD_LINE6', '                                     | FAAD     125.000 ')
-        apache_mono.set_bios('PLT_EUFD_LINE7', '                                     | JTAC     121.000 ')
-        apache_mono.set_bios('PLT_EUFD_LINE8', '~<>VHF*  127.000   -----             | AWACS    141.000 ')
-        apache_mono.set_bios('PLT_EUFD_LINE9', ' ==UHF*  305.000   -----             | FLIGHT   128.000 ')
-        apache_mono.set_bios('PLT_EUFD_LINE10', ' ==FM1*   30.000   -----    NORM     | BATUMI   126.000 ')
-        apache_mono.set_bios('PLT_EUFD_LINE11', ' ==FM2*   30.000   -----             | COMMAND  137.000 ')
-
-    img = apache_mono.prepare_image()
-    assert isinstance(img, PIL.Image.Image)
-    if name != 'nt':
-        ref_img = PIL.Image.open(path.join(resources, 'apache_mono_pre_mode.png'))
-        assert img.tobytes() == ref_img.tobytes()
-
-
-@mark.skip
-def test_led_effect_one_selector_for_shark_mono_on_off(black_shark_mono):
-    from dcspy.sdk import led_sdk
-    with patch.object(led_sdk, 'logi_led_init', return_value=True) as logi_led_init:
-        with patch.object(led_sdk, 'logi_led_shutdown', return_value=True) as logi_led_shutdown:
-            with patch.object(led_sdk, 'logi_led_set_target_device', return_value=True) as logi_led_set_target_device:
-                with patch.object(led_sdk, 'logi_led_pulse_lighting', return_value=True) as logi_led_pulse_lighting:
-                    selector = 'SC_MASTER_CAUTION_LED'
-                    effect = led_sdk.EffectInfo(name='pulse', rgb=(0, 0, 100), duration=10, interval=10)
-                    black_shark_mono.led_handler(selector, 1, effect)
-                    logi_led_shutdown.assert_called_once()
-                    logi_led_init.assert_called_once()
-                    logi_led_set_target_device.assert_called_once_with(led_sdk.LOGI_DEVICETYPE_ALL)
-                    logi_led_pulse_lighting.assert_called_once_with(effect.rgb, effect.duration, effect.interval)
-                    assert black_shark_mono.bios_data[selector]['value'] == 1
-                    assert len(black_shark_mono.led_stack) == 1
-                    assert black_shark_mono.led_stack[selector] == effect
-
-                    black_shark_mono.led_handler(selector, 0, effect)
-                    assert black_shark_mono.bios_data[selector]['value'] == 0
-                    assert len(black_shark_mono.led_stack) == 0
-                    logi_led_shutdown.assert_has_calls([call(), call()])
-
-
-@mark.skip
-def test_led_effect_two_selector_for_shark_mono_on_off(black_shark_mono):
-    from dcspy.sdk import led_sdk
-    with patch.object(led_sdk, 'logi_led_init', return_value=True) as logi_led_init:
-        with patch.object(led_sdk, 'logi_led_shutdown', return_value=True) as logi_led_shutdown:
-            with patch.object(led_sdk, 'logi_led_set_target_device', return_value=True) as logi_led_set_target_device:
-                with patch.object(led_sdk, 'logi_led_pulse_lighting', return_value=True) as logi_led_pulse_lighting:
-                    with patch.object(led_sdk, 'logi_led_flash_lighting', return_value=True) as logi_led_flash_lighting:
-                        selector1 = 'SC_MASTER_CAUTION_LED'
-                        effect1 = led_sdk.EffectInfo(name='pulse', rgb=(0, 0, 100), duration=10, interval=10)
-                        selector2 = 'SC_ROTOR_RPM_LED'
-                        effect2 = led_sdk.EffectInfo(name='flash', rgb=(100, 100, 0), duration=20, interval=20)
-                        on, off = 1, 0
-                        black_shark_mono.led_handler(selector1, on, effect1)
-                        black_shark_mono.led_handler(selector2, on, effect2)
-                        logi_led_shutdown.assert_has_calls([call(), call()])
-                        logi_led_init.assert_has_calls([call(), call()])
-                        logi_led_set_target_device.assert_has_calls([call(led_sdk.LOGI_DEVICETYPE_ALL), call(led_sdk.LOGI_DEVICETYPE_ALL)])
-                        logi_led_pulse_lighting.assert_called_once_with(effect1.rgb, effect1.duration, effect1.interval)
-                        logi_led_flash_lighting.assert_called_once_with(effect2.rgb, effect2.duration, effect2.interval)
-                        assert len(black_shark_mono.led_stack) == 2
-                        black_shark_mono.led_handler(selector2, off, effect2)
-                        logi_led_pulse_lighting.assert_has_calls([call(effect1.rgb, effect1.duration, effect1.interval), call(effect1.rgb, effect1.duration, effect1.interval)])
-                        assert len(black_shark_mono.led_stack) == 1
-                        black_shark_mono.led_handler(selector1, off, effect1)
-                        assert len(black_shark_mono.led_stack) == 0
-
-                        logi_led_shutdown.assert_has_calls([call(), call(), call()])
-                        logi_led_init.assert_has_calls([call(), call(), call()])
-                        logi_led_set_target_device.assert_has_calls([call(led_sdk.LOGI_DEVICETYPE_ALL), call(led_sdk.LOGI_DEVICETYPE_ALL), call(led_sdk.LOGI_DEVICETYPE_ALL)])
-=======
     apache = request.getfixturevalue(model)
     bios_pairs = [
         ('PLT_EUFD_LINE1', 'LOW ROTOR RPM     |RECTIFIER 2 FAIL  |CHARGER           '),
@@ -458,5 +352,4 @@
     apache = request.getfixturevalue(model)
     set_bios_during_test(apache, apache_pre_mode_bios_data)
     img = apache.prepare_image()
-    assert compare_images(img=img, file_path=resources / platform / f'{model}_pre_mode.png', precision=img_precision)
->>>>>>> 96fc2fa1
+    assert compare_images(img=img, file_path=resources / platform / f'{model}_pre_mode.png', precision=img_precision)