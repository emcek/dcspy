--- conflicted
+++ resolved
@@ -273,42 +273,13 @@
 
 # <=><=><=><=><=> Prepare Image <=><=><=><=><=>
 
-<<<<<<< HEAD
-@mark.parametrize('model, bios_pairs', [
-    ('hornet_mono', hornet_bios),
-    ('hornet_color', hornet_bios),
-    ('viper_mono', viper_bios),
-    ('viper_color', viper_bios),
-    ('shark_mono', shark_bios),
-    ('shark_color', shark_bios),
-    ('shark3_mono', shark_bios),
-    ('shark3_color', shark_bios),
-    ('hip_mono', hip_bios),
-    ('hip_color', hip_bios),
-    ('hind_mono', hind_bios),
-    ('hind_color', hind_bios),
-    ('apache_mono', apache_bios),
-    ('apache_color', apache_bios),
-    ('warthog_mono', warthog_bios),
-    ('warthog_color', warthog_bios),
-    ('warthog2_mono', warthog_bios),
-    ('warthog2_color', warthog_bios),
-    # ('tomcata_mono', []),
-    # ('tomcata_color', []),
-    # ('tomcatb_mono', []),
-    # ('tomcatb_color', []),
-    ('harrier_mono', harrier_bios),
-    ('harrier_color', harrier_bios),
-])
-def test_prepare_image_for_all_planes(model, bios_pairs, request):
-    aircraft_model = request.getfixturevalue(model)
-=======
 @mark.parametrize('lcd', ['mono', 'color'])
-@mark.parametrize('model', ['hornet', 'viper', 'shark', 'shark3', 'hip', 'hind', 'apache', 'warthog', 'warthog2', 'tomcata', 'tomcatb', 'harrier'])
+@mark.parametrize('model', ['hornet', 'viper', 'shark', 'shark3', 'hip', 'hind', 'apache', 'warthog', 'warthog2',
+                            # 'tomcata', 'tomcatb',
+                            'harrier'])
 def test_prepare_image_for_all_planes(model, lcd, request):
     aircraft_model = request.getfixturevalue(f'{model}_{lcd}')
     bios_pairs = request.getfixturevalue(f'{model}_{lcd}_bios')
->>>>>>> 67378402
     set_bios_during_test(aircraft_model, bios_pairs)
     img = aircraft_model.prepare_image()
     assert compare_images(img=img, file_path=resources / platform / f'{model}_{lcd}_{aircraft_model.__class__.__name__}.png')
