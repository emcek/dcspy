<<<<<<< HEAD
from unittest.mock import patch, call
=======
from os import path, name
from unittest.mock import patch
>>>>>>> dfb775c2

import PIL
from pytest import mark, raises

from dcspy import LcdColor, LcdMono, LcdButton
from tests.helpers import all_plane_list, set_bios_during_test

resources = path.join(path.dirname(path.abspath(__file__)), 'resources')


# <=><=><=><=><=> Base Class <=><=><=><=><=>
@mark.parametrize('model', all_plane_list)
def test_check_all_aircraft_inherit_from_correct_base_class(model, lcd_mono):
    from dcspy import aircraft
    airplane = getattr(aircraft, model)
    aircraft_model = airplane(lcd_mono)
    assert isinstance(aircraft_model, aircraft.Aircraft)
    assert issubclass(airplane, aircraft.Aircraft)


@mark.parametrize('selector, data, value, c_func, effect, lcd',
                  [('field1', {'addr': 0xdeadbeef, 'len': 16, 'value': ''}, 'val1', 'logi_lcd_mono_set_background', [True], LcdMono),
                   ('field2', {'addr': 0xdeadbeef, 'len': 16, 'value': ''}, 'val2', 'logi_lcd_color_set_background', [False, True], LcdColor)])
def test_aircraft_base_class_set_bios_with_mono_color_lcd(selector, data, value, c_func, effect, lcd, aircraft):
    from dcspy.sdk import lcd_sdk
    assert aircraft.bios_data == {}
    aircraft.bios_data = {selector: data}
    aircraft.lcd = lcd
    with patch.object(lcd_sdk, 'logi_lcd_is_connected', side_effect=effect), \
            patch.object(lcd_sdk, c_func, return_value=True), \
            patch.object(lcd_sdk, 'logi_lcd_update', return_value=True):
        assert aircraft.bios_data[selector]['value'] == ''
        assert aircraft.get_bios('none') == ''
        with raises(NotImplementedError):
            aircraft.set_bios(selector, value)


@mark.parametrize('mode, c_func, lcd', [('1', 'logi_lcd_mono_set_background', LcdMono),
                                        ('RGBA', 'logi_lcd_color_set_background', LcdColor)])
def test_aircraft_base_class_prepare_img_with_mono_color_lcd(mode, c_func, lcd, aircraft):
    from dcspy.sdk import lcd_sdk
    aircraft.lcd = lcd
    with patch.object(lcd_sdk, 'logi_lcd_is_connected', return_value=True), \
            patch.object(lcd_sdk, c_func, return_value=True), \
            patch.object(lcd_sdk, 'logi_lcd_update', return_value=True), \
            raises(NotImplementedError):
        aircraft.prepare_image()


# <=><=><=><=><=> Button Requests <=><=><=><=><=>
@mark.parametrize('plane, button, result', [
    ('hornet_mono', LcdButton.NONE, '\n'),
    ('hornet_mono', LcdButton.ONE, 'UFC_COMM1_CHANNEL_SELECT DEC\n'),
    ('hornet_mono', LcdButton.TWO, 'UFC_COMM1_CHANNEL_SELECT INC\n'),
    ('hornet_mono', LcdButton.THREE, 'UFC_COMM2_CHANNEL_SELECT DEC\n'),
    ('hornet_mono', LcdButton.FOUR, 'UFC_COMM2_CHANNEL_SELECT INC\n'),
    ('hornet_color', LcdButton.NONE, '\n'),
    ('hornet_color', LcdButton.LEFT, 'UFC_COMM1_CHANNEL_SELECT DEC\n'),
    ('hornet_color', LcdButton.RIGHT, 'UFC_COMM1_CHANNEL_SELECT INC\n'),
    ('hornet_color', LcdButton.DOWN, 'UFC_COMM2_CHANNEL_SELECT DEC\n'),
    ('hornet_color', LcdButton.UP, 'UFC_COMM2_CHANNEL_SELECT INC\n'),
    ('hornet_color', LcdButton.MENU, 'IFEI_DWN_BTN 1\n'),
    ('hornet_color', LcdButton.CANCEL, 'IFEI_UP_BTN 1\n'),
    ('hornet_color', LcdButton.OK, 'HUD_ATT_SW 1\n'),
    ('harrier_mono', LcdButton.NONE, '\n'),
    ('harrier_mono', LcdButton.ONE, 'UFC_COM1_SEL -3200\n'),
    ('harrier_mono', LcdButton.TWO, 'UFC_COM1_SEL 3200\n'),
    ('harrier_mono', LcdButton.THREE, 'UFC_COM2_SEL -3200\n'),
    ('harrier_mono', LcdButton.FOUR, 'UFC_COM2_SEL 3200\n'),
    ('harrier_color', LcdButton.NONE, '\n'),
    ('harrier_color', LcdButton.LEFT, 'UFC_COM1_SEL -3200\n'),
    ('harrier_color', LcdButton.RIGHT, 'UFC_COM1_SEL 3200\n'),
    ('harrier_color', LcdButton.DOWN, 'UFC_COM2_SEL -3200\n'),
    ('harrier_color', LcdButton.UP, 'UFC_COM2_SEL 3200\n'),
    ('harrier_color', LcdButton.MENU, '\n'),
    ('harrier_color', LcdButton.CANCEL, '\n'),
    ('harrier_color', LcdButton.OK, '\n'),
    ('black_shark_mono', LcdButton.NONE, '\n'),
    ('black_shark_mono', LcdButton.ONE, 'PVI_WAYPOINTS_BTN 1\nPVI_WAYPOINTS_BTN 0\n'),
    ('black_shark_mono', LcdButton.TWO, 'PVI_FIXPOINTS_BTN 1\nPVI_FIXPOINTS_BTN 0\n'),
    ('black_shark_mono', LcdButton.THREE, 'PVI_AIRFIELDS_BTN 1\nPVI_AIRFIELDS_BTN 0\n'),
    ('black_shark_mono', LcdButton.FOUR, 'PVI_TARGETS_BTN 1\nPVI_TARGETS_BTN 0\n'),
    ('black_shark_color', LcdButton.NONE, '\n'),
    ('black_shark_color', LcdButton.LEFT, 'PVI_WAYPOINTS_BTN 1\nPVI_WAYPOINTS_BTN 0\n'),
    ('black_shark_color', LcdButton.RIGHT, 'PVI_FIXPOINTS_BTN 1\nPVI_FIXPOINTS_BTN 0\n'),
    ('black_shark_color', LcdButton.DOWN, 'PVI_AIRFIELDS_BTN 1\nPVI_AIRFIELDS_BTN 0\n'),
    ('black_shark_color', LcdButton.UP, 'PVI_TARGETS_BTN 1\nPVI_TARGETS_BTN 0\n'),
    ('black_shark_color', LcdButton.MENU, '\n'),
    ('black_shark_color', LcdButton.CANCEL, '\n'),
    ('black_shark_color', LcdButton.OK, '\n'),
    ('tomcata_mono', LcdButton.NONE, '\n'),
    ('tomcata_mono', LcdButton.ONE, 'RIO_CAP_CLEAR 1\nRIO_CAP_CLEAR 0\n'),
    ('tomcata_mono', LcdButton.TWO, 'RIO_CAP_SW 1\nRIO_CAP_SW 0\n'),
    ('tomcata_mono', LcdButton.THREE, 'RIO_CAP_NE 1\nRIO_CAP_NE 0\n'),
    ('tomcata_mono', LcdButton.FOUR, 'RIO_CAP_ENTER 1\nRIO_CAP_ENTER 0\n'),
    ('tomcata_color', LcdButton.NONE, '\n'),
    ('tomcata_color', LcdButton.LEFT, 'RIO_CAP_CLEAR 1\nRIO_CAP_CLEAR 0\n'),
    ('tomcata_color', LcdButton.RIGHT, 'RIO_CAP_SW 1\nRIO_CAP_SW 0\n'),
    ('tomcata_color', LcdButton.DOWN, 'RIO_CAP_NE 1\nRIO_CAP_NE 0\n'),
    ('tomcata_color', LcdButton.UP, 'RIO_CAP_ENTER 1\nRIO_CAP_ENTER 0\n'),
    ('tomcata_color', LcdButton.MENU, '\n'),
    ('tomcata_color', LcdButton.CANCEL, '\n'),
    ('tomcata_color', LcdButton.OK, '\n'),
    ('tomcatb_mono', LcdButton.NONE, '\n'),
    ('tomcatb_mono', LcdButton.ONE, 'RIO_CAP_CLEAR 1\nRIO_CAP_CLEAR 0\n'),
    ('tomcatb_mono', LcdButton.TWO, 'RIO_CAP_SW 1\nRIO_CAP_SW 0\n'),
    ('tomcatb_mono', LcdButton.THREE, 'RIO_CAP_NE 1\nRIO_CAP_NE 0\n'),
    ('tomcatb_mono', LcdButton.FOUR, 'RIO_CAP_ENTER 1\nRIO_CAP_ENTER 0\n'),
    ('tomcatb_color', LcdButton.NONE, '\n'),
    ('tomcatb_color', LcdButton.LEFT, 'RIO_CAP_CLEAR 1\nRIO_CAP_CLEAR 0\n'),
    ('tomcatb_color', LcdButton.RIGHT, 'RIO_CAP_SW 1\nRIO_CAP_SW 0\n'),
    ('tomcatb_color', LcdButton.DOWN, 'RIO_CAP_NE 1\nRIO_CAP_NE 0\n'),
    ('tomcatb_color', LcdButton.UP, 'RIO_CAP_ENTER 1\nRIO_CAP_ENTER 0\n'),
    ('tomcatb_color', LcdButton.MENU, '\n'),
    ('tomcatb_color', LcdButton.CANCEL, '\n'),
    ('tomcatb_color', LcdButton.OK, '\n'),
    ('viper_mono', LcdButton.NONE, '\n'),
    ('viper_mono', LcdButton.ONE, 'IFF_MASTER_KNB 1\n'),
    ('viper_mono', LcdButton.TWO, 'IFF_ENABLE_SW 1\n'),
    ('viper_mono', LcdButton.THREE, 'IFF_M4_CODE_SW 1\n'),
    ('viper_mono', LcdButton.FOUR, 'IFF_M4_REPLY_SW 1\n'),
    ('viper_color', LcdButton.NONE, '\n'),
    ('viper_color', LcdButton.LEFT, 'IFF_MASTER_KNB 1\n'),
    ('viper_color', LcdButton.RIGHT, 'IFF_ENABLE_SW 1\n'),
    ('viper_color', LcdButton.DOWN, 'IFF_M4_CODE_SW 1\n'),
    ('viper_color', LcdButton.UP, 'IFF_M4_REPLY_SW 1\n'),
    ('viper_color', LcdButton.MENU, '\n'),
    ('viper_color', LcdButton.CANCEL, '\n'),
    ('viper_color', LcdButton.OK, '\n'),
    ('apache_mono', LcdButton.NONE, '\n'),
    ('apache_mono', LcdButton.ONE, 'PLT_EUFD_IDM 0\nPLT_EUFD_IDM 1\n'),
    ('apache_mono', LcdButton.TWO, 'PLT_EUFD_RTS 0\nPLT_EUFD_RTS 1\n'),
    ('apache_mono', LcdButton.THREE, 'PLT_EUFD_PRESET 0\nPLT_EUFD_PRESET 1\n'),
    ('apache_mono', LcdButton.FOUR, 'PLT_EUFD_ENT 0\nPLT_EUFD_ENT 1\n'),
])
def test_button_pressed_for_plane(plane, button, result, request):
    plane = request.getfixturevalue(plane)
    assert plane.button_request(button) == result


@mark.parametrize('button, result', [
    (LcdButton.NONE, '\n'),
    (LcdButton.LEFT, 'PLT_EUFD_WCA 0\nPLT_EUFD_WCA 1\n'),
    (LcdButton.RIGHT, 'PLT_EUFD_RTS 0\nPLT_EUFD_RTS 1\n'),
    (LcdButton.DOWN, 'PLT_EUFD_PRESET 0\nPLT_EUFD_PRESET 1\n'),
    (LcdButton.UP, 'PLT_EUFD_ENT 0\nPLT_EUFD_ENT 1\n'),
    (LcdButton.MENU, '\n'),
    (LcdButton.CANCEL, '\n'),
    (LcdButton.OK, '\n'),
])
def test_button_pressed_for_apache_color(button, result, apache_color):
    from dcspy.aircraft import ApacheEufdMode
    apache_color.mode = ApacheEufdMode.WCA
    assert apache_color.button_request(button) == result


@mark.parametrize('plane, btn_name, btn, values', [
    ('viper_mono', 'IFF_MASTER_KNB', LcdButton.ONE, (1, 2, 3, 4, 3, 2, 1, 0, 1)),
    ('viper_mono', 'IFF_ENABLE_SW', LcdButton.TWO, (1, 2, 1, 0, 1)),
    ('viper_mono', 'IFF_M4_CODE_SW', LcdButton.THREE, (1, 2, 1, 0, 1)),
    ('viper_mono', 'IFF_M4_REPLY_SW', LcdButton.FOUR, (1, 2, 1, 0, 1)),
    ('viper_color', 'IFF_MASTER_KNB', LcdButton.LEFT, (1, 2, 3, 4, 3, 2, 1, 0, 1)),
    ('viper_color', 'IFF_ENABLE_SW', LcdButton.RIGHT, (1, 2, 1, 0, 1)),
    ('viper_color', 'IFF_M4_CODE_SW', LcdButton.DOWN, (1, 2, 1, 0, 1)),
    ('viper_color', 'IFF_M4_REPLY_SW', LcdButton.UP, (1, 2, 1, 0, 1)),
    ('hornet_color', 'HUD_ATT_SW', LcdButton.OK, (1, 2, 1, 0, 1)),
    ('hornet_color', 'IFEI_DWN_BTN', LcdButton.MENU, (1, 0, 1)),
    ('hornet_color', 'IFEI_UP_BTN', LcdButton.CANCEL, (1, 0, 1)),
])
def test_get_next_value_for_cycle_buttons(plane, btn_name, btn, values, request):
    from itertools import cycle
    plane = request.getfixturevalue(plane)
    assert not all([cyc_btn for cyc_btn in plane.cycle_buttons.values()])
    for val in values:
        assert plane.button_request(btn) == f'{btn_name} {val}\n'
    assert isinstance(plane.cycle_buttons[btn_name], cycle)


# <=><=><=><=><=> Set BIOS <=><=><=><=><=>
@mark.parametrize('plane, selector, value, result', [('hornet_mono', 'UFC_SCRATCHPAD_STRING_2_DISPLAY', '~~', '22'),
                                                     ('hornet_mono', 'UFC_COMM1_DISPLAY', '``', '11'),
                                                     ('hornet_mono', 'IFEI_FUEL_UP', '104T', '104T'),
                                                     ('hornet_color', 'UFC_SCRATCHPAD_STRING_1_DISPLAY', '~~', '22'),
                                                     ('hornet_color', 'UFC_COMM1_DISPLAY', '``', '11'),
                                                     ('hornet_color', 'IFEI_FUEL_UP', '1000T', '1000T'),
                                                     ('viper_mono', 'DED_LINE_1', 'a', '\u2666'),
                                                     ('viper_mono', 'DED_LINE_2', 'o', '\u00b0'),
                                                     ('viper_color', 'DED_LINE_3', 'a', '\u2666'),
                                                     ('viper_color', 'DED_LINE_4', 'o', '\u00b0'),
                                                     ('viper_mono', 'DED_LINE_1', '       *      *CMD STRG  \x80@', '       \u25d9      \u25d9CMD STRG  '),
                                                     ('viper_mono', 'DED_LINE_2', '1DEST 2BNGO 3VIP  RINTG  A\x10\x04', '1DEST 2BNGO 3VIP  RINTG  '),
                                                     ('viper_mono', 'DED_LINE_1', ' MARK *HUD *    26a      @', ' MARK \u25d9HUD \u25d9    26\u2666      '),
                                                     ('viper_mono', 'DED_LINE_5', 'M3 :7000 *     *DCPL(9)  \x03\x82', 'M3 :7000 \u25d9     \u25d9DCPL(9)  '),
                                                     ('apache_mono', 'PLT_EUFD_LINE8', '~=>VHF*  121.000   -----              121.500   -----   ', '\u25a0\u2219\u25b8VHF*  121.000   -----              121.500   -----   '),
                                                     ('apache_mono', 'PLT_EUFD_LINE9', ' <=UHF*  305.000   -----              305.000   -----   ', ' \u25c2\u2219UHF*  305.000   -----              305.000   -----   '),
                                                     ('apache_mono', 'PLT_EUFD_LINE10', ' <>FM1*   30.000   -----    NORM       30.000   -----   ', ' \u25c2\u25b8FM1*   30.000   -----    NORM       30.000   -----   '),
                                                     ('apache_color', 'PLT_EUFD_LINE11', '[==FM2*   30.000   -----               30.000   -----   ', '\u25ca\u2219\u2219FM2*   30.000   -----               30.000   -----   '),
                                                     ('apache_color', 'PLT_EUFD_LINE12', ' ==HF *    2.0000A -----    LOW         2.0000A -----   ', ' \u2219\u2219HF *    2.0000A -----    LOW         2.0000A -----   '),
                                                     ('apache_color', 'PLT_EUFD_LINE12', ']==HF *    2.0000A -----    LOW         2.0000A -----   ', '\u2666\u2219\u2219HF *    2.0000A -----    LOW         2.0000A -----   ')])
def test_set_bios_for_airplane(plane, selector, value, result, request):
    plane = request.getfixturevalue(plane)
    from dcspy.sdk import lcd_sdk
    with patch.object(lcd_sdk, 'logi_lcd_is_connected', return_value=True), \
            patch.object(lcd_sdk, 'logi_lcd_mono_set_background', return_value=True), \
            patch.object(lcd_sdk, 'logi_lcd_update', return_value=True):
        plane.set_bios(selector, value)
        assert plane.bios_data[selector]['value'] == result


@mark.parametrize('plane, selector, value, mode', [('apache_mono', 'PLT_EUFD_LINE1', 'ENGINE 1 OUT      |AFT FUEL LOW      |TAIL WHL LOCK SEL ', 'IDM'),
                                                   ('apache_mono', 'PLT_EUFD_LINE1', '                  |AFT FUEL LOW      |PRESET TUNE VHS ', 'PRE'),
                                                   ('apache_color', 'PLT_EUFD_LINE1', '                  |                  |TAIL WHL LOCK SEL ', 'IDM'),
                                                   ('apache_color', 'PLT_EUFD_LINE1', '                  |AFT FUEL LOW      |TAIL WHL LOCK SEL ', 'IDM'),
                                                   ('apache_color', 'PLT_EUFD_LINE1', 'ENGINE 1 OUT      |AFT FUEL LOW      |PRESET TUNE FM1 ', 'PRE')])
def test_mode_switch_idm_pre_for_apache(plane, selector, value, mode, request):
    plane = request.getfixturevalue(plane)
    from dcspy.sdk import lcd_sdk
    with patch.object(lcd_sdk, 'logi_lcd_is_connected', return_value=True), \
            patch.object(lcd_sdk, 'logi_lcd_mono_set_background', return_value=True), \
            patch.object(lcd_sdk, 'logi_lcd_update', return_value=True):
        plane.set_bios(selector, value)
        assert plane.mode.name == mode


# <=><=><=><=><=> Prepare Image <=><=><=><=><=>
hornet_bios = [
    ('UFC_SCRATCHPAD_STRING_1_DISPLAY', '11'),
    ('UFC_SCRATCHPAD_STRING_2_DISPLAY', '22'),
    ('UFC_SCRATCHPAD_NUMBER_DISPLAY', '1234567890'),
    ('UFC_OPTION_DISPLAY_1', '1234'),
    ('UFC_OPTION_DISPLAY_2', '2345'),
    ('UFC_OPTION_DISPLAY_3', '3456'),
    ('UFC_OPTION_DISPLAY_4', '4567'),
    ('UFC_OPTION_DISPLAY_5', '5678'),
    ('UFC_COMM1_DISPLAY', '11'),
    ('UFC_COMM2_DISPLAY', '22'),
    ('UFC_OPTION_CUEING_1', '1'),
    ('UFC_OPTION_CUEING_2', '2'),
    ('UFC_OPTION_CUEING_3', '3'),
    ('UFC_OPTION_CUEING_4', '4'),
    ('UFC_OPTION_CUEING_5', '5'),
    ('IFEI_FUEL_DOWN', '123456'),
    ('IFEI_FUEL_UP', '234567')
]
viper_bios = [
    ('DED_LINE_1', 'a2345678901234567890123456789'),
    ('DED_LINE_2', 'b2345678901234567890123456789'),
    ('DED_LINE_3', 'c2345678901234567890123456789'),
    ('DED_LINE_4', 'd2345678901234567890123456789'),
    ('DED_LINE_5', 'f2345678901234567890123456789')
]
shark_bios = [
    ('PVI_LINE1_APOSTROPHE1', '`'),
    ('PVI_LINE1_APOSTROPHE2', '`'),
    ('PVI_LINE1_POINT', '1'),
    ('PVI_LINE1_SIGN', '-'),
    ('PVI_LINE1_TEXT', '123456'),
    ('PVI_LINE2_APOSTROPHE1', '`'),
    ('PVI_LINE2_APOSTROPHE2', '`'),
    ('PVI_LINE2_POINT', '2'),
    ('PVI_LINE2_SIGN', ' '),
    ('PVI_LINE2_TEXT', '654321'),
    ('AP_ALT_HOLD_LED', 1),
    ('AP_BANK_HOLD_LED', 0),
    ('AP_FD_LED', 1),
    ('AP_HDG_HOLD_LED', 0),
    ('AP_PITCH_HOLD_LED', 1)
]
apache_bios = [
    ('PLT_EUFD_LINE8', '~<>VHF*  121.000   -----              121.500   -----   '),
    ('PLT_EUFD_LINE9', ' ==UHF*  305.000   -----              305.000   -----   '),
    ('PLT_EUFD_LINE10', ' ==FM1*   30.000   -----    NORM       30.000   -----   '),
    ('PLT_EUFD_LINE11', ' ==FM2*   30.000   -----               30.000   -----   '),
    ('PLT_EUFD_LINE12', ' ==HF *    2.0000A -----    LOW         2.0000A -----   ')
]
warthog_bios = [
    ('VHFAM_FREQ1', '20'),
    ('VHFAM_FREQ2', 1),
    ('VHFAM_FREQ3', 1),
    ('VHFAM_FREQ4', '30'),
    ('VHFFM_FREQ1', '40'),
    ('VHFFM_FREQ2', 2),
    ('VHFFM_FREQ3', 2),
    ('VHFFM_FREQ4', '50'),
    ('UHF_100MHZ_SEL', '5'),
    ('UHF_10MHZ_SEL', 3),
    ('UHF_1MHZ_SEL', 2),
    ('UHF_POINT1MHZ_SEL', 1),
    ('UHF_POINT25_SEL', '25')
]
harrier_bios = [
    ('UFC_SCRATCHPAD', '123456789012'),
    ('UFC_COMM1_DISPLAY', '11'),
    ('UFC_COMM2_DISPLAY', '22'),
    ('AV8BNA_ODU_1_SELECT', '1'),
    ('AV8BNA_ODU_1_Text', '1234'),
    ('AV8BNA_ODU_2_SELECT', '2'),
    ('AV8BNA_ODU_2_Text', '2345'),
    ('AV8BNA_ODU_3_SELECT', '3'),
    ('AV8BNA_ODU_3_Text', '3456'),
    ('AV8BNA_ODU_4_SELECT', '4'),
    ('AV8BNA_ODU_4_Text', '4567'),
    ('AV8BNA_ODU_5_SELECT', '5'),
    ('AV8BNA_ODU_5_Text', '5678')
]


@mark.parametrize('model, lcdtype, bios_pairs', [
    ('FA18Chornet', 'lcd_mono', hornet_bios),
    ('FA18Chornet', 'lcd_color', hornet_bios),
    ('F16C50', 'lcd_mono', viper_bios),
    ('F16C50', 'lcd_color', viper_bios),
    ('Ka50', 'lcd_mono', shark_bios),
    ('Ka50', 'lcd_color', shark_bios),
    ('AH64D', 'lcd_mono', apache_bios),
    ('AH64D', 'lcd_color', apache_bios),
    ('A10C', 'lcd_mono', warthog_bios),
    ('A10C', 'lcd_color', warthog_bios),
    ('A10C2', 'lcd_mono', warthog_bios),
    ('A10C2', 'lcd_color', warthog_bios),
    ('F14A135GR', 'lcd_mono', []),
    ('F14A135GR', 'lcd_color', []),
    ('F14B', 'lcd_mono', []),
    ('F14B', 'lcd_color', []),
    ('AV8BNA', 'lcd_mono', harrier_bios),
    ('AV8BNA', 'lcd_color', harrier_bios),
])
def test_prepare_image_for_all_planes(model, lcdtype, bios_pairs, request):
    from dcspy import aircraft
    lcd = request.getfixturevalue(lcdtype)
    aircraft_model = getattr(aircraft, model)(lcd_type=lcd)
    set_bios_during_test(aircraft_model, bios_pairs)
    img = aircraft_model.prepare_image()
    assert isinstance(img, PIL.Image.Image)
    assert img.size == (lcd.width, lcd.height)
    assert img.mode == lcd.mode
    if name != 'nt':
        ref_img = PIL.Image.open(path.join(resources, f'{lcdtype}_{model}.png'))
        assert img.tobytes() == ref_img.tobytes()


<<<<<<< HEAD
@mark.parametrize('model', ['FA18Chornet', 'F16C50', 'Ka50', 'A10C', 'A10C2', 'F14B', 'AV8BNA'])
def test_prepare_image_for_all_planes_color(model, lcd_color):
    from PIL.Image import Image
    from dcspy import aircraft
    aircraft = getattr(aircraft, model)
    aircraft_model = aircraft(lcd_type=lcd_color)
    if model == 'Ka50':
        from dcspy.sdk import lcd_sdk
        with patch.object(lcd_sdk, 'logi_lcd_is_connected', return_value=True):
            with patch.object(lcd_sdk, 'logi_lcd_mono_set_background', return_value=True):
                with patch.object(lcd_sdk, 'logi_lcd_update', return_value=True):
                    aircraft_model.set_bios('PVI_LINE1_TEXT', '123456789')
                    aircraft_model.set_bios('PVI_LINE2_TEXT', '987654321')
    img = aircraft_model.prepare_image()
    assert isinstance(img, Image)
    assert img.size == (lcd_color.width, lcd_color.height)
    assert img.mode == 'RGBA'


@mark.skip
def test_led_effect_one_selector_for_shark_mono_on_off(black_shark_mono):
    from dcspy.sdk import led_sdk
    with patch.object(led_sdk, 'logi_led_init', return_value=True) as logi_led_init:
        with patch.object(led_sdk, 'logi_led_shutdown', return_value=True) as logi_led_shutdown:
            with patch.object(led_sdk, 'logi_led_set_target_device', return_value=True) as logi_led_set_target_device:
                with patch.object(led_sdk, 'logi_led_pulse_lighting', return_value=True) as logi_led_pulse_lighting:
                    selector = 'SC_MASTER_CAUTION_LED'
                    effect = led_sdk.EffectInfo(name='pulse', rgb=(0, 0, 100), duration=10, interval=10)
                    black_shark_mono.led_handler(selector, 1, effect)
                    logi_led_shutdown.assert_called_once()
                    logi_led_init.assert_called_once()
                    logi_led_set_target_device.assert_called_once_with(led_sdk.LOGI_DEVICETYPE_ALL)
                    logi_led_pulse_lighting.assert_called_once_with(effect.rgb, effect.duration, effect.interval)
                    assert black_shark_mono.bios_data[selector]['value'] == 1
                    assert len(black_shark_mono.led_stack) == 1
                    assert black_shark_mono.led_stack[selector] == effect

                    black_shark_mono.led_handler(selector, 0, effect)
                    assert black_shark_mono.bios_data[selector]['value'] == 0
                    assert len(black_shark_mono.led_stack) == 0
                    logi_led_shutdown.assert_has_calls([call(), call()])


@mark.skip
def test_led_effect_two_selector_for_shark_mono_on_off(black_shark_mono):
    from dcspy.sdk import led_sdk
    with patch.object(led_sdk, 'logi_led_init', return_value=True) as logi_led_init:
        with patch.object(led_sdk, 'logi_led_shutdown', return_value=True) as logi_led_shutdown:
            with patch.object(led_sdk, 'logi_led_set_target_device', return_value=True) as logi_led_set_target_device:
                with patch.object(led_sdk, 'logi_led_pulse_lighting', return_value=True) as logi_led_pulse_lighting:
                    with patch.object(led_sdk, 'logi_led_flash_lighting', return_value=True) as logi_led_flash_lighting:
                        selector1 = 'SC_MASTER_CAUTION_LED'
                        effect1 = led_sdk.EffectInfo(name='pulse', rgb=(0, 0, 100), duration=10, interval=10)
                        selector2 = 'SC_ROTOR_RPM_LED'
                        effect2 = led_sdk.EffectInfo(name='flash', rgb=(100, 100, 0), duration=20, interval=20)
                        on, off = 1, 0
                        black_shark_mono.led_handler(selector1, on, effect1)
                        black_shark_mono.led_handler(selector2, on, effect2)
                        logi_led_shutdown.assert_has_calls([call(), call()])
                        logi_led_init.assert_has_calls([call(), call()])
                        logi_led_set_target_device.assert_has_calls([call(led_sdk.LOGI_DEVICETYPE_ALL), call(led_sdk.LOGI_DEVICETYPE_ALL)])
                        logi_led_pulse_lighting.assert_called_once_with(effect1.rgb, effect1.duration, effect1.interval)
                        logi_led_flash_lighting.assert_called_once_with(effect2.rgb, effect2.duration, effect2.interval)
                        assert len(black_shark_mono.led_stack) == 2
                        black_shark_mono.led_handler(selector2, off, effect2)
                        logi_led_pulse_lighting.assert_has_calls([call(effect1.rgb, effect1.duration, effect1.interval), call(effect1.rgb, effect1.duration, effect1.interval)])
                        assert len(black_shark_mono.led_stack) == 1
                        black_shark_mono.led_handler(selector1, off, effect1)
                        assert len(black_shark_mono.led_stack) == 0

                        logi_led_shutdown.assert_has_calls([call(), call(), call()])
                        logi_led_init.assert_has_calls([call(), call(), call()])
                        logi_led_set_target_device.assert_has_calls([call(led_sdk.LOGI_DEVICETYPE_ALL), call(led_sdk.LOGI_DEVICETYPE_ALL), call(led_sdk.LOGI_DEVICETYPE_ALL)])
=======
def test_prepare_image_for_apache_mono_wca_mode(apache_mono, lcd_mono):
    from dcspy.aircraft import ApacheEufdMode
    from dcspy.sdk import lcd_sdk
    with patch.object(lcd_sdk, 'logi_lcd_is_connected', return_value=True), \
            patch.object(lcd_sdk, 'logi_lcd_mono_set_background', return_value=True), \
            patch.object(lcd_sdk, 'logi_lcd_update', return_value=True):
        apache_mono.set_bios('PLT_EUFD_LINE1', 'LOW ROTOR RPM     |RECTIFIER 2 FAIL  |CHARGER           ')
        apache_mono.set_bios('PLT_EUFD_LINE2', 'ENGINE 2 OUT      |GENERATOR 2 FAIL  |TAIL WHL LOCK SEL ')
        apache_mono.set_bios('PLT_EUFD_LINE3', 'ENGINE 1 OUT      |AFT FUEL LOW      |                  ')
        apache_mono.set_bios('PLT_EUFD_LINE4', '                  |FORWARD FUEL LOW  |                  ')
        apache_mono.set_bios('PLT_EUFD_LINE5', '                  |                  |                  ')
    apache_mono.mode = ApacheEufdMode.WCA
    img = apache_mono.prepare_image()
    assert isinstance(img, PIL.Image.Image)
    if name != 'nt':
        ref_img = PIL.Image.open(path.join(resources, 'apache_mono_wca_mode.png'))
        assert img.tobytes() == ref_img.tobytes()


# <=><=><=><=><=> Apache special <=><=><=><=><=>
def test_apache_mono_wca_more_then_one_screen(apache_mono, lcd_mono):
    from dcspy.aircraft import ApacheEufdMode
    from dcspy.sdk import lcd_sdk
    with patch.object(lcd_sdk, 'logi_lcd_is_connected', return_value=True), \
            patch.object(lcd_sdk, 'logi_lcd_mono_set_background', return_value=True), \
            patch.object(lcd_sdk, 'logi_lcd_update', return_value=True):
        apache_mono.set_bios('PLT_EUFD_LINE1', 'LOW ROTOR RPM     |RECTIFIER 2 FAIL  |CHARGER           ')
        apache_mono.set_bios('PLT_EUFD_LINE2', 'ENGINE 2 OUT      |GENERATOR 2 FAIL  |TAIL WHL LOCK SEL ')
        apache_mono.set_bios('PLT_EUFD_LINE3', 'ENGINE 1 OUT      |AFT FUEL LOW      |                  ')
    apache_mono.mode = ApacheEufdMode.WCA

    for i in range(1, 5):
        assert apache_mono.warning_line == i
        apache_mono.warning_line += 1
        apache_mono.prepare_image()
    assert apache_mono.warning_line == 1
    img = apache_mono.prepare_image()
    assert isinstance(img, PIL.Image.Image)
    if name != 'nt':
        ref_img = PIL.Image.open(path.join(resources, 'apache_mono_wca_mode.png'))
        assert img.tobytes() == ref_img.tobytes()


def test_apache_mono_pre_mode(apache_mono, lcd_mono):
    from dcspy.sdk import lcd_sdk
    with patch.object(lcd_sdk, 'logi_lcd_is_connected', return_value=True), \
            patch.object(lcd_sdk, 'logi_lcd_mono_set_background', return_value=True), \
            patch.object(lcd_sdk, 'logi_lcd_update', return_value=True):
        apache_mono.set_bios('PLT_EUFD_LINE1', 'LOW ROTOR RPM     |RECTIFIER 2 FAIL  |PRESET TUNE VHF   ')
        apache_mono.set_bios('PLT_EUFD_LINE2', 'ENGINE 2 OUT      |GENERATOR 2 FAIL  |!CO CMD   127.000 ')
        apache_mono.set_bios('PLT_EUFD_LINE3', 'ENGINE 1 OUT      |AFT FUEL LOW      | D/1/227  135.000 ')
        apache_mono.set_bios('PLT_EUFD_LINE4', '                  |FORWARD FUEL LOW  | JAAT     136.000 ')
        apache_mono.set_bios('PLT_EUFD_LINE5', '                  |                  | BDE/HIG  127.000 ')
        apache_mono.set_bios('PLT_EUFD_LINE6', '                                     | FAAD     125.000 ')
        apache_mono.set_bios('PLT_EUFD_LINE7', '                                     | JTAC     121.000 ')
        apache_mono.set_bios('PLT_EUFD_LINE8', '~<>VHF*  127.000   -----             | AWACS    141.000 ')
        apache_mono.set_bios('PLT_EUFD_LINE9', ' ==UHF*  305.000   -----             | FLIGHT   128.000 ')
        apache_mono.set_bios('PLT_EUFD_LINE10', ' ==FM1*   30.000   -----    NORM     | BATUMI   126.000 ')
        apache_mono.set_bios('PLT_EUFD_LINE11', ' ==FM2*   30.000   -----             | COMMAND  137.000 ')

    img = apache_mono.prepare_image()
    assert isinstance(img, PIL.Image.Image)
    if name != 'nt':
        ref_img = PIL.Image.open(path.join(resources, 'apache_mono_pre_mode.png'))
        assert img.tobytes() == ref_img.tobytes()
>>>>>>> dfb775c2
<|MERGE_RESOLUTION|>--- conflicted
+++ resolved
@@ -1,9 +1,5 @@
-<<<<<<< HEAD
+from os import path, name
 from unittest.mock import patch, call
-=======
-from os import path, name
-from unittest.mock import patch
->>>>>>> dfb775c2
 
 import PIL
 from pytest import mark, raises
@@ -345,24 +341,71 @@
         assert img.tobytes() == ref_img.tobytes()
 
 
-<<<<<<< HEAD
-@mark.parametrize('model', ['FA18Chornet', 'F16C50', 'Ka50', 'A10C', 'A10C2', 'F14B', 'AV8BNA'])
-def test_prepare_image_for_all_planes_color(model, lcd_color):
-    from PIL.Image import Image
-    from dcspy import aircraft
-    aircraft = getattr(aircraft, model)
-    aircraft_model = aircraft(lcd_type=lcd_color)
-    if model == 'Ka50':
-        from dcspy.sdk import lcd_sdk
-        with patch.object(lcd_sdk, 'logi_lcd_is_connected', return_value=True):
-            with patch.object(lcd_sdk, 'logi_lcd_mono_set_background', return_value=True):
-                with patch.object(lcd_sdk, 'logi_lcd_update', return_value=True):
-                    aircraft_model.set_bios('PVI_LINE1_TEXT', '123456789')
-                    aircraft_model.set_bios('PVI_LINE2_TEXT', '987654321')
-    img = aircraft_model.prepare_image()
-    assert isinstance(img, Image)
-    assert img.size == (lcd_color.width, lcd_color.height)
-    assert img.mode == 'RGBA'
+def test_prepare_image_for_apache_mono_wca_mode(apache_mono, lcd_mono):
+    from dcspy.aircraft import ApacheEufdMode
+    from dcspy.sdk import lcd_sdk
+    with patch.object(lcd_sdk, 'logi_lcd_is_connected', return_value=True), \
+            patch.object(lcd_sdk, 'logi_lcd_mono_set_background', return_value=True), \
+            patch.object(lcd_sdk, 'logi_lcd_update', return_value=True):
+        apache_mono.set_bios('PLT_EUFD_LINE1', 'LOW ROTOR RPM     |RECTIFIER 2 FAIL  |CHARGER           ')
+        apache_mono.set_bios('PLT_EUFD_LINE2', 'ENGINE 2 OUT      |GENERATOR 2 FAIL  |TAIL WHL LOCK SEL ')
+        apache_mono.set_bios('PLT_EUFD_LINE3', 'ENGINE 1 OUT      |AFT FUEL LOW      |                  ')
+        apache_mono.set_bios('PLT_EUFD_LINE4', '                  |FORWARD FUEL LOW  |                  ')
+        apache_mono.set_bios('PLT_EUFD_LINE5', '                  |                  |                  ')
+    apache_mono.mode = ApacheEufdMode.WCA
+    img = apache_mono.prepare_image()
+    assert isinstance(img, PIL.Image.Image)
+    if name != 'nt':
+        ref_img = PIL.Image.open(path.join(resources, 'apache_mono_wca_mode.png'))
+        assert img.tobytes() == ref_img.tobytes()
+
+
+# <=><=><=><=><=> Apache special <=><=><=><=><=>
+def test_apache_mono_wca_more_then_one_screen(apache_mono, lcd_mono):
+    from dcspy.aircraft import ApacheEufdMode
+    from dcspy.sdk import lcd_sdk
+    with patch.object(lcd_sdk, 'logi_lcd_is_connected', return_value=True), \
+            patch.object(lcd_sdk, 'logi_lcd_mono_set_background', return_value=True), \
+            patch.object(lcd_sdk, 'logi_lcd_update', return_value=True):
+        apache_mono.set_bios('PLT_EUFD_LINE1', 'LOW ROTOR RPM     |RECTIFIER 2 FAIL  |CHARGER           ')
+        apache_mono.set_bios('PLT_EUFD_LINE2', 'ENGINE 2 OUT      |GENERATOR 2 FAIL  |TAIL WHL LOCK SEL ')
+        apache_mono.set_bios('PLT_EUFD_LINE3', 'ENGINE 1 OUT      |AFT FUEL LOW      |                  ')
+    apache_mono.mode = ApacheEufdMode.WCA
+
+    for i in range(1, 5):
+        assert apache_mono.warning_line == i
+        apache_mono.warning_line += 1
+        apache_mono.prepare_image()
+    assert apache_mono.warning_line == 1
+    img = apache_mono.prepare_image()
+    assert isinstance(img, PIL.Image.Image)
+    if name != 'nt':
+        ref_img = PIL.Image.open(path.join(resources, 'apache_mono_wca_mode.png'))
+        assert img.tobytes() == ref_img.tobytes()
+
+
+def test_apache_mono_pre_mode(apache_mono, lcd_mono):
+    from dcspy.sdk import lcd_sdk
+    with patch.object(lcd_sdk, 'logi_lcd_is_connected', return_value=True), \
+            patch.object(lcd_sdk, 'logi_lcd_mono_set_background', return_value=True), \
+            patch.object(lcd_sdk, 'logi_lcd_update', return_value=True):
+        apache_mono.set_bios('PLT_EUFD_LINE1', 'LOW ROTOR RPM     |RECTIFIER 2 FAIL  |PRESET TUNE VHF   ')
+        apache_mono.set_bios('PLT_EUFD_LINE2', 'ENGINE 2 OUT      |GENERATOR 2 FAIL  |!CO CMD   127.000 ')
+        apache_mono.set_bios('PLT_EUFD_LINE3', 'ENGINE 1 OUT      |AFT FUEL LOW      | D/1/227  135.000 ')
+        apache_mono.set_bios('PLT_EUFD_LINE4', '                  |FORWARD FUEL LOW  | JAAT     136.000 ')
+        apache_mono.set_bios('PLT_EUFD_LINE5', '                  |                  | BDE/HIG  127.000 ')
+        apache_mono.set_bios('PLT_EUFD_LINE6', '                                     | FAAD     125.000 ')
+        apache_mono.set_bios('PLT_EUFD_LINE7', '                                     | JTAC     121.000 ')
+        apache_mono.set_bios('PLT_EUFD_LINE8', '~<>VHF*  127.000   -----             | AWACS    141.000 ')
+        apache_mono.set_bios('PLT_EUFD_LINE9', ' ==UHF*  305.000   -----             | FLIGHT   128.000 ')
+        apache_mono.set_bios('PLT_EUFD_LINE10', ' ==FM1*   30.000   -----    NORM     | BATUMI   126.000 ')
+        apache_mono.set_bios('PLT_EUFD_LINE11', ' ==FM2*   30.000   -----             | COMMAND  137.000 ')
+
+    img = apache_mono.prepare_image()
+    assert isinstance(img, PIL.Image.Image)
+    if name != 'nt':
+        ref_img = PIL.Image.open(path.join(resources, 'apache_mono_pre_mode.png'))
+        assert img.tobytes() == ref_img.tobytes()
 
 
 @mark.skip
@@ -418,71 +461,4 @@
 
                         logi_led_shutdown.assert_has_calls([call(), call(), call()])
                         logi_led_init.assert_has_calls([call(), call(), call()])
-                        logi_led_set_target_device.assert_has_calls([call(led_sdk.LOGI_DEVICETYPE_ALL), call(led_sdk.LOGI_DEVICETYPE_ALL), call(led_sdk.LOGI_DEVICETYPE_ALL)])
-=======
-def test_prepare_image_for_apache_mono_wca_mode(apache_mono, lcd_mono):
-    from dcspy.aircraft import ApacheEufdMode
-    from dcspy.sdk import lcd_sdk
-    with patch.object(lcd_sdk, 'logi_lcd_is_connected', return_value=True), \
-            patch.object(lcd_sdk, 'logi_lcd_mono_set_background', return_value=True), \
-            patch.object(lcd_sdk, 'logi_lcd_update', return_value=True):
-        apache_mono.set_bios('PLT_EUFD_LINE1', 'LOW ROTOR RPM     |RECTIFIER 2 FAIL  |CHARGER           ')
-        apache_mono.set_bios('PLT_EUFD_LINE2', 'ENGINE 2 OUT      |GENERATOR 2 FAIL  |TAIL WHL LOCK SEL ')
-        apache_mono.set_bios('PLT_EUFD_LINE3', 'ENGINE 1 OUT      |AFT FUEL LOW      |                  ')
-        apache_mono.set_bios('PLT_EUFD_LINE4', '                  |FORWARD FUEL LOW  |                  ')
-        apache_mono.set_bios('PLT_EUFD_LINE5', '                  |                  |                  ')
-    apache_mono.mode = ApacheEufdMode.WCA
-    img = apache_mono.prepare_image()
-    assert isinstance(img, PIL.Image.Image)
-    if name != 'nt':
-        ref_img = PIL.Image.open(path.join(resources, 'apache_mono_wca_mode.png'))
-        assert img.tobytes() == ref_img.tobytes()
-
-
-# <=><=><=><=><=> Apache special <=><=><=><=><=>
-def test_apache_mono_wca_more_then_one_screen(apache_mono, lcd_mono):
-    from dcspy.aircraft import ApacheEufdMode
-    from dcspy.sdk import lcd_sdk
-    with patch.object(lcd_sdk, 'logi_lcd_is_connected', return_value=True), \
-            patch.object(lcd_sdk, 'logi_lcd_mono_set_background', return_value=True), \
-            patch.object(lcd_sdk, 'logi_lcd_update', return_value=True):
-        apache_mono.set_bios('PLT_EUFD_LINE1', 'LOW ROTOR RPM     |RECTIFIER 2 FAIL  |CHARGER           ')
-        apache_mono.set_bios('PLT_EUFD_LINE2', 'ENGINE 2 OUT      |GENERATOR 2 FAIL  |TAIL WHL LOCK SEL ')
-        apache_mono.set_bios('PLT_EUFD_LINE3', 'ENGINE 1 OUT      |AFT FUEL LOW      |                  ')
-    apache_mono.mode = ApacheEufdMode.WCA
-
-    for i in range(1, 5):
-        assert apache_mono.warning_line == i
-        apache_mono.warning_line += 1
-        apache_mono.prepare_image()
-    assert apache_mono.warning_line == 1
-    img = apache_mono.prepare_image()
-    assert isinstance(img, PIL.Image.Image)
-    if name != 'nt':
-        ref_img = PIL.Image.open(path.join(resources, 'apache_mono_wca_mode.png'))
-        assert img.tobytes() == ref_img.tobytes()
-
-
-def test_apache_mono_pre_mode(apache_mono, lcd_mono):
-    from dcspy.sdk import lcd_sdk
-    with patch.object(lcd_sdk, 'logi_lcd_is_connected', return_value=True), \
-            patch.object(lcd_sdk, 'logi_lcd_mono_set_background', return_value=True), \
-            patch.object(lcd_sdk, 'logi_lcd_update', return_value=True):
-        apache_mono.set_bios('PLT_EUFD_LINE1', 'LOW ROTOR RPM     |RECTIFIER 2 FAIL  |PRESET TUNE VHF   ')
-        apache_mono.set_bios('PLT_EUFD_LINE2', 'ENGINE 2 OUT      |GENERATOR 2 FAIL  |!CO CMD   127.000 ')
-        apache_mono.set_bios('PLT_EUFD_LINE3', 'ENGINE 1 OUT      |AFT FUEL LOW      | D/1/227  135.000 ')
-        apache_mono.set_bios('PLT_EUFD_LINE4', '                  |FORWARD FUEL LOW  | JAAT     136.000 ')
-        apache_mono.set_bios('PLT_EUFD_LINE5', '                  |                  | BDE/HIG  127.000 ')
-        apache_mono.set_bios('PLT_EUFD_LINE6', '                                     | FAAD     125.000 ')
-        apache_mono.set_bios('PLT_EUFD_LINE7', '                                     | JTAC     121.000 ')
-        apache_mono.set_bios('PLT_EUFD_LINE8', '~<>VHF*  127.000   -----             | AWACS    141.000 ')
-        apache_mono.set_bios('PLT_EUFD_LINE9', ' ==UHF*  305.000   -----             | FLIGHT   128.000 ')
-        apache_mono.set_bios('PLT_EUFD_LINE10', ' ==FM1*   30.000   -----    NORM     | BATUMI   126.000 ')
-        apache_mono.set_bios('PLT_EUFD_LINE11', ' ==FM2*   30.000   -----             | COMMAND  137.000 ')
-
-    img = apache_mono.prepare_image()
-    assert isinstance(img, PIL.Image.Image)
-    if name != 'nt':
-        ref_img = PIL.Image.open(path.join(resources, 'apache_mono_pre_mode.png'))
-        assert img.tobytes() == ref_img.tobytes()
->>>>>>> dfb775c2
+                        logi_led_set_target_device.assert_has_calls([call(led_sdk.LOGI_DEVICETYPE_ALL), call(led_sdk.LOGI_DEVICETYPE_ALL), call(led_sdk.LOGI_DEVICETYPE_ALL)])