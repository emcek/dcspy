--- conflicted
+++ resolved
@@ -2,11 +2,7 @@
 
 from pytest import mark
 
-<<<<<<< HEAD
-from dcspy import LcdButton, LcdType
-=======
-from dcspy import LcdType, LcdButton, LcdMode
->>>>>>> 8ab27751
+from dcspy import LcdButton, LcdType, LcdMode
 from dcspy.logitech import KeyboardColor, KeyboardMono
 from tests.helpers import all_plane_list
 
