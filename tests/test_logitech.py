--- conflicted
+++ resolved
@@ -126,18 +126,12 @@
 
 
 @mark.parametrize('mode, size,  lcd_type, keyboard', [
-<<<<<<< HEAD
     (LcdMode.BLACK_WHITE, (160, 43), LcdType.MONO, G13),
-    (LcdMode.TRUE_COLOR, (320, 240), LcdType.COLOR, G19)
-], ids=['Mono Keyboard', 'Color Keyboard'])
-=======
-    (LcdMode.BLACK_WHITE, (160, 43), LcdType.MONO, KeyboardMono),
-    (LcdMode.TRUE_COLOR, (320, 240), LcdType.COLOR, KeyboardColor),
+    (LcdMode.TRUE_COLOR, (320, 240), LcdType.COLOR, G19),
 ], ids=[
     'Mono Keyboard',
     'Color Keyboard',
 ])
->>>>>>> aaa41c16
 def test_check_keyboard_display_and_prepare_image(mode, size, lcd_type, keyboard, protocol_parser):
     from dcspy import LcdInfo
     from dcspy.aircraft import Aircraft
