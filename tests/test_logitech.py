from unittest.mock import call, patch

from pytest import mark

from dcspy import LcdType, LcdButton
from dcspy.logitech import KeyboardColor, KeyboardMono
from tests.helpers import all_plane_list


def test_keyboard_base_basic_check(keyboard_base):
    from dcspy.sdk import lcd_sdk

    assert str(keyboard_base) == 'LogitechKeyboard: 160x43'
    logitech_repr = repr(keyboard_base)
    data = ('parser', 'ProtocolParser', 'plane_name', 'plane_detected', 'already_pressed', 'buttons',
            '_display', 'plane', 'Aircraft', 'vert_space', 'lcd')
    for test_string in data:
        assert test_string in logitech_repr

    with patch.object(lcd_sdk, 'clear_display', return_value=True):
        keyboard_base.clear()


@mark.parametrize('pressed1, effect, chk_btn, calls, pressed2',
                  [(False, [False, False, False, True], LcdButton.FOUR, [call(1), call(2), call(4), call(8)], True),
                   (True, [True, False, False, False], LcdButton.NONE, [call(1)], True),
                   (False, [False, False, False, False], LcdButton.NONE, [call(1), call(2), call(4), call(8)], False)])
def test_keyboard_mono_check_buttons(pressed1, effect, chk_btn, calls, pressed2, keyboard_mono):
    from dcspy.sdk import lcd_sdk
    keyboard_mono.already_pressed = pressed1
    with patch.object(lcd_sdk, 'logi_lcd_is_button_pressed', side_effect=effect) as lcd_btn_pressed:
        assert keyboard_mono.check_buttons() == chk_btn
    lcd_btn_pressed.assert_has_calls(calls)
    assert keyboard_mono.already_pressed is pressed2


def test_keyboard_color_button_handle(keyboard_color, sock):
    from dcspy.sdk import lcd_sdk
    with patch.object(lcd_sdk, 'logi_lcd_is_button_pressed', side_effect=[True]):
        keyboard_color.button_handle(sock)
    sock.sendto.assert_called_once_with(b'\n', ('127.0.0.1', 7778))


@mark.parametrize('plane_str, plane, display, detect', [('FA-18C_hornet', 'FA18Chornet', [], True),
                                                        ('F-16C_50', 'F16C50', [], True),
                                                        ('Ka-50', 'Ka50', [], True),
                                                        ('AH-64D', 'AH64D', [], True),
                                                        ('A-10C', 'A10C', [], True),
                                                        ('A-10C_2', 'A10C2', [], True),
                                                        ('F-14B', 'F14B', [], True),
                                                        ('F14A135GR', 'F14A135GR', [], True),
                                                        ('AV8BNA', 'AV8BNA', [], True),
                                                        ('F-114_Nighthawk', 'F114Nighthawk', ['Not supported yet!'], False)])
def test_keyboard_mono_detecting_plane(plane_str, plane, display, detect, keyboard_mono):
    from dcspy.sdk import lcd_sdk
    with patch.object(lcd_sdk, 'logi_lcd_is_connected', return_value=True), \
            patch.object(lcd_sdk, 'logi_lcd_mono_set_background', return_value=True), \
            patch.object(lcd_sdk, 'logi_lcd_update', return_value=True):
        keyboard_mono.detecting_plane(plane_str)
    assert keyboard_mono.plane_name == plane
    assert keyboard_mono._display == ['Detected aircraft:'] + [plane] + display
    assert keyboard_mono.plane_detected is detect


<<<<<<< HEAD
@mark.parametrize('mode, size,  lcd_type, keyboard', [('1', (160, 43), 1, KeyboardMono),
                                                      ('RGBA', (320, 240), 2, KeyboardColor)])
=======
@mark.parametrize('mode, size,  lcd_type, keyboard', [('1', (160, 43), LcdType.MONO, KeyboardMono),
                                                      ('RGBA', (320, 240), LcdType.COLOR, KeyboardColor)])
>>>>>>> dfb775c2
def test_check_keyboard_display_and_prepare_image(mode, size, lcd_type, keyboard, protocol_parser):
    from dcspy.aircraft import Aircraft
    from dcspy.sdk import lcd_sdk
    from dcspy import LcdInfo

    with patch.object(lcd_sdk, 'logi_lcd_init', return_value=True):
        keyboard = keyboard(protocol_parser)
    assert isinstance(keyboard.plane, Aircraft)
    assert isinstance(keyboard.lcd, LcdInfo)
    assert keyboard.lcd.type == lcd_type
    assert isinstance(keyboard.display, list)
    with patch.object(lcd_sdk, 'update_display', return_value=True):
        keyboard.display = ['1', '2']
        assert len(keyboard.display) == 2

    img = keyboard._prepare_image()
    assert img.mode == mode
    assert img.size == size


@mark.parametrize('keyboard', [KeyboardMono, KeyboardColor])
def test_check_keyboard_text(keyboard, protocol_parser):
    from dcspy.sdk import lcd_sdk

    with patch.object(lcd_sdk, 'logi_lcd_init', return_value=True):
        keyboard = keyboard(protocol_parser)

    with patch.object(lcd_sdk, 'update_text', return_value=True) as upd_txt:
        keyboard.text(['1', '2'])
        upd_txt.assert_called()


@mark.parametrize('model', all_plane_list)
def test_keyboard_mono_load_plane(model, keyboard_mono):
    from dcspy.sdk import lcd_sdk
    from dcspy.aircraft import Aircraft
    with patch.object(lcd_sdk, 'logi_lcd_is_connected', return_value=True), \
            patch.object(lcd_sdk, 'logi_lcd_mono_set_background', return_value=True), \
            patch.object(lcd_sdk, 'logi_lcd_update', return_value=True):
        keyboard_mono.plane_name = model
        keyboard_mono.load_new_plane()
    assert isinstance(keyboard_mono.plane, Aircraft)
    assert model in keyboard_mono.plane.__class__.__name__<|MERGE_RESOLUTION|>--- conflicted
+++ resolved
@@ -62,13 +62,8 @@
     assert keyboard_mono.plane_detected is detect
 
 
-<<<<<<< HEAD
-@mark.parametrize('mode, size,  lcd_type, keyboard', [('1', (160, 43), 1, KeyboardMono),
-                                                      ('RGBA', (320, 240), 2, KeyboardColor)])
-=======
 @mark.parametrize('mode, size,  lcd_type, keyboard', [('1', (160, 43), LcdType.MONO, KeyboardMono),
                                                       ('RGBA', (320, 240), LcdType.COLOR, KeyboardColor)])
->>>>>>> dfb775c2
 def test_check_keyboard_display_and_prepare_image(mode, size, lcd_type, keyboard, protocol_parser):
     from dcspy.aircraft import Aircraft
     from dcspy.sdk import lcd_sdk
