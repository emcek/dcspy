from unittest.mock import call, patch

from pytest import mark

<<<<<<< HEAD
from dcspy import Gkey, LcdButton, LcdMode, LcdType, generate_gkey
from dcspy.logitech import G13, G19
from tests.helpers import all_plane_list
=======
from dcspy import LcdButton, LcdMode, LcdType
from dcspy.logitech import KeyboardColor, KeyboardMono
>>>>>>> 5ce5da91


def test_keyboard_base_basic_check(keyboard_base):
    from dcspy.sdk import lcd_sdk

    assert str(keyboard_base) == 'KeyboardManager: 160x43'
    logitech_repr = repr(keyboard_base)
    data = ('parser', 'ProtocolParser', 'plane_name', 'plane_detected', 'lcdbutton_pressed', 'gkey_pressed', 'buttons',
            '_display', 'plane', 'Aircraft', 'vert_space', 'lcd')
    for test_string in data:
        assert test_string in logitech_repr

    with patch.object(lcd_sdk, 'clear_display', return_value=True):
        keyboard_base.clear()


@mark.parametrize('keyboard, pressed1, effect, chk_btn, calls, pressed2', [
    ('keyboard_mono', False, [False] * 3 + [True], LcdButton.FOUR, [call(1), call(2), call(4), call(8)], True),
    ('keyboard_color', False, [False] * 4 + [True] + [False] * 2, LcdButton.OK, [call(256), call(512), call(4096), call(8192), call(1024)], True),
    ('keyboard_mono', True, [True, False, False, False], LcdButton.NONE, [call(1)], True),
    ('keyboard_color', True, [True] + [False] * 6, LcdButton.NONE, [call(256)], True),
    ('keyboard_mono', False, [False] * 4, LcdButton.NONE, [call(1), call(2), call(4), call(8)], False),
    ('keyboard_color', False, [False] * 8, LcdButton.NONE, [call(256), call(512), call(4096), call(8192), call(1024), call(2048), call(16384)], False),
], ids=['Mono 4 Button', 'Color Ok Button', 'Mono None already_pressed', 'Color None already_pressed', 'Mono None Button', 'Color None Button'])
def test_keyboard_check_buttons(keyboard, pressed1, effect, chk_btn, calls, pressed2, request):
    from dcspy.sdk import lcd_sdk
    keyboard = request.getfixturevalue(keyboard)
    keyboard.lcdbutton_pressed = pressed1
    with patch.object(lcd_sdk, 'logi_lcd_is_button_pressed', side_effect=effect) as lcd_btn_pressed:
        assert keyboard.check_buttons() == chk_btn
    lcd_btn_pressed.assert_has_calls(calls)
    assert keyboard.lcdbutton_pressed is pressed2


@mark.parametrize('keyboard, pressed1, effect1, effect2, chk_btn, calls, pressed2', [
    ('keyboard_mono', False, [False, True], ['G1/M1', 'G2/M1'], Gkey(2, 1), [call(g_key=1, mode=1), call(g_key=2, mode=1)], True),
    ('keyboard_color', False, [False, True], ['G1/M1', 'G2/M1'], Gkey(2, 1), [call(g_key=1, mode=1), call(g_key=2, mode=1)], True),
    ('keyboard_mono', True, [True, False, False], ['G1/M1', 'G2/M1', 'G3/M1'], Gkey(0, 0), [call(g_key=1, mode=1)], True),
    ('keyboard_color', True, [True, False, False], ['G1/M1', 'G2/M1', 'G3/M1'], Gkey(0, 0), [call(g_key=1, mode=1)], True),
    ('keyboard_mono', False, [False] * 3, [str(i) for i in generate_gkey(3, 1)], Gkey(0, 0), [call(g_key=1, mode=1), call(g_key=2, mode=1), call(g_key=3, mode=1)], False),
    ('keyboard_color', False, [False] * 3, [str(i) for i in generate_gkey(3, 1)], Gkey(0, 0), [call(g_key=1, mode=1), call(g_key=2, mode=1), call(g_key=3, mode=1)], False),
], ids=['Mono G2/M1', 'color G2/M1', 'Mono G1/M1 already_pressed', 'Color G1/M1 already_pressed', 'Mono None Button', 'Color None Button'])
def test_keyboard_check_gkey(keyboard, pressed1, effect1, effect2, chk_btn, calls, pressed2, request):
    from dcspy.sdk import key_sdk
    keyboard = request.getfixturevalue(keyboard)
    keyboard.gkey_pressed = pressed1
    with patch.object(key_sdk, 'logi_gkey_is_keyboard_gkey_pressed', side_effect=effect1) as gkey_pressed, \
            patch.object(key_sdk, 'logi_gkey_is_keyboard_gkey_string', side_effect=effect2):
        assert keyboard.check_gkey() == chk_btn
    gkey_pressed.assert_has_calls(calls)
    assert keyboard.gkey_pressed is pressed2


@mark.parametrize('keyboard', ['keyboard_mono', 'keyboard_color'], ids=['Mono Keyboard', 'Color Keyboard'])
def test_keyboard_button_handle_lcdbutton(keyboard, sock, request):
    from dcspy.sdk import lcd_sdk
    keyboard = request.getfixturevalue(keyboard)
    with patch.object(lcd_sdk, 'logi_lcd_is_button_pressed', side_effect=[True]):
        keyboard.button_handle(sock)
    sock.sendto.assert_called_once_with(b'\n', ('127.0.0.1', 7778))


@mark.parametrize('keyboard', ['keyboard_mono', 'keyboard_color'], ids=['Mono Keyboard', 'Color Keyboard'])
def test_keyboard_button_handle_gkey(keyboard, sock, request):
    from dcspy.sdk import key_sdk
    keyboard = request.getfixturevalue(keyboard)
    with patch.object(key_sdk, 'logi_gkey_is_keyboard_gkey_pressed', side_effect=[True]), \
            patch.object(key_sdk, 'logi_gkey_is_keyboard_gkey_string', side_effect=['G1/M1']):
        keyboard.button_handle(sock)
    sock.sendto.assert_called_once_with(b'\n', ('127.0.0.1', 7778))


@mark.parametrize('plane_str, plane, display, detect', [
    ('FA-18C_hornet', 'FA18Chornet', ['Detected aircraft:', 'F/A-18C Hornet'], True),
    ('F-16C_50', 'F16C50', ['Detected aircraft:', 'F-16C Viper'], True),
    ('Ka-50', 'Ka50', ['Detected aircraft:', 'Ka-50 Black Shark II'], True),
    ('Ka-503', 'Ka503', ['Detected aircraft:', 'Ka-50 Black Shark III'], True),
    ('Mi-8MT', 'Mi8MT', ['Detected aircraft:', 'Mi-8MTV2 Magnificent Eight'], True),
    ('Mi-24P', 'Mi24P', ['Detected aircraft:', 'Mi-24P Hind'], True),
    ('AH-64D_BLKII', 'AH64DBLKII', ['Detected aircraft:', 'AH-64D Apache'], True),
    ('A-10C', 'A10C', ['Detected aircraft:', 'A-10C Warthog'], True),
    ('A-10C_2', 'A10C2', ['Detected aircraft:', 'A-10C II Tank Killer'], True),
    ('F14A135GR', 'F14A135GR', ['Detected aircraft:', 'F-14A Tomcat'], True),
    ('F-14B', 'F14B', ['Detected aircraft:', 'F-14B Tomcat'], True),
    ('AV8BNA', 'AV8BNA', ['Detected aircraft:', 'AV-8B N/A Harrier'], True),
    ('F-117_Nighthawk', 'F117Nighthawk', ['Detected aircraft:', 'F117Nighthawk', 'Not supported yet!'], False),
    ('', '', [], False),
], ids=['FA-18 Hornet',
        'F-16C Viper',
        'Ka-50 Black Shark II',
        'Ka-50 Black Shark III',
        'Mi-8MT Hip',
        'Mi-24P Hind',
        'AH-64D Apache',
        'A-10C Warthog',
        'A-10C II Tank Killer',
        'F-14A',
        'F-14B',
        'AV-8B N/A Harrier',
        'F-117 Nighthawk',
        'Empty'])
def test_keyboard_mono_detecting_plane(plane_str, plane, display, detect, keyboard_mono):
    from dcspy.sdk import lcd_sdk
    with patch.object(lcd_sdk, 'logi_lcd_is_connected', return_value=True), \
            patch.object(lcd_sdk, 'logi_lcd_mono_set_background', return_value=True), \
            patch.object(lcd_sdk, 'logi_lcd_update', return_value=True):
        keyboard_mono.detecting_plane(plane_str)
    assert keyboard_mono.plane_name == plane
    assert keyboard_mono._display == display
    assert keyboard_mono.plane_detected is detect


@mark.parametrize('mode, size,  lcd_type, keyboard', [
    (LcdMode.BLACK_WHITE, (160, 43), LcdType.MONO, G13),
    (LcdMode.TRUE_COLOR, (320, 240), LcdType.COLOR, G19)
], ids=['Mono Keyboard', 'Color Keyboard'])
def test_check_keyboard_display_and_prepare_image(mode, size, lcd_type, keyboard, protocol_parser):
    from dcspy import LcdInfo
    from dcspy.aircraft import Aircraft
    from dcspy.sdk import lcd_sdk

    with patch.object(lcd_sdk, 'logi_lcd_init', return_value=True):
        keyboard = keyboard(protocol_parser)
    assert isinstance(keyboard.plane, Aircraft)
    assert isinstance(keyboard.lcd, LcdInfo)
    assert keyboard.lcd.type == lcd_type
    assert isinstance(keyboard.display, list)
    with patch.object(lcd_sdk, 'update_display', return_value=True):
        keyboard.display = ['1', '2']
        assert len(keyboard.display) == 2

    img = keyboard._prepare_image()
    assert img.mode == mode.value
    assert img.size == size


@mark.parametrize('keyboard', [G13, G19], ids=['Mono Keyboard', 'Color Keyboard'])
def test_check_keyboard_text(keyboard, protocol_parser):
    from dcspy.sdk import lcd_sdk

    with patch.object(lcd_sdk, 'logi_lcd_init', return_value=True):
        keyboard = keyboard(protocol_parser)

    with patch.object(lcd_sdk, 'update_text', return_value=True) as upd_txt:
        keyboard.text(['1', '2'])
        upd_txt.assert_called()


@mark.parametrize('model', [
    'FA18Chornet', 'F16C50', 'F15ESE', 'Ka50', 'Ka503', 'Mi8MT', 'Mi24P', 'AH64DBLKII', 'A10C', 'A10C2', 'F14A135GR', 'F14B', 'AV8BNA'
])
def test_keyboard_mono_load_plane(model, keyboard_mono):
    from dcspy.aircraft import Aircraft
    from dcspy.sdk import lcd_sdk
    with patch.object(lcd_sdk, 'logi_lcd_is_connected', return_value=True), \
            patch.object(lcd_sdk, 'logi_lcd_mono_set_background', return_value=True), \
            patch.object(lcd_sdk, 'logi_lcd_update', return_value=True):
        keyboard_mono.plane_name = model
        keyboard_mono.load_new_plane()
    assert isinstance(keyboard_mono.plane, Aircraft)
    assert model in type(keyboard_mono.plane).__name__<|MERGE_RESOLUTION|>--- conflicted
+++ resolved
@@ -2,14 +2,8 @@
 
 from pytest import mark
 
-<<<<<<< HEAD
 from dcspy import Gkey, LcdButton, LcdMode, LcdType, generate_gkey
 from dcspy.logitech import G13, G19
-from tests.helpers import all_plane_list
-=======
-from dcspy import LcdButton, LcdMode, LcdType
-from dcspy.logitech import KeyboardColor, KeyboardMono
->>>>>>> 5ce5da91
 
 
 def test_keyboard_base_basic_check(keyboard_base):
