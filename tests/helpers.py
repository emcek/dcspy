from datetime import datetime
from json import loads
from os import path
from tempfile import gettempdir
from typing import Tuple, List, Union
from unittest.mock import patch

from requests import get, exceptions

from dcspy.aircraft import Aircraft

try:
    response = get(url='https://api.github.com/repos/DCSFlightpanels/dcs-bios/releases/latest', timeout=2)
    if response.status_code == 200:
        dcsbios_ver = response.json()['tag_name']
except exceptions.ConnectTimeout:
    dcsbios_ver = '0.7.47'

<<<<<<< HEAD
all_plane_list = ['FA18Chornet', 'F16C50', 'Ka50', 'Ka503', 'Mi24P', 'AH64DBLKII', 'A10C', 'A10C2', 'F14A135GR', 'F14B', 'AV8BNA']
=======
all_plane_list = ['FA18Chornet', 'F16C50', 'Ka50', 'Ka503', 'Mi8MT', 'AH64DBLKII', 'A10C', 'A10C2', 'F14A135GR', 'F14B', 'AV8BNA']
>>>>>>> 7f8a9612


def check_dcsbios_data(plane_bios: dict, plane_json: str) -> Tuple[dict, str]:
    """
    Verify if all aircraft's data are correct with DCS-BIOS.

    :param plane_bios: BIOS data from plane
    :param plane_json: DCS-BIOS json filename
    :return: result of checks and DCS-BIOS version
    """
    results = {}
    local_json = _get_json_for_plane(plane_json)
    for bios_key in plane_bios:
        bios_ref = _recursive_lookup(bios_key, local_json)
        if not bios_ref:
            results[bios_key] = f'Not found in DCS-BIOS {dcsbios_ver}'
            continue
        output_type = plane_bios[bios_key]['class'].split('Buffer')[0].lower()
        try:
            bios_outputs = [out for out in bios_ref['outputs'] if output_type == out['type']][0]
        except IndexError:
            results[bios_key] = f'Wrong output type: {output_type}'
            continue
        results = _compare_dcspy_with_bios(bios_key, bios_outputs, plane_bios, results)
    return results, dcsbios_ver


def _compare_dcspy_with_bios(bios_key: str, bios_outputs: dict, plane_bios: dict, results: dict) -> dict:
    """
    Compare DCS-BIOS and Plane data and return all differences.

    :param bios_key: BIOS key
    :param bios_outputs: DCS-BIOS outputs dict
    :param plane_bios: BIOS data from plane
    :param results: dict with differences
    :return: updated dict with differences
    """
    for args_key in plane_bios[bios_key]['args']:
        aircraft_value = plane_bios[bios_key]['args'][args_key]
        dcsbios_value = bios_outputs[args_key]
        if aircraft_value != dcsbios_value:
            bios_issue = {args_key: f"dcspy: {aircraft_value} ({hex(aircraft_value)}) "
                                    f"bios: {dcsbios_value} ({hex(dcsbios_value)})"}
            if results.get(bios_key):
                results[bios_key].update(bios_issue)
            else:
                results[bios_key] = bios_issue
    return results


def _get_json_for_plane(plane: str) -> dict:
    """
    Download json file for plane and write it to temporary directory.

    Json is downloaded when:
    * file doesn't exist
    * file is older the one week

    :param plane: DCS-BIOS json filename
    :return: json as dict
    """
    plane_path = path.join(gettempdir(), plane)
    try:
        m_time = path.getmtime(plane_path)
        week = datetime.fromtimestamp(int(m_time)).strftime('%U')
        if week == datetime.now().strftime('%U'):
            with open(plane_path) as plane_json_file:
                data = plane_json_file.read()
            return loads(data)
        else:
            raise ValueError('File is outdated')
    except (FileNotFoundError, ValueError):
        data = get(f'https://raw.githubusercontent.com/DCSFlightpanels/dcs-bios/{dcsbios_ver}/Scripts/DCS-BIOS/doc/json/{plane}')
        with open(plane_path, 'wb+') as plane_json_file:
            plane_json_file.write(data.content)
        return loads(data.content)


def _recursive_lookup(search_key: str, bios_dict: dict) -> dict:
    """
    Search for search_key recursively in dict and return its value.

    :param search_key: search value for this key
    :param bios_dict: dict to be search
    :return: value (dict) for search_key
    """
    if search_key in bios_dict:
        return bios_dict[search_key]
    for value in bios_dict.values():
        if isinstance(value, dict):
            item = _recursive_lookup(search_key, value)
            if item:
                return item


def set_bios_during_test(aircraft_model: Aircraft, bios_pairs: List[Tuple[str, Union[str, int]]]) -> None:
    """
    Set BIOS values for a given aircraft model.

    :param aircraft_model:
    :param bios_pairs:
    """
    from dcspy.sdk import lcd_sdk
    if aircraft_model.lcd.type.name == 'COLOR':
        with patch.object(lcd_sdk, 'logi_lcd_is_connected', side_effect=[False, True] * len(bios_pairs)), \
                patch.object(lcd_sdk, 'logi_lcd_color_set_background', return_value=True), \
                patch.object(lcd_sdk, 'logi_lcd_update', return_value=True):
            for selector, value in bios_pairs:
                aircraft_model.set_bios(selector, value)
    else:
        with patch.object(lcd_sdk, 'logi_lcd_is_connected', side_effect=[True] * len(bios_pairs)), \
                patch.object(lcd_sdk, 'logi_lcd_mono_set_background', return_value=True), \
                patch.object(lcd_sdk, 'logi_lcd_update', return_value=True):
            for selector, value in bios_pairs:
                aircraft_model.set_bios(selector, value)<|MERGE_RESOLUTION|>--- conflicted
+++ resolved
@@ -16,11 +16,7 @@
 except exceptions.ConnectTimeout:
     dcsbios_ver = '0.7.47'
 
-<<<<<<< HEAD
-all_plane_list = ['FA18Chornet', 'F16C50', 'Ka50', 'Ka503', 'Mi24P', 'AH64DBLKII', 'A10C', 'A10C2', 'F14A135GR', 'F14B', 'AV8BNA']
-=======
-all_plane_list = ['FA18Chornet', 'F16C50', 'Ka50', 'Ka503', 'Mi8MT', 'AH64DBLKII', 'A10C', 'A10C2', 'F14A135GR', 'F14B', 'AV8BNA']
->>>>>>> 7f8a9612
+all_plane_list = ['FA18Chornet', 'F16C50', 'Ka50', 'Ka503', 'Mi8MT', 'Mi24P',  'AH64DBLKII', 'A10C', 'A10C2', 'F14A135GR', 'F14B', 'AV8BNA']
 
 
 def check_dcsbios_data(plane_bios: dict, plane_json: str) -> Tuple[dict, str]:
