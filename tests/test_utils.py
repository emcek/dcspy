from os import environ, makedirs
from pathlib import Path
from sys import platform
from unittest.mock import MagicMock, Mock, PropertyMock, mock_open, patch

from packaging import version
from pytest import mark, raises

from dcspy import utils
from dcspy.models import DEFAULT_FONT_NAME, Color, LcdMode, get_key_instance


def test_check_ver_can_not_check():
    with patch.object(utils, 'get') as response_get:
        type(response_get.return_value).ok = PropertyMock(return_value=False)
        with raises(ValueError):
            utils.check_ver_at_github(repo='fake2/package2')


def test_check_ver_exception():
    with patch.object(utils, 'get', side_effect=Exception('Connection error')):
        with raises(ValueError):
            utils.check_ver_at_github(repo='fake3/package3')

@mark.parametrize('current_ver, extension, file_name, result', [
    ('3.6.1', 'tar.gz', 'dcspy', {'latest': True, 'dl_url': 'https://github.com/emcek/dcspy/releases/download/v3.6.1/dcspy-3.6.1.tar.gz'}),
    ('3.5.0', 'exe', 'dcspy_cli', {'latest': False, 'dl_url': 'https://github.com/emcek/dcspy/releases/download/v3.6.1/dcspy_cli.exe'}),
    ('3.6.1', 'exe', 'fake', {'latest': True, 'dl_url': ''}),
    ('3.5.0', 'jpg', 'dcspy', {'latest': False, 'dl_url': ''}),
], ids=['latest', 'not latest', 'fake file', 'fake ext'])
def test_new_check_ver_at_github(current_ver, extension, file_name, result, resources):
    import json
    with open(resources / 'dcspy_3.6.1.json', encoding='utf-8') as json_file:
        content = json_file.read()
    json_data = json.loads(content)

    with patch.object(utils, 'get') as response_get:
        type(response_get.return_value).ok = PropertyMock(return_value=True)
        type(response_get.return_value).json = MagicMock(return_value=json_data)
        rel = utils.check_ver_at_github(repo='emcek/dcspy')
        assert rel.is_latest(current_ver=current_ver) == result['latest']
        assert rel.version == version.parse('3.6.1')
        assert rel.download_url(extension=extension, file_name=file_name) == result['dl_url']
        assert rel.published == '05 November 2024'


@mark.parametrize('current_ver, result', [
    ('3.6.1', 'v3.6.1 (latest)'),
    ('1.1.1', 'v3.6.1 (update!)')
], ids=['No update', 'New version'])
def test_get_version_string_is_possible(current_ver, result, resources):
    import json
    with open(resources / 'dcspy_3.6.1.json', encoding='utf-8') as json_file:
        content = json_file.read()
    json_data = json.loads(content)

    with patch.object(utils, 'get') as response_get:
        type(response_get.return_value).ok = PropertyMock(return_value=True)
        type(response_get.return_value).json = MagicMock(return_value=json_data)
        assert utils.get_version_string(repo='emcek/dcspy', current_ver=current_ver, check=True) == result


def test_get_version_string_without_checking():
    assert utils.get_version_string(repo='fake4/package4', current_ver=version.parse('4.4.4'), check=False) == 'v4.4.4'


def test_get_version_string_exception():
    with patch.object(utils, 'get', side_effect=Exception('Connection error')):
        assert utils.get_version_string(repo='fake4/package4', current_ver=version.parse('4.4.4'), check=True) == 'v4.4.4 (failed)'


@mark.parametrize('response, result', [(False, False), (True, True)], ids=['Download failed', 'Download success'])
def test_download_file(response, result, tmp_path):
    dl_file = tmp_path / 'tmp.txt'
    with patch.object(utils, 'get') as response_get:
        type(response_get.return_value).ok = PropertyMock(return_value=response)
        type(response_get.return_value).iter_content = MagicMock(return_value=[b'1', b'0', b'0', b'1'])
        assert utils.download_file('https://test.com', dl_file) is result


@mark.slow
def test_proc_is_running():
    assert utils.proc_is_running('python')
    assert not utils.proc_is_running('wrong_python')


def test_dummy_save_load_migrate(tmpdir):
    from dcspy.migration import migrate
    test_tmp_yaml = Path(tmpdir) / 'test_cfg.yaml'

    utils.save_yaml(data={'font_mono_s': 9}, full_path=test_tmp_yaml)
    d_cfg = utils.load_yaml(full_path=test_tmp_yaml)
    assert d_cfg == {'font_mono_s': 9}
    d_cfg = migrate(cfg=d_cfg)
    assert d_cfg == {
        'api_ver': '3.6.3',
        'device': 'G13',
        'save_lcd': False,
        'show_gui': True,
        'autostart': False,
        'completer_items': 20,
        'current_plane': 'A-10C',
        'dcsbios': f'C:\\Users\\{environ.get("USERNAME", "UNKNOWN")}\\Saved Games\\DCS\\Scripts\\DCS-BIOS',
        'dcs': 'C:/Program Files/Eagle Dynamics/DCS World',
        'verbose': False,
        'check_bios': True,
        'check_ver': True,
        'font_name': DEFAULT_FONT_NAME,
        'font_mono_m': 9,
        'font_mono_s': 9,
        'font_mono_l': 16,
        'font_color_m': 22,
        'font_color_s': 18,
        'font_color_l': 32,
        'f16_ded_font': True,
        'git_bios': True,
        'toolbar_area': 4,
        'toolbar_style': 0,
        'git_bios_ref': 'master',
        'gkeys_area': 2,
        'gkeys_float': False,
    }
    with open(test_tmp_yaml, 'w+') as f:
        f.write('')
    d_cfg = utils.load_yaml(full_path=test_tmp_yaml)
    assert len(d_cfg) == 0


def test_check_dcs_ver_file_exists_with_ver(autoupdate1_cfg):
    with patch('dcspy.utils.open', mock_open(read_data=autoupdate1_cfg)):
        dcs_ver = utils.check_dcs_ver(Path(''))
        assert dcs_ver == '2.9.10.4160'


def test_check_dcs_ver_file_exists_without_ver(autoupdate2_cfg):
    with patch('dcspy.utils.open', mock_open(read_data=autoupdate2_cfg)):
        dcs_ver = utils.check_dcs_ver(Path(''))
        assert dcs_ver == 'Unknown'


@mark.parametrize('side_effect', [FileNotFoundError, PermissionError])
def test_check_dcs_ver_file_not_exists(side_effect):
    with patch('dcspy.utils.open', side_effect=side_effect):
        dcs_ver = utils.check_dcs_ver(Path(''))
        assert dcs_ver == 'Unknown'


def test_check_bios_ver_new_location(tmpdir):
    makedirs(Path(tmpdir) / 'lib' / 'modules' / 'common_modules')
    common_data_lua = Path(tmpdir) / 'lib' / 'modules' / 'common_modules' / 'CommonData.lua'
    with open(file=common_data_lua, encoding='utf-8', mode='w+') as cd_lua:
        cd_lua.write('local function getVersion()\n\treturn "1.2.3"\nend')
    result = utils.check_bios_ver(bios_path=tmpdir)
    assert result == version.parse('1.2.3')


def test_check_bios_ver_old_location(tmpdir):
    makedirs(Path(tmpdir) / 'lib')
    common_data_lua = Path(tmpdir) / 'lib' / 'CommonData.lua'
    with open(file=common_data_lua, encoding='utf-8', mode='w+') as cd_lua:
        cd_lua.write('local function getVersion()\n\treturn "3.2.1"\nend')
    result = utils.check_bios_ver(bios_path=tmpdir)
    assert result == version.parse('3.2.1')


def test_check_bios_ver_empty_lua(tmpdir):
    makedirs(Path(tmpdir) / 'lib' / 'modules' / 'common_modules')
    common_data_lua = Path(tmpdir) / 'lib' / 'modules' / 'common_modules' / 'CommonData.lua'
    with open(file=common_data_lua, encoding='utf-8', mode='w+') as cd_lua:
        cd_lua.write('')
    result = utils.check_bios_ver(bios_path=tmpdir)
    assert result == version.parse('0.0.0')


def test_check_bios_ver_lue_not_exists(tmpdir):
    result = utils.check_bios_ver(bios_path=tmpdir)
    assert result == version.parse('0.0.0')


def test_is_git_repo(tmpdir):
    from git import Repo
    assert utils.is_git_repo(tmpdir) is False
    assert utils.is_git_repo(tmpdir / 'new') is False
    Repo.init(tmpdir)
    assert utils.is_git_repo(tmpdir) is True


def test_is_git_exec_present():
    assert utils.is_git_exec_present() is True


@mark.slow
def test_check_github_repo(tmpdir):
    from re import search
    sha = utils.check_github_repo(git_ref='master', update=True, repo='emcek/common_sense', repo_dir=tmpdir)
    match = search(r'(master)\sfrom:\s\d{2}-\w{3}-\d{4}\s\d{2}:\d{2}:\d{2}\sby:\s.*', sha)
    assert match.group(1) == 'master'
    sha = utils.check_github_repo(git_ref='branch', update=True, repo='emcek/common_sense', repo_dir=tmpdir)
    match = search(r'([0-9a-f]{8})\sfrom:\s\d{2}-\w{3}-\d{4}\s\d{2}:\d{2}:\d{2}\sby:\s.*', sha)
    assert match.group(1)


@mark.slow
def test_is_git_object(tmpdir):
    utils.check_github_repo(git_ref='master', update=True, repo='emcek/common_sense', repo_dir=tmpdir)
    assert utils.is_git_object(repo_dir=tmpdir, git_obj='master') is True
    assert utils.is_git_object(repo_dir=tmpdir, git_obj='wrong') is False
    assert utils.is_git_object(repo_dir=Path('/'), git_obj='master') is False


@mark.slow
def test_get_all_git_refs(tmpdir):
    utils.check_github_repo(git_ref='master', update=True, repo='emcek/common_sense', repo_dir=tmpdir)
    assert utils.get_all_git_refs(repo_dir=tmpdir) == ['master']


def test_check_dcs_bios_entry_no_entry(tmpdir):
    install_dir = tmpdir / 'install'
    makedirs(install_dir)
    lua = 'Export.lua'
    lua_dst_data = ''

    with open(file=tmpdir / lua, mode='a+', encoding='utf-8') as lua_from_zip:
        lua_from_zip.write('anything')
    with open(file=install_dir / lua, mode='a+', encoding='utf-8') as lua_dst:
        lua_dst.write(lua_dst_data)

    result = utils.check_dcs_bios_entry(lua_dst_data=lua_dst_data, lua_dst_path=install_dir, temp_dir=tmpdir)
    assert result == ('\n\nExport.lua exists.\n\nDCS-BIOS entry added.\n\nYou verify installation '
                      'at:\ngithub.com/DCS-Skunkworks/DCSFlightpanels/wiki/Installation')


@mark.parametrize('lua_dst_data', [
    r'dofile(lfs.writedir()..[[Scripts\DCS-BIOS\BIOS.lua]])',
    r'dofile(lfs.writedir() .. [[Scripts\DCS-BIOS\BIOS.lua]])',
], ids=['dofile without space', 'dofile with space'])
def test_check_dcs_bios_entry_ok(lua_dst_data, tmpdir):
    install_dir = tmpdir / 'install'
    makedirs(install_dir)
    lua = 'Export.lua'

    with open(file=tmpdir / lua, mode='a+', encoding='utf-8') as lua_from_zip:
        lua_from_zip.write('anything')
    with open(file=install_dir / lua, mode='a+', encoding='utf-8') as lua_dst:
        lua_dst.write(lua_dst_data)

    result = utils.check_dcs_bios_entry(lua_dst_data=lua_dst_data, lua_dst_path=install_dir, temp_dir=tmpdir)
    assert result == '\n\nExport.lua exists.\n\nDCS-BIOS entry detected.'


@mark.parametrize('ext, result', [('json', 14), ('exe', 0)])
def test_count_files_exists(ext, result, test_dcs_bios):
    assert utils.count_files(directory=test_dcs_bios / 'doc' / 'json', extension=ext) == result


def test_count_files_wrong_dir(test_dcs_bios):
    assert utils.count_files(directory=test_dcs_bios / 'wrong', extension='json') == -1


@mark.slow
def test_collect_debug_data(switch_dcs_bios_path_in_config, resources):
    from tempfile import gettempdir
    from zipfile import ZipFile
    with open(Path(gettempdir()) / 'Ka50_999.png', 'w+') as png:
        png.write('')
    with patch('dcspy.utils.get_config_yaml_location', lambda: resources):
        zip_file = utils.collect_debug_data()
    assert 'dcspy_debug_' in str(zip_file)
    assert zip_file.suffix == '.zip'
    assert zip_file.is_file()
    assert zip_file.exists()
    with ZipFile(file=zip_file, mode='r') as zipf:
        zip_list = zipf.namelist()
    assert 'system_data.txt' in zip_list
    assert sum('.yaml' in s for s in zip_list) == 4
    assert 'dcspy.log' in zip_list
    assert 'Ka50_999.png' in zip_list
    assert 'dcs.log' in zip_list


@mark.slow
def test_run_pip_command_success():
    rc, err, out = utils.run_pip_command('list')
    assert rc == 0
    assert 'pip' in out, out
    assert err == '' or len(err) > 1, err


@mark.slow
def test_run_pip_command_failed():
    rc, err, out = utils.run_pip_command('bullshit')
    assert rc == 1
    assert out == '', out
    assert err != '', err


@mark.slow
@mark.skipif(condition=platform != 'win32', reason='Run only on Windows')
@mark.parametrize('cmd, result', [('Clear-Host', 0), ('bullshit', -1)])
def test_run_command(cmd, result):
    rc = utils.run_command(cmd=['powershell', cmd])
    assert rc == result


@mark.parametrize('plane_str, roots , values', [
    ('FA-18C_hornet', 80, 531),
    ('F-16C_50', 49, 533),
    ('F-4E-45MC', 116, 1123),
    ('Ka-50', 77, 599),
    ('Ka-50_3', 77, 599),
    ('Mi-8MT', 77, 800),
    ('Mi-24P', 114, 1001),
    ('AH-64D_BLK_II', 53, 730),
    ('A-10C', 64, 777),
    ('A-10C_2', 64, 777),
    ('F-14A-135-GR', 76, 1124),
    ('F-14B', 76, 1124),
    ('AV8BNA', 48, 515),
    ('F-15ESE', 98, 890),
])
def test_get_full_bios_for_plane(plane_str, roots, values, test_dcs_bios):
    model = utils.get_full_bios_for_plane(plane=plane_str, bios_dir=test_dcs_bios)
    assert len(model.root) == roots
    assert sum(len(values) for values in model.root.values()) == values


def test_get_inputs_for_plane(test_dcs_bios):
    from dcspy.models import CTRL_LIST_SEPARATOR, ControlKeyData
    bios = utils.get_inputs_for_plane(plane='A-10C', bios_dir=test_dcs_bios)
    for section, ctrls in bios.items():
        for name, ctrl in ctrls.items():
            assert isinstance(ctrl, ControlKeyData), f'Wrong type fpr {section} / {name}'

    list_of_ctrls = utils.get_list_of_ctrls(inputs=bios)
    assert CTRL_LIST_SEPARATOR
    assert CTRL_LIST_SEPARATOR in list_of_ctrls[0], list_of_ctrls[0]


def test_get_depiction_of_ctrls(test_dcs_bios):
    from dcspy.models import ControlDepiction
    bios = utils.get_inputs_for_plane(plane='A-10C', bios_dir=test_dcs_bios)
    ctrls_depiction = utils.get_depiction_of_ctrls(inputs=bios)
    assert isinstance(ctrls_depiction['IFF_CODE'], ControlDepiction)


def test_get_inputs_for_wrong_plane(test_dcs_bios):
    with raises(KeyError):
        _ = utils.get_inputs_for_plane(plane='Wrong', bios_dir=test_dcs_bios)


def test_get_plane_aliases_all(test_dcs_bios):
    s = utils.get_plane_aliases(bios_dir=test_dcs_bios)
    assert s == {
        'A-10C': ['CommonData', 'A-10C'],
        'A-10C_2': ['CommonData', 'A-10C'],
        'AH-64D_BLK_II': ['CommonData', 'AH-64D'],
        'AV8BNA': ['CommonData', 'AV8BNA', 'NS430'],
        'F-14A-135-GR': ['CommonData', 'F-14', 'NS430'],
        'F-14B': ['CommonData', 'F-14', 'NS430'],
        'F-15ESE': ['CommonData', 'F-15E'],
        'F-16C_50': ['CommonData', 'F-16C_50'],
        'F-4E-45MC': ['CommonData', 'F-4E'],
        'FA-18C_hornet': ['CommonData', 'FA-18C_hornet'],
        'Ka-50': ['CommonData', 'Ka-50'],
        'Ka-50_3': ['CommonData', 'Ka-50'],
        'Mi-24P': ['CommonData', 'Mi-24P', 'NS430'],
        'Mi-8MT': ['CommonData', 'Mi-8MT', 'NS430'],
        'Mi-8MTV2': ['CommonData', 'Mi-8MT'],
        'NS430': ['CommonData'],
    }


def test_get_plane_aliases_one_plane(test_dcs_bios):
    s = utils.get_plane_aliases(bios_dir=test_dcs_bios, plane='A-10C')
    assert s == {'A-10C': ['CommonData', 'A-10C']}


def test_get_plane_aliases_wrong_plane(test_dcs_bios):
    with raises(KeyError):
        _ = utils.get_plane_aliases(bios_dir=test_dcs_bios, plane='A-Wrong')


def test_get_planes_list(test_dcs_bios):
    plane_list = utils.get_planes_list(bios_dir=test_dcs_bios)
    assert plane_list == [
        'A-10C',
        'A-10C_2',
        'AH-64D_BLK_II',
        'AV8BNA',
        'F-14A-135-GR',
        'F-14B',
        'F-15ESE',
        'F-16C_50',
        'F-4E-45MC',
        'FA-18C_hornet',
        'Ka-50',
        'Ka-50_3',
        'Mi-24P',
        'Mi-8MT',
        'Mi-8MTV2',
    ]


def test_clone_progress():
    def update_progress(progress):
        assert progress == 100

    def update_label(stage):
        assert stage == 'Git clone: Counting'

    sig_handler = utils.SignalHandler(signals_dict={'stage': update_label, 'progress': update_progress})
    clone = utils.CloneProgress(sig_handler=sig_handler)
    clone.update(5, 10, 10, 'test')


@mark.skipif(condition=platform != 'win32', reason='Run only on Windows')
def test_get_config_yaml_location():
    assert utils.get_config_yaml_location() == Path(environ.get('LOCALAPPDATA', None)) / 'dcspy'


def test_replace_symbols():
    assert utils.replace_symbols('1q2w3e', (('1', '4'), ('w', 'W'))) == '4q2W3e'


def test_substitute_symbols():
    assert utils.substitute_symbols('123qwe123qwe', ((r'\d+', r'QWE'),)) == 'QWEqweQWEqwe'


def test_key_request_create(test_config_yaml):
    def get_bios_fn(val: str) -> int:
        return 1

    key_req = utils.KeyRequest(yaml_path=test_config_yaml.parent / 'F-16C_50.yaml', get_bios_fn=get_bios_fn)
    assert key_req.buttons[get_key_instance('ONE')].is_cycle is True
    assert key_req.buttons[get_key_instance('G1_M1')].is_push_button is True
    assert key_req.buttons[get_key_instance('G2_M1')].is_custom is True
    assert key_req.buttons[get_key_instance('M_4')].is_push_button is True

    req_model = key_req.get_request(get_key_instance('G3_M1'))
    assert req_model.is_cycle is False
    assert req_model.is_push_button is False
    assert req_model.is_custom is False


def test_key_request_update_bios_data_and_set_req(test_config_yaml):
    def get_bios_fn(val: str) -> int:
        return 1

    key_req = utils.KeyRequest(yaml_path=test_config_yaml.parent / 'F-16C_50.yaml', get_bios_fn=get_bios_fn)
    key = get_key_instance('G3_M1')
    req = 'MASTER_ARM_SW 1'
    assert key_req.cycle_button_ctrl_name == {'IFF_MASTER_KNB': 0}
    key_req.set_request(key, req)
    assert key_req.get_request(key).raw_request == req


@mark.slow
def test_generate_bios_jsons_with_lupa(test_saved_games):
    utils.generate_bios_jsons_with_lupa(dcs_save_games=test_saved_games)
    mosquito = utils.get_full_bios_for_plane(plane='MosquitoFBMkVI', bios_dir=test_saved_games / 'Scripts' / 'DCS-BIOS')
    assert len(mosquito.root) == 27
    assert sum(len(values) for values in mosquito.root.values()) == 299


<<<<<<< HEAD
def test_emit_signal_handler():
    mm = Mock(spec=utils.WorkerSignals)
    sh = utils.SignalHandler(signals_dict={'stage': print, 'progress': print, 'finished': print}, signals=mm)

    sh.emit(sig_name='stage', value='1')
    mm.stage.emit.assert_called_once_with('1')
    sh.emit(sig_name='progress', value=2)
    mm.progress.emit.assert_called_once_with(2)
    sh.emit(sig_name='finished')
    mm.finished.emit.assert_called_once_with()


@mark.parametrize('sig_dict,result', [
    ({'count': print}, True),
    ({'progress': print}, True),
    ({'finished': print}, False),
])
def test_got_signals_in_signal_handler(sig_dict, result):
    mm = Mock(spec=utils.WorkerSignals)
    sh = utils.SignalHandler(signals_dict=sig_dict, signals=mm)

    assert sh.got_signals_for_interface() is result
=======
@mark.parametrize('color, mode, result', [
    (Color.azure, LcdMode.TRUE_COLOR, (240, 255, 255, 255)),
    (Color.beige, LcdMode.BLACK_WHITE, 242),
    (Color.honeydew, 0, (240, 255, 240, 0)),
    (Color.khaki, 204, (240, 230, 140, 204)),
])
def test_color(color, mode, result):
    assert utils.rgba(color, mode=mode) == result
>>>>>>> fae4cd4d
<|MERGE_RESOLUTION|>--- conflicted
+++ resolved
@@ -462,7 +462,16 @@
     assert sum(len(values) for values in mosquito.root.values()) == 299
 
 
-<<<<<<< HEAD
+@mark.parametrize('color, mode, result', [
+    (Color.azure, LcdMode.TRUE_COLOR, (240, 255, 255, 255)),
+    (Color.beige, LcdMode.BLACK_WHITE, 242),
+    (Color.honeydew, 0, (240, 255, 240, 0)),
+    (Color.khaki, 204, (240, 230, 140, 204)),
+])
+def test_color(color, mode, result):
+    assert utils.rgba(color, mode=mode) == result
+
+
 def test_emit_signal_handler():
     mm = Mock(spec=utils.WorkerSignals)
     sh = utils.SignalHandler(signals_dict={'stage': print, 'progress': print, 'finished': print}, signals=mm)
@@ -484,14 +493,4 @@
     mm = Mock(spec=utils.WorkerSignals)
     sh = utils.SignalHandler(signals_dict=sig_dict, signals=mm)
 
-    assert sh.got_signals_for_interface() is result
-=======
-@mark.parametrize('color, mode, result', [
-    (Color.azure, LcdMode.TRUE_COLOR, (240, 255, 255, 255)),
-    (Color.beige, LcdMode.BLACK_WHITE, 242),
-    (Color.honeydew, 0, (240, 255, 240, 0)),
-    (Color.khaki, 204, (240, 230, 140, 204)),
-])
-def test_color(color, mode, result):
-    assert utils.rgba(color, mode=mode) == result
->>>>>>> fae4cd4d
+    assert sh.got_signals_for_interface() is result