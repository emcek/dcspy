from os import environ, makedirs
from pathlib import Path
from sys import platform
from unittest.mock import MagicMock, PropertyMock, mock_open, patch

from packaging import version
from pytest import mark, raises

from dcspy import utils
from dcspy.models import DEFAULT_FONT_NAME, Color, LcdMode


def test_check_ver_can_not_check():
    with patch.object(utils, 'get') as response_get:
        type(response_get.return_value).ok = PropertyMock(return_value=False)
        with raises(ValueError):
            utils.check_ver_at_github(repo='fake2/package2')


def test_check_ver_exception():
    with patch.object(utils, 'get', side_effect=Exception('Connection error')):
        with raises(ValueError):
            utils.check_ver_at_github(repo='fake3/package3')


@mark.parametrize('current_ver, extension, file_name, result', [
    ('3.6.1', 'tar.gz', 'dcspy', {'latest': True, 'dl_url': 'https://github.com/emcek/dcspy/releases/download/v3.6.1/dcspy-3.6.1.tar.gz'}),
    ('3.5.0', 'exe', 'dcspy_cli', {'latest': False, 'dl_url': 'https://github.com/emcek/dcspy/releases/download/v3.6.1/dcspy_cli.exe'}),
    ('3.6.1', 'exe', 'fake', {'latest': True, 'dl_url': ''}),
    ('3.5.0', 'jpg', 'dcspy', {'latest': False, 'dl_url': ''}),
], ids=['latest', 'not latest', 'fake file', 'fake ext'])
def test_new_check_ver_at_github(current_ver, extension, file_name, result, resources):
    import json
    with open(resources / 'dcspy_3.6.1.json', encoding='utf-8') as json_file:
        content = json_file.read()
    json_data = json.loads(content)

    with patch.object(utils, 'get') as response_get:
        type(response_get.return_value).ok = PropertyMock(return_value=True)
        type(response_get.return_value).json = MagicMock(return_value=json_data)
        rel = utils.check_ver_at_github(repo='emcek/dcspy')
        assert rel.is_latest(current_ver=current_ver) == result['latest']
        assert rel.version == version.parse('3.6.1')
        assert rel.download_url(extension=extension, file_name=file_name) == result['dl_url']
        assert rel.published == '05 November 2024'


@mark.parametrize('current_ver, result', [
    ('3.6.1', 'v3.6.1 (latest)'),
    ('1.1.1', 'v3.6.1 (update!)')
], ids=['No update', 'New version'])
def test_get_version_string_is_possible(current_ver, result, resources):
    import json
    with open(resources / 'dcspy_3.6.1.json', encoding='utf-8') as json_file:
        content = json_file.read()
    json_data = json.loads(content)

    with patch.object(utils, 'get') as response_get:
        type(response_get.return_value).ok = PropertyMock(return_value=True)
        type(response_get.return_value).json = MagicMock(return_value=json_data)
        assert utils.get_version_string(repo='emcek/dcspy', current_ver=current_ver, check=True) == result


def test_get_version_string_without_checking():
    assert utils.get_version_string(repo='fake4/package4', current_ver=version.parse('4.4.4'), check=False) == 'v4.4.4'


def test_get_version_string_exception():
    with patch.object(utils, 'get', side_effect=Exception('Connection error')):
        assert utils.get_version_string(repo='fake4/package4', current_ver=version.parse('4.4.4'), check=True) == 'v4.4.4 (failed)'


@mark.parametrize('response, result', [(False, False), (True, True)], ids=['Download failed', 'Download success'])
def test_download_file(response, result, tmp_path):
    dl_file = tmp_path / 'tmp.txt'
    with patch.object(utils, 'get') as response_get:
        type(response_get.return_value).ok = PropertyMock(return_value=response)
        type(response_get.return_value).iter_content = MagicMock(return_value=[b'1', b'0', b'0', b'1'])
        assert utils.download_file('https://test.com', dl_file) is result


@mark.slow
def test_proc_is_running():
    assert utils.proc_is_running('python')
    assert not utils.proc_is_running('wrong_python')


def test_dummy_save_load_migrate(tmpdir):
<<<<<<< HEAD
    from os import environ

    utils.save_cfg({'font_mono_xs': 9}, test_tmp_yaml)
    d_cfg = utils.load_cfg(test_tmp_yaml)
    assert d_cfg == {'font_mono_xs': 9}
    d_cfg = utils.set_defaults(d_cfg, test_tmp_yaml)
    assert d_cfg == {'keyboard': 'G13', 'show_gui': True, 'autostart': False,
                     'dcsbios': f'D:\\Users\\{environ.get("USERNAME", "UNKNOWN")}\\Saved Games\\DCS.openbeta\\Scripts\\DCS-BIOS',
                     'dcs': 'C:\\Program Files\\Eagle Dynamics\\DCS World OpenBeta',
                     'verbose': False,
                     'font_name': 'consola.ttf',
                     'font_mono_s': 11,
                     'font_mono_xs': 9,
                     'font_mono_l': 16,
                     'font_color_s': 22,
                     'font_color_xs': 18,
                     'font_color_l': 32}
=======
    from dcspy.migration import migrate
    test_tmp_yaml = Path(tmpdir) / 'test_cfg.yaml'

    utils.save_yaml(data={'font_mono_s': 9}, full_path=test_tmp_yaml)
    d_cfg = utils.load_yaml(full_path=test_tmp_yaml)
    assert d_cfg == {'font_mono_s': 9}
    d_cfg = migrate(cfg=d_cfg)
    assert d_cfg == {
        'api_ver': '3.7.0',
        'device': 'G13',
        'save_lcd': False,
        'show_gui': True,
        'autostart': False,
        'color_mode': 'system',
        'completer_items': 20,
        'current_plane': 'A-10C',
        'dcsbios': f'C:\\Users\\{environ.get("USERNAME", "UNKNOWN")}\\Saved Games\\DCS\\Scripts\\DCS-BIOS',
        'dcs': 'C:/Program Files/Eagle Dynamics/DCS World',
        'verbose': False,
        'check_bios': True,
        'check_ver': True,
        'font_name': DEFAULT_FONT_NAME,
        'font_mono_m': 9,
        'font_mono_s': 9,
        'font_mono_l': 16,
        'font_color_m': 22,
        'font_color_s': 18,
        'font_color_l': 32,
        'f16_ded_font': True,
        'git_bios': True,
        'toolbar_area': 4,
        'toolbar_style': 0,
        'git_bios_ref': 'main',
        'gkeys_area': 2,
        'gkeys_float': False,
        'gui_debug': False,
        'debug_font_size': 10,
    }
>>>>>>> 131cbbd9
    with open(test_tmp_yaml, 'w+') as f:
        f.write('')
    d_cfg = utils.load_yaml(full_path=test_tmp_yaml)
    assert len(d_cfg) == 0


def test_check_dcs_ver_file_exists_with_ver(autoupdate1_cfg):
    with patch('dcspy.utils.open', mock_open(read_data=autoupdate1_cfg)):
        dcs_ver = utils.check_dcs_ver(Path(''))
        assert dcs_ver == '2.9.10.4160'


def test_check_dcs_ver_file_exists_without_ver(autoupdate2_cfg):
    with patch('dcspy.utils.open', mock_open(read_data=autoupdate2_cfg)):
        dcs_ver = utils.check_dcs_ver(Path(''))
        assert dcs_ver == 'Unknown'


@mark.parametrize('side_effect', [FileNotFoundError, PermissionError])
def test_check_dcs_ver_file_not_exists(side_effect):
    with patch('dcspy.utils.open', side_effect=side_effect):
        dcs_ver = utils.check_dcs_ver(Path(''))
        assert dcs_ver == 'Unknown'


def test_check_bios_ver_new_location(tmpdir):
    makedirs(Path(tmpdir) / 'lib' / 'modules' / 'common_modules')
    common_data_lua = Path(tmpdir) / 'lib' / 'modules' / 'common_modules' / 'CommonData.lua'
    with open(file=common_data_lua, encoding='utf-8', mode='w+') as cd_lua:
        cd_lua.write('local function getVersion()\n\treturn "1.2.3"\nend')
    result = utils.check_bios_ver(bios_path=tmpdir)
    assert result == version.parse('1.2.3')


def test_check_bios_ver_old_location(tmpdir):
    makedirs(Path(tmpdir) / 'lib')
    common_data_lua = Path(tmpdir) / 'lib' / 'CommonData.lua'
    with open(file=common_data_lua, encoding='utf-8', mode='w+') as cd_lua:
        cd_lua.write('local function getVersion()\n\treturn "3.2.1"\nend')
    result = utils.check_bios_ver(bios_path=tmpdir)
    assert result == version.parse('3.2.1')


def test_check_bios_ver_empty_lua(tmpdir):
    makedirs(Path(tmpdir) / 'lib' / 'modules' / 'common_modules')
    common_data_lua = Path(tmpdir) / 'lib' / 'modules' / 'common_modules' / 'CommonData.lua'
    with open(file=common_data_lua, encoding='utf-8', mode='w+') as cd_lua:
        cd_lua.write('')
    result = utils.check_bios_ver(bios_path=tmpdir)
    assert result == version.parse('0.0.0')


def test_check_bios_ver_lue_not_exists(tmpdir):
    result = utils.check_bios_ver(bios_path=tmpdir)
    assert result == version.parse('0.0.0')


def test_is_git_repo(tmpdir):
    from git import Repo
    assert utils.is_git_repo(tmpdir) is False
    assert utils.is_git_repo(tmpdir / 'new') is False
    Repo.init(tmpdir)
    assert utils.is_git_repo(tmpdir) is True


def test_is_git_exec_present():
    assert utils.is_git_exec_present() is True


@mark.slow
def test_check_github_repo(tmpdir):
    from re import search
    sha = utils.check_github_repo(git_ref='master', update=True, repo='emcek/common_sense', repo_dir=tmpdir)
    match = search(r'(master)\sfrom:\s\d{2}-\w{3}-\d{4}\s\d{2}:\d{2}:\d{2}\sby:\s.*', sha)
    assert match.group(1) == 'master'
    sha = utils.check_github_repo(git_ref='branch', update=True, repo='emcek/common_sense', repo_dir=tmpdir)
    match = search(r'([0-9a-f]{8})\sfrom:\s\d{2}-\w{3}-\d{4}\s\d{2}:\d{2}:\d{2}\sby:\s.*', sha)
    assert match.group(1)


@mark.slow
def test_is_git_object(tmpdir):
    utils.check_github_repo(git_ref='master', update=True, repo='emcek/common_sense', repo_dir=tmpdir)
    assert utils.is_git_object(repo_dir=tmpdir, git_obj='master') is True
    assert utils.is_git_object(repo_dir=tmpdir, git_obj='wrong') is False
    assert utils.is_git_object(repo_dir=Path('/'), git_obj='master') is False
    assert utils.is_git_object(repo_dir=tmpdir, git_obj='') is False


@mark.slow
def test_get_all_git_refs(tmpdir):
    utils.check_github_repo(git_ref='master', update=True, repo='emcek/common_sense', repo_dir=tmpdir)
    assert utils.get_all_git_refs(repo_dir=tmpdir) == ['master']


def test_check_dcs_bios_entry_no_entry(tmpdir):
    install_dir = tmpdir / 'install'
    makedirs(install_dir)
    lua = 'Export.lua'
    lua_dst_data = ''

    with open(file=tmpdir / lua, mode='a+', encoding='utf-8') as lua_from_zip:
        lua_from_zip.write('anything')
    with open(file=install_dir / lua, mode='a+', encoding='utf-8') as lua_dst:
        lua_dst.write(lua_dst_data)

    result = utils.check_dcs_bios_entry(lua_dst_data=lua_dst_data, lua_dst_path=install_dir, temp_dir=tmpdir)
    assert result == ('\n\nExport.lua exists.\n\nDCS-BIOS entry added.\n\nYou verify installation '
                      'at:\ngithub.com/DCS-Skunkworks/DCSFlightpanels/wiki/Installation')


@mark.parametrize('lua_dst_data', [
    r'dofile(lfs.writedir()..[[Scripts\DCS-BIOS\BIOS.lua]])',
    r'dofile(lfs.writedir() .. [[Scripts\DCS-BIOS\BIOS.lua]])',
], ids=['dofile without space', 'dofile with space'])
def test_check_dcs_bios_entry_ok(lua_dst_data, tmpdir):
    install_dir = tmpdir / 'install'
    makedirs(install_dir)
    lua = 'Export.lua'

    with open(file=tmpdir / lua, mode='a+', encoding='utf-8') as lua_from_zip:
        lua_from_zip.write('anything')
    with open(file=install_dir / lua, mode='a+', encoding='utf-8') as lua_dst:
        lua_dst.write(lua_dst_data)

    result = utils.check_dcs_bios_entry(lua_dst_data=lua_dst_data, lua_dst_path=install_dir, temp_dir=tmpdir)
    assert result == '\n\nExport.lua exists.\n\nDCS-BIOS entry detected.'


@mark.parametrize('ext, result', [('json', 14), ('exe', 0)])
def test_count_files_exists(ext, result, test_dcs_bios):
    assert utils.count_files(directory=test_dcs_bios / 'doc' / 'json', extension=ext) == result


def test_count_files_wrong_dir(test_dcs_bios):
    assert utils.count_files(directory=test_dcs_bios / 'wrong', extension='json') == -1


@mark.slow
def test_collect_debug_data(switch_dcs_bios_path_in_config, resources):
    from tempfile import gettempdir
    from zipfile import ZipFile
    with open(Path(gettempdir()) / 'Ka50_999.png', 'w+') as png:
        png.write('')
    with patch('dcspy.utils.get_config_yaml_location', lambda: resources):
        zip_file = utils.collect_debug_data()
    assert 'dcspy_debug_' in str(zip_file)
    assert zip_file.suffix == '.zip'
    assert zip_file.is_file()
    assert zip_file.exists()
    with ZipFile(file=zip_file, mode='r') as archive:
        zip_list = archive.namelist()
    assert 'system_data.txt' in zip_list
    assert sum('.yaml' in s for s in zip_list) == 4
    assert 'dcspy.log' in zip_list
    assert 'Ka50_999.png' in zip_list
    assert 'dcs.log' in zip_list


@mark.slow
@mark.skipif(condition=platform != 'win32', reason='Run only on Windows')
@mark.parametrize('cmd, result', [('Clear-Host', 0), ('bullshit', -1)])
def test_run_command(cmd, result):
    rc = utils.run_command(cmd=['powershell', cmd])
    assert rc == result


@mark.parametrize('plane_str, roots , values', [
    ('FA-18C_hornet', 80, 531),
    ('F-16C_50', 50, 534),
    ('F-4E-45MC', 116, 1127),
    ('Ka-50', 77, 599),
    ('Ka-50_3', 77, 599),
    ('Mi-8MT', 77, 800),
    ('Mi-24P', 114, 1001),
    ('AH-64D_BLK_II', 53, 730),
    ('A-10C', 64, 777),
    ('A-10C_2', 64, 777),
    ('F-14A-135-GR', 77, 1128),
    ('F-14B', 77, 1128),
    ('AV8BNA', 48, 515),
    ('F-15ESE', 98, 890),
])
def test_get_full_bios_for_plane(plane_str, roots, values, test_dcs_bios):
    model = utils.get_full_bios_for_plane(plane=plane_str, bios_dir=test_dcs_bios)
    assert len(model.root) == roots
    assert sum(len(values) for values in model.root.values()) == values


def test_get_inputs_for_plane(test_dcs_bios):
    from dcspy.models import CTRL_LIST_SEPARATOR, ControlKeyData
    bios = utils.get_inputs_for_plane(plane='A-10C', bios_dir=test_dcs_bios)
    for section, ctrls in bios.items():
        for name, ctrl in ctrls.items():
            assert isinstance(ctrl, ControlKeyData), f'Wrong type fpr {section} / {name}'

    list_of_ctrls = utils.get_list_of_ctrls(inputs=bios)
    assert CTRL_LIST_SEPARATOR
    assert CTRL_LIST_SEPARATOR in list_of_ctrls[0], list_of_ctrls[0]


def test_get_depiction_of_ctrls(test_dcs_bios):
    from dcspy.models import ControlDepiction
    bios = utils.get_inputs_for_plane(plane='A-10C', bios_dir=test_dcs_bios)
    ctrls_depiction = utils.get_depiction_of_ctrls(inputs=bios)
    assert isinstance(ctrls_depiction['IFF_CODE'], ControlDepiction)


def test_get_inputs_for_wrong_plane(test_dcs_bios):
    with raises(KeyError):
        _ = utils.get_inputs_for_plane(plane='Wrong', bios_dir=test_dcs_bios)


def test_get_plane_aliases_all(test_dcs_bios):
    s = utils.get_plane_aliases(bios_dir=test_dcs_bios)
    assert s == {
        'A-10C': ['CommonData', 'A-10C'],
        'A-10C_2': ['CommonData', 'A-10C'],
        'AH-64D_BLK_II': ['CommonData', 'AH-64D'],
        'AV8BNA': ['CommonData', 'AV8BNA', 'NS430'],
        'F-14A-135-GR': ['CommonData', 'F-14', 'NS430'],
        'F-14B': ['CommonData', 'F-14', 'NS430'],
        'F-15ESE': ['CommonData', 'F-15E'],
        'F-16C_50': ['CommonData', 'F-16C_50'],
        'F-4E-45MC': ['CommonData', 'F-4E'],
        'FA-18C_hornet': ['CommonData', 'FA-18C_hornet'],
        'Ka-50': ['CommonData', 'Ka-50'],
        'Ka-50_3': ['CommonData', 'Ka-50'],
        'Mi-24P': ['CommonData', 'Mi-24P', 'NS430'],
        'Mi-8MT': ['CommonData', 'Mi-8MT', 'NS430'],
        'Mi-8MTV2': ['CommonData', 'Mi-8MT'],
        'NS430': ['CommonData'],
    }


def test_get_plane_aliases_one_plane(test_dcs_bios):
    s = utils.get_plane_aliases(bios_dir=test_dcs_bios, plane='A-10C')
    assert s == {'A-10C': ['CommonData', 'A-10C']}


def test_get_plane_aliases_wrong_plane(test_dcs_bios):
    with raises(KeyError):
        _ = utils.get_plane_aliases(bios_dir=test_dcs_bios, plane='A-Wrong')


def test_get_planes_list(test_dcs_bios):
    plane_list = utils.get_planes_list(bios_dir=test_dcs_bios)
    assert plane_list == [
        'A-10C',
        'A-10C_2',
        'AH-64D_BLK_II',
        'AV8BNA',
        'F-14A-135-GR',
        'F-14B',
        'F-15ESE',
        'F-16C_50',
        'F-4E-45MC',
        'FA-18C_hornet',
        'Ka-50',
        'Ka-50_3',
        'Mi-24P',
        'Mi-8MT',
        'Mi-8MTV2',
    ]


def test_clone_progress():
    from PySide6.QtCore import QObject, Signal

    class Signals(QObject):
        progress = Signal(int)
        stage = Signal(str)

    def update_progress(progress):
        assert progress == 100

    def update_label(stage):
        assert stage == 'Git clone: Counting'

    signals = Signals()
    signals.progress.connect(update_progress)
    signals.stage.connect(update_label)
    clone = utils.CloneProgress(signals.progress, signals.stage)
    clone.update(5, 1, 1, 'test')


@mark.skipif(condition=platform != 'win32', reason='Run only on Windows')
def test_get_config_yaml_location():
    assert utils.get_config_yaml_location() == Path(environ.get('LOCALAPPDATA', None)) / 'dcspy'


def test_replace_symbols():
    assert utils.replace_symbols('1q2w3e', (('1', '4'), ('w', 'W'))) == '4q2W3e'


def test_substitute_symbols():
    assert utils.substitute_symbols('123qwe123qwe', ((r'\d+', r'QWE'),)) == 'QWEqweQWEqwe'


def test_key_request_create(test_config_yaml):
    def get_bios_fn(val: str) -> int:
        return 1

    key_req = utils.KeyRequest(yaml_path=test_config_yaml.parent / 'F-16C_50.yaml', get_bios_fn=get_bios_fn)
    assert key_req.buttons[utils.get_key_instance('ONE')].is_cycle is True
    assert key_req.buttons[utils.get_key_instance('G1_M1')].is_push_button is True
    assert key_req.buttons[utils.get_key_instance('G2_M1')].is_custom is True
    assert key_req.buttons[utils.get_key_instance('M_4')].is_push_button is True

    req_model = key_req.get_request(utils.get_key_instance('G3_M1'))
    assert req_model.is_cycle is False
    assert req_model.is_push_button is False
    assert req_model.is_custom is False


def test_key_request_update_bios_data_and_set_req(test_config_yaml):
    def get_bios_fn(val: str) -> int:
        return 1

    key_req = utils.KeyRequest(yaml_path=test_config_yaml.parent / 'F-16C_50.yaml', get_bios_fn=get_bios_fn)
    key = utils.get_key_instance('G3_M1')
    req = 'MASTER_ARM_SW 1'
    assert key_req.cycle_button_ctrl_name == {'IFF_MASTER_KNB': 0}
    key_req.set_request(key, req)
    assert key_req.get_request(key).raw_request == req


@mark.slow
def test_generate_bios_jsons_with_lupa(test_saved_games):
    utils.generate_bios_jsons_with_lupa(dcs_save_games=test_saved_games)
    mosquito = utils.get_full_bios_for_plane(plane='MosquitoFBMkVI', bios_dir=test_saved_games / 'Scripts' / 'DCS-BIOS')
    assert len(mosquito.root) == 27
    assert sum(len(values) for values in mosquito.root.values()) == 299


@mark.parametrize('color, mode, result', [
    (Color.azure, LcdMode.TRUE_COLOR, (240, 255, 255, 255)),
    (Color.beige, LcdMode.BLACK_WHITE, 242),
    (Color.honeydew, 0, (240, 255, 240, 0)),
    (Color.khaki, 204, (240, 230, 140, 204)),
])
def test_color(color, mode, result):
    assert utils.rgba(color, mode=mode) == result


@mark.skipif(condition=platform != 'win32', reason='Run only on Windows')
def test_detect_system_color_mode():
    assert utils.detect_system_color_mode() == 'Light'


@mark.benchmark
@mark.parametrize('key_name, klass', [
    ('G12_M3', 'Gkey'),
    ('G1_M2', 'Gkey'),
    ('TWO', 'LcdButton'),
    ('MENU', 'LcdButton'),
    ('M_2', 'MouseButton'),
    ('M_12', 'MouseButton'),
])
def test_get_key_instance(key_name, klass):
    assert utils.get_key_instance(key_name).__class__.__name__ == klass


@mark.benchmark
@mark.parametrize('key_name', ['g12_M3', 'G1_m2', 'G1/M2', 'Two', 'ok', '', 'M_a3', 'm_2', 'M3'])
def test_get_key_instance_error(key_name):
    with raises(AttributeError):
        utils.get_key_instance(key_name)<|MERGE_RESOLUTION|>--- conflicted
+++ resolved
@@ -86,25 +86,6 @@
 
 
 def test_dummy_save_load_migrate(tmpdir):
-<<<<<<< HEAD
-    from os import environ
-
-    utils.save_cfg({'font_mono_xs': 9}, test_tmp_yaml)
-    d_cfg = utils.load_cfg(test_tmp_yaml)
-    assert d_cfg == {'font_mono_xs': 9}
-    d_cfg = utils.set_defaults(d_cfg, test_tmp_yaml)
-    assert d_cfg == {'keyboard': 'G13', 'show_gui': True, 'autostart': False,
-                     'dcsbios': f'D:\\Users\\{environ.get("USERNAME", "UNKNOWN")}\\Saved Games\\DCS.openbeta\\Scripts\\DCS-BIOS',
-                     'dcs': 'C:\\Program Files\\Eagle Dynamics\\DCS World OpenBeta',
-                     'verbose': False,
-                     'font_name': 'consola.ttf',
-                     'font_mono_s': 11,
-                     'font_mono_xs': 9,
-                     'font_mono_l': 16,
-                     'font_color_s': 22,
-                     'font_color_xs': 18,
-                     'font_color_l': 32}
-=======
     from dcspy.migration import migrate
     test_tmp_yaml = Path(tmpdir) / 'test_cfg.yaml'
 
@@ -143,7 +124,6 @@
         'gui_debug': False,
         'debug_font_size': 10,
     }
->>>>>>> 131cbbd9
     with open(test_tmp_yaml, 'w+') as f:
         f.write('')
     d_cfg = utils.load_yaml(full_path=test_tmp_yaml)
