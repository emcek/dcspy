--- conflicted
+++ resolved
@@ -480,7 +480,14 @@
     assert key_req.get_request(key).raw_request == req
 
 
-<<<<<<< HEAD
+@mark.slow
+def test_generate_bios_jsons_with_lupa(test_saved_games):
+    utils.generate_bios_jsons_with_lupa(dcs_save_games=test_saved_games)
+    mosquito = utils.get_full_bios_for_plane(plane='MosquitoFBMkVI', bios_dir=test_saved_games / 'Scripts' / 'DCS-BIOS')
+    assert len(mosquito.root) == 27
+    assert sum(len(values) for values in mosquito.root.values()) == 299
+
+
 def test_emit_signal_handler():
     mm = Mock(spec=utils.WorkerSignals)
     sh = utils.SignalHandler(signals_dict={'stage': print, 'progress': print, 'finished': print}, signals=mm)
@@ -502,12 +509,4 @@
     mm = Mock(spec=utils.WorkerSignals)
     sh = utils.SignalHandler(signals_dict=sig_dict, signals=mm)
 
-    assert sh.got_signals_for_interface() is result
-=======
-@mark.slow
-def test_generate_bios_jsons_with_lupa(test_saved_games):
-    utils.generate_bios_jsons_with_lupa(dcs_save_games=test_saved_games)
-    mosquito = utils.get_full_bios_for_plane(plane='MosquitoFBMkVI', bios_dir=test_saved_games / 'Scripts' / 'DCS-BIOS')
-    assert len(mosquito.root) == 27
-    assert sum(len(values) for values in mosquito.root.values()) == 299
->>>>>>> 81f63ea7
+    assert sh.got_signals_for_interface() is result