from unittest.mock import patch, PropertyMock, MagicMock, mock_open

from packaging import version
from pytest import mark

from dcspy import utils


@mark.parametrize('online_tag, result', [('1.1.1', (True, version.parse('1.1.1'), 'github.com/fake.tgz', '09 August 2021', 'Pre-release', 'fake.tgz')),
                                         ('3.2.1', (False, version.parse('3.2.1'), 'github.com/fake.tgz', '09 August 2021', 'Pre-release', 'fake.tgz'))])
def test_check_ver_is_possible(online_tag, result):
    with patch.object(utils, 'get') as response_get:
        type(response_get.return_value).ok = PropertyMock(return_value=True)
        type(response_get.return_value).json = MagicMock(return_value={'tag_name': online_tag, 'prerelease': True,
                                                                       'assets': [{'browser_download_url': 'github.com/fake.tgz'}],
                                                                       'published_at': '2021-08-09T16:41:51Z'})
        assert utils.check_ver_at_github(repo='fake1/package1', current_ver='1.1.1') == result


def test_check_ver_can_not_check():
    with patch.object(utils, 'get') as response_get:
        type(response_get.return_value).ok = PropertyMock(return_value=False)
        assert utils.check_ver_at_github(repo='fake2/package2', current_ver='2.2.2') == (False, version.parse('unknown'), '', '', 'Regular', '')


def test_check_ver_exception():
    with patch.object(utils, 'get', side_effect=Exception('Connection error')):
        assert utils.check_ver_at_github(repo='fake3/package3', current_ver='3.3.3') == (False, version.parse('unknown'), '', '', 'Regular', '')


@mark.parametrize('response, result', [(False, False), (True, True)])
def test_download_file(response, result, tmp_path):
    dl_file = str(tmp_path / 'tmp.txt')
    with patch.object(utils, 'get') as response_get:
        type(response_get.return_value).ok = PropertyMock(return_value=response)
        type(response_get.return_value).iter_content = MagicMock(return_value=[b'1', b'0', b'0', b'1'])
        assert utils.download_file('https://test.com', dl_file) is result


def test_proc_is_running():
    assert utils.proc_is_running('python')
    assert not utils.proc_is_running('wrong_python')


def test_dummy_save_load_set_defaults():
    from os import makedirs, remove, rmdir, environ
    makedirs(name='./tmp', exist_ok=True)
    test_tmp_yaml = './tmp/c.yaml'

    utils.save_cfg({'font_mono_xs': 9}, test_tmp_yaml)
    d_cfg = utils.load_cfg(test_tmp_yaml)
<<<<<<< HEAD
    assert d_cfg == {'1': 1}
    d_cfg = utils.set_defaults(d_cfg)
    assert d_cfg == {'keyboard': 'G13', 'show_gui': True, 'led_effect': True,
=======
    assert d_cfg == {'font_mono_xs': 9}
    d_cfg = utils.set_defaults(d_cfg, test_tmp_yaml)
    assert d_cfg == {'keyboard': 'G13', 'show_gui': True, 'autostart': False,
>>>>>>> dfb775c2
                     'dcsbios': f'D:\\Users\\{environ.get("USERNAME", "UNKNOWN")}\\Saved Games\\DCS.openbeta\\Scripts\\DCS-BIOS',
                     'dcs': 'C:\\Program Files\\Eagle Dynamics\\DCS World OpenBeta',
                     'verbose': False,
                     'font_name': 'consola.ttf',
                     'font_mono_s': 11,
                     'font_mono_xs': 9,
                     'font_mono_l': 16,
                     'font_color_s': 22,
                     'font_color_xs': 18,
                     'font_color_l': 32}
    with open(test_tmp_yaml, 'w+') as f:
        f.write('')
    d_cfg = utils.load_cfg(test_tmp_yaml)
    assert len(d_cfg) == 0

    remove(test_tmp_yaml)
    rmdir('./tmp/')


def test_check_dcs_ver_file_exists_with_ver(autoupdate1_cfg):
    with patch('dcspy.utils.open', mock_open(read_data=autoupdate1_cfg)):
        dcs_ver = utils.check_dcs_ver('')
        assert dcs_ver == ('openbeta', '2.7.16.28157')


def test_check_dcs_ver_file_exists_without_ver(autoupdate2_cfg):
    with patch('dcspy.utils.open', mock_open(read_data=autoupdate2_cfg)):
        dcs_ver = utils.check_dcs_ver('')
        assert dcs_ver == ('openbeta', 'Unknown')


def test_check_dcs_ver_file_not_exists():
    with patch('dcspy.utils.open', side_effect=FileNotFoundError):
        dcs_ver = utils.check_dcs_ver('')
        assert dcs_ver == ('Unknown', 'Unknown')<|MERGE_RESOLUTION|>--- conflicted
+++ resolved
@@ -49,15 +49,9 @@
 
     utils.save_cfg({'font_mono_xs': 9}, test_tmp_yaml)
     d_cfg = utils.load_cfg(test_tmp_yaml)
-<<<<<<< HEAD
-    assert d_cfg == {'1': 1}
-    d_cfg = utils.set_defaults(d_cfg)
-    assert d_cfg == {'keyboard': 'G13', 'show_gui': True, 'led_effect': True,
-=======
     assert d_cfg == {'font_mono_xs': 9}
     d_cfg = utils.set_defaults(d_cfg, test_tmp_yaml)
-    assert d_cfg == {'keyboard': 'G13', 'show_gui': True, 'autostart': False,
->>>>>>> dfb775c2
+    assert d_cfg == {'keyboard': 'G13', 'show_gui': True, 'autostart': False, 'led_effect': True,
                      'dcsbios': f'D:\\Users\\{environ.get("USERNAME", "UNKNOWN")}\\Saved Games\\DCS.openbeta\\Scripts\\DCS-BIOS',
                      'dcs': 'C:\\Program Files\\Eagle Dynamics\\DCS World OpenBeta',
                      'verbose': False,
