from os import environ, makedirs
from pathlib import Path
from sys import platform
from unittest.mock import MagicMock, PropertyMock, mock_open, patch

import pytest
from packaging import version
from pytest import mark

from dcspy import utils
from dcspy.models import DEFAULT_FONT_NAME, ReleaseInfo


@mark.parametrize('online_tag, result', [
    ('1.1.1', ReleaseInfo(
        latest=True, ver=version.parse('1.1.1'), dl_url='github.com/fake.tgz', published='09 August 2021', release_type='Pre-release', asset_file='fake.tgz'
    )),
    ('3.2.1', ReleaseInfo(
        latest=False, ver=version.parse('3.2.1'), dl_url='github.com/fake.tgz', published='09 August 2021', release_type='Pre-release', asset_file='fake.tgz'
    ))
], ids=['No update', 'New version'])
def test_check_ver_is_possible(online_tag, result):
    with patch.object(utils, 'get') as response_get:
        type(response_get.return_value).ok = PropertyMock(return_value=True)
        type(response_get.return_value).json = MagicMock(return_value={'tag_name': online_tag, 'prerelease': True,
                                                                       'assets': [{
                                                                           'browser_download_url': 'github.com/fake.tgz'}],
                                                                       'published_at': '2021-08-09T16:41:51Z'})
        assert utils.check_ver_at_github(repo='fake1/package1', current_ver='1.1.1', extension='.tgz') == result


def test_check_ver_can_not_check():
    with patch.object(utils, 'get') as response_get:
        type(response_get.return_value).ok = PropertyMock(return_value=False)
        rel_info = utils.check_ver_at_github(repo='fake2/package2', current_ver='2.2.2', extension='.zip')
        assert rel_info == ReleaseInfo(latest=False, ver=version.parse('0.0.0'), dl_url='', published='', release_type='Regular', asset_file='')


def test_check_ver_exception():
    with patch.object(utils, 'get', side_effect=Exception('Connection error')):
        rel_info = utils.check_ver_at_github(repo='fake3/package3', current_ver='3.3.3', extension='.exe')
        assert rel_info == ReleaseInfo(latest=False, ver=version.parse('0.0.0'), dl_url='', published='', release_type='Regular', asset_file='')


@mark.parametrize('online_tag, result', [
    ('1.1.1', 'v1.1.1 (latest)'),
    ('3.2.1', 'v1.1.1 (update!)')
], ids=['No update', 'New version'])
def test_get_version_string_is_possible(online_tag, result):
    with patch.object(utils, 'get') as response_get:
        type(response_get.return_value).ok = PropertyMock(return_value=True)
        type(response_get.return_value).json = MagicMock(return_value={'tag_name': online_tag, 'prerelease': True,
                                                                       'assets': [{
                                                                           'browser_download_url': 'github.com/fake.tgz'}],
                                                                       'published_at': '2021-08-09T16:41:51Z'})
        assert utils.get_version_string(repo='fake1/package1', current_ver='1.1.1', check=True) == result


def test_get_version_string_without_checking():
    assert utils.get_version_string(repo='fake4/package4', current_ver='4.4.4', check=False) == 'v4.4.4'


def test_get_version_string_exception():
    with patch.object(utils, 'get', side_effect=Exception('Connection error')):
        assert utils.get_version_string(repo='fake4/package4', current_ver='4.4.4', check=True) == 'v4.4.4 (failed)'


@mark.parametrize('response, result', [(False, False), (True, True)], ids=['Download failed', 'Download success'])
def test_download_file(response, result, tmp_path):
    dl_file = tmp_path / 'tmp.txt'
    with patch.object(utils, 'get') as response_get:
        type(response_get.return_value).ok = PropertyMock(return_value=response)
        type(response_get.return_value).iter_content = MagicMock(return_value=[b'1', b'0', b'0', b'1'])
        assert utils.download_file('https://test.com', dl_file) is result


def test_proc_is_running():
    assert utils.proc_is_running('python')
    assert not utils.proc_is_running('wrong_python')


<<<<<<< HEAD
def test_dummy_save_load_set_defaults():
    from os import makedirs, remove, rmdir, environ
    makedirs(name='./tmp', exist_ok=True)
    test_tmp_yaml = './tmp/c.yaml'

    utils.save_cfg({'font_mono_xs': 9}, test_tmp_yaml)
    d_cfg = utils.load_cfg(test_tmp_yaml)
    assert d_cfg == {'font_mono_xs': 9}
    d_cfg = utils.set_defaults(d_cfg, test_tmp_yaml)
    assert d_cfg == {'keyboard': 'G13', 'show_gui': True, 'autostart': False, 'led_effect': True,
                     'dcsbios': f'D:\\Users\\{environ.get("USERNAME", "UNKNOWN")}\\Saved Games\\DCS.openbeta\\Scripts\\DCS-BIOS',
                     'dcs': 'C:\\Program Files\\Eagle Dynamics\\DCS World OpenBeta',
                     'verbose': False,
                     'font_name': 'consola.ttf',
                     'font_mono_s': 11,
                     'font_mono_xs': 9,
                     'font_mono_l': 16,
                     'font_color_s': 22,
                     'font_color_xs': 18,
                     'font_color_l': 32}
=======
def test_dummy_save_load_migrate(tmpdir):
    from os import environ

    from dcspy.migration import migrate
    test_tmp_yaml = Path(tmpdir) / 'test_cfg.yaml'

    utils.save_yaml(data={'font_mono_s': 9}, full_path=test_tmp_yaml)
    d_cfg = utils.load_yaml(full_path=test_tmp_yaml)
    assert d_cfg == {'font_mono_s': 9}
    d_cfg = migrate(cfg=d_cfg)
    assert d_cfg == {
        'api_ver': '3.1.3',
        'keyboard': 'G13',
        'save_lcd': False,
        'show_gui': True,
        'autostart': False,
        'completer_items': 20,
        'current_plane': 'A-10C',
        'dcsbios': f'C:\\Users\\{environ.get("USERNAME", "UNKNOWN")}\\Saved Games\\DCS.openbeta\\Scripts\\DCS-BIOS',
        'dcs': 'C:/Program Files/Eagle Dynamics/DCS World OpenBeta',
        'verbose': False,
        'check_bios': True,
        'check_ver': True,
        'font_name': DEFAULT_FONT_NAME,
        'font_mono_m': 9,
        'font_mono_s': 9,
        'font_mono_l': 16,
        'font_color_m': 22,
        'font_color_s': 18,
        'font_color_l': 32,
        'f16_ded_font': True,
        'git_bios': True,
        'toolbar_area': 4,
        'toolbar_style': 0,
        'git_bios_ref': 'master',
        'gkeys_area': 2,
        'gkeys_float': False,
    }
>>>>>>> 96fc2fa1
    with open(test_tmp_yaml, 'w+') as f:
        f.write('')
    d_cfg = utils.load_yaml(full_path=test_tmp_yaml)
    assert len(d_cfg) == 0


def test_check_dcs_ver_file_exists_with_ver(autoupdate1_cfg):
    with patch('dcspy.utils.open', mock_open(read_data=autoupdate1_cfg)):
        dcs_ver = utils.check_dcs_ver(Path(''))
        assert dcs_ver == ('openbeta', '2.7.16.28157')


def test_check_dcs_ver_file_exists_without_ver(autoupdate2_cfg):
    with patch('dcspy.utils.open', mock_open(read_data=autoupdate2_cfg)):
        dcs_ver = utils.check_dcs_ver(Path(''))
        assert dcs_ver == ('openbeta', 'Unknown')


def test_check_dcs_ver_file_exists_without_branch(autoupdate3_cfg):
    with patch('dcspy.utils.open', mock_open(read_data=autoupdate3_cfg)):
        dcs_ver = utils.check_dcs_ver(Path(''))
        assert dcs_ver == ('stable', '2.7.18.28157')


@mark.parametrize('side_effect', [FileNotFoundError, PermissionError])
def test_check_dcs_ver_file_not_exists(side_effect):
    with patch('dcspy.utils.open', side_effect=side_effect):
        dcs_ver = utils.check_dcs_ver(Path(''))
        assert dcs_ver == ('Unknown', 'Unknown')


def test_check_bios_ver_new_location(tmpdir):
    makedirs(Path(tmpdir) / 'lib' / 'modules' / 'common_modules')
    common_data_lua = Path(tmpdir) / 'lib' / 'modules' / 'common_modules' / 'CommonData.lua'
    with open(file=common_data_lua, encoding='utf-8', mode='w+') as cd_lua:
        cd_lua.write('local function getVersion()\n\treturn "1.2.3"\nend')
    result = utils.check_bios_ver(bios_path=tmpdir)
    assert result == ReleaseInfo(latest=False, ver=version.parse('1.2.3'), dl_url='', published='', release_type='', asset_file='')


def test_check_bios_ver_old_location(tmpdir):
    makedirs(Path(tmpdir) / 'lib')
    common_data_lua = Path(tmpdir) / 'lib' / 'CommonData.lua'
    with open(file=common_data_lua, encoding='utf-8', mode='w+') as cd_lua:
        cd_lua.write('local function getVersion()\n\treturn "3.2.1"\nend')
    result = utils.check_bios_ver(bios_path=tmpdir)
    assert result == ReleaseInfo(latest=False, ver=version.parse('3.2.1'), dl_url='', published='', release_type='', asset_file='')


def test_check_bios_ver_empty_lua(tmpdir):
    makedirs(Path(tmpdir) / 'lib' / 'modules' / 'common_modules')
    common_data_lua = Path(tmpdir) / 'lib' / 'modules' / 'common_modules' / 'CommonData.lua'
    with open(file=common_data_lua, encoding='utf-8', mode='w+') as cd_lua:
        cd_lua.write('')
    result = utils.check_bios_ver(bios_path=tmpdir)
    assert result == ReleaseInfo(latest=False, ver=version.parse('0.0.0'), dl_url='', published='', release_type='', asset_file='')


def test_check_bios_ver_lue_not_exists(tmpdir):
    result = utils.check_bios_ver(bios_path=tmpdir)
    assert result == ReleaseInfo(latest=False, ver=version.parse('0.0.0'), dl_url='', published='', release_type='', asset_file='')


def test_is_git_repo(tmpdir):
    from git import Repo
    assert utils.is_git_repo(tmpdir) is False
    assert utils.is_git_repo(tmpdir / 'new') is False
    Repo.init(tmpdir)
    assert utils.is_git_repo(tmpdir) is True


def test_is_git_exec_present():
    assert utils.is_git_exec_present() is True


@mark.slow
def test_check_github_repo(tmpdir):
    from re import search
    sha = utils.check_github_repo(git_ref='master', update=True, repo='emcek/common_sense', repo_dir=tmpdir)
    match = search(r'(master):\s\d{4}-\d{2}-\d{2}\s\d{2}:\d{2}:\d{2}\+\d{2}:\d{2}\sby:\s.*', sha)
    assert match.group(1) == 'master'
    sha = utils.check_github_repo(git_ref='branch', update=True, repo='emcek/common_sense', repo_dir=tmpdir)
    match = search(r'([0-9a-f]{8})\sfrom:\s\d{4}-\d{2}-\d{2}\s\d{2}:\d{2}:\d{2}\+\d{2}:\d{2}\sby:\s.*', sha)
    assert match.group(1)
    sha = utils.check_github_repo(git_ref='master', update=False, repo='emcek/common_sense', repo_dir=tmpdir)
    match = search(r'([0-9a-f]{8})\sfrom:\s\d{2}-\w{3}-\d{4}\s\d{2}:\d{2}:\d{2}', sha)
    assert match.group(1)


@mark.slow
def test_is_git_object(tmpdir):
    utils.check_github_repo(git_ref='master', update=True, repo='emcek/common_sense', repo_dir=tmpdir)
    assert utils.is_git_object(repo_dir=tmpdir, git_obj='master') is True
    assert utils.is_git_object(repo_dir=tmpdir, git_obj='wrong') is False
    assert utils.is_git_object(repo_dir=Path('/'), git_obj='master') is False


@mark.slow
def test_get_all_git_refs(tmpdir):
    utils.check_github_repo(git_ref='master', update=True, repo='emcek/common_sense', repo_dir=tmpdir)
    assert utils.get_all_git_refs(repo_dir=tmpdir) == ['master']


@mark.slow
def test_get_sha_for_current_git_ref(tmpdir):
    hex_sha = utils.get_sha_for_current_git_ref(git_ref='master', repo='emcek/common_sense', repo_dir=tmpdir)
    assert len(hex_sha) == 40
    assert hex_sha == '6d5d9f80a8309eec3e9cf183fc57d56559035560'


def test_check_dcs_bios_entry_no_entry(tmpdir):
    from os import makedirs
    install_dir = tmpdir / 'install'
    makedirs(install_dir)
    lua = 'Export.lua'
    lua_dst_data = ''

    with open(file=tmpdir / lua, mode='a+', encoding='utf-8') as lua_from_zip:
        lua_from_zip.write('anything')
    with open(file=install_dir / lua, mode='a+', encoding='utf-8') as lua_dst:
        lua_dst.write(lua_dst_data)

    result = utils.check_dcs_bios_entry(lua_dst_data=lua_dst_data, lua_dst_path=install_dir, temp_dir=tmpdir)
    assert result == ('\n\nExport.lua exists.\n\nDCS-BIOS entry added.\n\nYou verify installation '
                      'at:\ngithub.com/DCS-Skunkworks/DCSFlightpanels/wiki/Installation')


@mark.parametrize('lua_dst_data', [
    r'dofile(lfs.writedir()..[[Scripts\DCS-BIOS\BIOS.lua]])',
    r'dofile(lfs.writedir() .. [[Scripts\DCS-BIOS\BIOS.lua]])',
], ids=['dofile without space', 'dofile with space'])
def test_check_dcs_bios_entry_ok(lua_dst_data, tmpdir):
    from os import makedirs
    install_dir = tmpdir / 'install'
    makedirs(install_dir)
    lua = 'Export.lua'

    with open(file=tmpdir / lua, mode='a+', encoding='utf-8') as lua_from_zip:
        lua_from_zip.write('anything')
    with open(file=install_dir / lua, mode='a+', encoding='utf-8') as lua_dst:
        lua_dst.write(lua_dst_data)

    result = utils.check_dcs_bios_entry(lua_dst_data=lua_dst_data, lua_dst_path=install_dir, temp_dir=tmpdir)
    assert result == '\n\nExport.lua exists.\n\nDCS-BIOS entry detected.'


@mark.slow
def test_collect_debug_data(switch_dcs_bios_path_in_config, resources):
    from tempfile import gettempdir
    from zipfile import ZipFile
    with open(Path(gettempdir()) / 'Ka50_999.png', 'w+') as png:
        png.write('')
    with patch('dcspy.utils.get_config_yaml_location', lambda: resources):
        zip_file = utils.collect_debug_data()
    assert 'dcspy_debug_' in str(zip_file)
    assert zip_file.suffix == '.zip'
    assert zip_file.is_file()
    assert zip_file.exists()
    with ZipFile(file=zip_file, mode='r') as zipf:
        zip_list = zipf.namelist()
    assert 'system_data.txt' in zip_list
    assert sum('.yaml' in s for s in zip_list) == 2
    assert 'dcspy.log' in zip_list
    assert 'Ka50_999.png' in zip_list
    assert 'dcs.log' in zip_list


@mark.slow
def test_run_pip_command_success():
    rc, err, out = utils.run_pip_command('list')
    assert rc == 0
    assert 'pip' in out, out
    assert err == '' or len(err) > 1, err


@mark.slow
def test_run_pip_command_failed():
    rc, err, out = utils.run_pip_command('bullshit')
    assert rc == 1
    assert out == '', out
    assert err != '', err


def test_get_full_bios_for_plane(test_dcs_bios):
    a10_model = utils.get_full_bios_for_plane(plane='A-10C', bios_dir=test_dcs_bios)
    assert len(a10_model.root) == 64
    assert sum(len(values) for values in a10_model.root.values()) == 775


def test_get_inputs_for_plane(test_dcs_bios):
    from dcspy.models import CTRL_LIST_SEPARATOR, ControlKeyData
    bios = utils.get_inputs_for_plane(plane='A-10C', bios_dir=test_dcs_bios)
    for section, ctrls in bios.items():
        for name, ctrl in ctrls.items():
            assert isinstance(ctrl, ControlKeyData), f'Wrong type fpr {section} / {name}'

    list_of_ctrls = utils.get_list_of_ctrls(inputs=bios)
    assert CTRL_LIST_SEPARATOR
    assert CTRL_LIST_SEPARATOR in list_of_ctrls[0], list_of_ctrls[0]


def test_get_inputs_for_wrong_plane(test_dcs_bios):
    with pytest.raises(KeyError):
        _ = utils.get_inputs_for_plane(plane='Wrong', bios_dir=test_dcs_bios)


def test_get_plane_aliases_all(test_dcs_bios):
    s = utils.get_plane_aliases(bios_dir=test_dcs_bios)
    assert s == {
        'A-10C': ['CommonData', 'A-10C'],
        'A-10C_2': ['CommonData', 'A-10C'],
        'AH-64D_BLK_II': ['CommonData', 'AH-64D'],
        'AV8BNA': ['CommonData', 'AV8BNA', 'NS430'],
        'F-14A-135-GR': ['CommonData', 'F-14', 'NS430'],
        'F-14B': ['CommonData', 'F-14', 'NS430'],
        'F-15ESE': ['CommonData', 'F-15E'],
        'F-16C_50': ['CommonData', 'F-16C_50'],
        'FA-18C_hornet': ['CommonData', 'FA-18C_hornet'],
        'Ka-50': ['CommonData', 'Ka-50'],
        'Ka-50_3': ['CommonData', 'Ka-50'],
        'Mi-24P': ['CommonData', 'Mi-24P', 'NS430'],
        'Mi-8MT': ['CommonData', 'Mi-8MT', 'NS430'],
        'NS430': ['CommonData'],
    }


def test_get_plane_aliases_one_plane(test_dcs_bios):
    s = utils.get_plane_aliases(bios_dir=test_dcs_bios, plane='A-10C')
    assert s == {'A-10C': ['CommonData', 'A-10C']}


def test_get_plane_aliases_wrong_plane(test_dcs_bios):
    with pytest.raises(KeyError):
        _ = utils.get_plane_aliases(bios_dir=test_dcs_bios, plane='A-Wrong')


def test_get_planes_list(test_dcs_bios):
    plane_list = utils.get_planes_list(bios_dir=test_dcs_bios)
    assert plane_list == [
        'A-10C',
        'A-10C_2',
        'AH-64D_BLK_II',
        'AV8BNA',
        'F-14A-135-GR',
        'F-14B',
        'F-15ESE',
        'F-16C_50',
        'FA-18C_hornet',
        'Ka-50',
        'Ka-50_3',
        'Mi-24P',
        'Mi-8MT',
    ]


def test_clone_progress():
    from PySide6.QtCore import QObject, Signal

    class Signals(QObject):
        progress = Signal(int)
        stage = Signal(str)

    def update_progress(progress):
        assert progress == 100

    def update_label(stage):
        assert stage == 'Git clone: Counting'

    signals = Signals()
    signals.progress.connect(update_progress)
    signals.stage.connect(update_label)
    clone = utils.CloneProgress(signals.progress, signals.stage)
    clone.update(5, 1, 1, 'test')


@mark.skipif(condition=platform != 'win32', reason='Run only on Windows')
def test_get_config_yaml_location():
    assert utils.get_config_yaml_location() == Path(environ.get('LOCALAPPDATA', None)) / 'dcspy'


def test_replace_symbols():
    assert utils.replace_symbols('1q2w3e', (('1', '4'), ('w', 'W'))) == '4q2W3e'


def test_substitute_symbols():
    assert utils.substitute_symbols('123qwe123qwe', ((r'\d+', r'QWE'),)) == 'QWEqweQWEqwe'<|MERGE_RESOLUTION|>--- conflicted
+++ resolved
@@ -79,17 +79,14 @@
     assert not utils.proc_is_running('wrong_python')
 
 
-<<<<<<< HEAD
-def test_dummy_save_load_set_defaults():
-    from os import makedirs, remove, rmdir, environ
-    makedirs(name='./tmp', exist_ok=True)
-    test_tmp_yaml = './tmp/c.yaml'
+def test_dummy_save_load_migrate(tmpdir):
+    from os import environ
 
     utils.save_cfg({'font_mono_xs': 9}, test_tmp_yaml)
     d_cfg = utils.load_cfg(test_tmp_yaml)
     assert d_cfg == {'font_mono_xs': 9}
     d_cfg = utils.set_defaults(d_cfg, test_tmp_yaml)
-    assert d_cfg == {'keyboard': 'G13', 'show_gui': True, 'autostart': False, 'led_effect': True,
+    assert d_cfg == {'keyboard': 'G13', 'show_gui': True, 'autostart': False,
                      'dcsbios': f'D:\\Users\\{environ.get("USERNAME", "UNKNOWN")}\\Saved Games\\DCS.openbeta\\Scripts\\DCS-BIOS',
                      'dcs': 'C:\\Program Files\\Eagle Dynamics\\DCS World OpenBeta',
                      'verbose': False,
@@ -100,46 +97,6 @@
                      'font_color_s': 22,
                      'font_color_xs': 18,
                      'font_color_l': 32}
-=======
-def test_dummy_save_load_migrate(tmpdir):
-    from os import environ
-
-    from dcspy.migration import migrate
-    test_tmp_yaml = Path(tmpdir) / 'test_cfg.yaml'
-
-    utils.save_yaml(data={'font_mono_s': 9}, full_path=test_tmp_yaml)
-    d_cfg = utils.load_yaml(full_path=test_tmp_yaml)
-    assert d_cfg == {'font_mono_s': 9}
-    d_cfg = migrate(cfg=d_cfg)
-    assert d_cfg == {
-        'api_ver': '3.1.3',
-        'keyboard': 'G13',
-        'save_lcd': False,
-        'show_gui': True,
-        'autostart': False,
-        'completer_items': 20,
-        'current_plane': 'A-10C',
-        'dcsbios': f'C:\\Users\\{environ.get("USERNAME", "UNKNOWN")}\\Saved Games\\DCS.openbeta\\Scripts\\DCS-BIOS',
-        'dcs': 'C:/Program Files/Eagle Dynamics/DCS World OpenBeta',
-        'verbose': False,
-        'check_bios': True,
-        'check_ver': True,
-        'font_name': DEFAULT_FONT_NAME,
-        'font_mono_m': 9,
-        'font_mono_s': 9,
-        'font_mono_l': 16,
-        'font_color_m': 22,
-        'font_color_s': 18,
-        'font_color_l': 32,
-        'f16_ded_font': True,
-        'git_bios': True,
-        'toolbar_area': 4,
-        'toolbar_style': 0,
-        'git_bios_ref': 'master',
-        'gkeys_area': 2,
-        'gkeys_float': False,
-    }
->>>>>>> 96fc2fa1
     with open(test_tmp_yaml, 'w+') as f:
         f.write('')
     d_cfg = utils.load_yaml(full_path=test_tmp_yaml)
